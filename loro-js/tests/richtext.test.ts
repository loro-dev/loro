import { describe, expect, it } from "vitest";
import { Delta, Loro, TextDiff } from "../src";
<<<<<<< HEAD
import { Cursor, OpId, setDebug } from "loro-wasm";
=======
import { Cursor, OpId, PeerID, setDebug } from "loro-wasm";
>>>>>>> 9d4f7aa8

describe("richtext", () => {
  it("mark", () => {
    const doc = new Loro();
    doc.configTextStyle({
      bold: { expand: "after" },
      link: { expand: "before" },
    });
    const text = doc.getText("text");
    text.insert(0, "Hello World!");
    text.mark({ start: 0, end: 5 }, "bold", true);
    expect(text.toDelta()).toStrictEqual([
      {
        insert: "Hello",
        attributes: {
          bold: true,
        },
      },
      {
        insert: " World!",
      },
    ] as Delta<string>[]);
  });

  it("insert after emoji", () => {
    const doc = new Loro();
    const text = doc.getText("text");
    text.insert(0, "👨‍👩‍👦");
    text.insert(8, "a");
    expect(text.toString()).toBe("👨‍👩‍👦a");
  });

  it("emit event correctly", async () => {
    const doc = new Loro();
    const text = doc.getText("text");
    let triggered = false;
    text.subscribe(doc, (e) => {
      for (const event of e.events) {
        if (event.diff.type == "text") {
          expect(event.diff.diff).toStrictEqual([
            {
              insert: "Hello",
              attributes: {
                bold: true,
              },
            },
            {
              insert: " World!",
            },
          ] as Delta<string>[]);
          triggered = true;
        }
      }
    });
    text.insert(0, "Hello World!");
    text.mark({ start: 0, end: 5 }, "bold", true);
    doc.commit();
    await new Promise((r) => setTimeout(r, 1));
    expect(triggered).toBeTruthy();
  });

  it("emit event from merging doc correctly", async () => {
    const doc = new Loro();
    const text = doc.getText("text");
    let called = false;
    text.subscribe(doc, (event) => {
      if (event.events[0].diff.type == "text") {
        called = true;
        expect(event.events[0].diff.diff).toStrictEqual([
          {
            insert: "Hello",
            attributes: {
              bold: true,
            },
          },
          {
            insert: " World!",
          },
        ] as Delta<string>[]);
      }
    });

    const docB = new Loro();
    const textB = docB.getText("text");
    textB.insert(0, "Hello World!");
    textB.mark({ start: 0, end: 5 }, "bold", true);
    doc.import(docB.exportFrom());
    await new Promise((r) => setTimeout(r, 1));
    expect(called).toBeTruthy();
  });

  it("Delete emoji", async () => {
    const doc = new Loro();
    const text = doc.getText("text");
    text.insert(0, "012345👨‍👩‍👦6789");
    doc.commit();
    text.mark({ start: 0, end: 18 }, "bold", true);
    doc.commit();
    expect(text.toDelta()).toStrictEqual([
      {
        insert: "012345👨‍👩‍👦6789",
        attributes: { bold: true },
      },
    ]);
    text.delete(6, 8);
    doc.commit();
    expect(text.toDelta()).toStrictEqual([
      {
        insert: "0123456789",
        attributes: { bold: true },
      },
    ]);
  });

  it("apply delta", async () => {
    const doc1 = new Loro();
    doc1.configTextStyle({
      link: { expand: "none" },
      bold: { expand: "after" },
    });
    const text1 = doc1.getText("text");
    const doc2 = new Loro();
    doc2.configTextStyle({
      link: { expand: "none" },
      bold: { expand: "after" },
    });
    const text2 = doc2.getText("text");
    text1.subscribe(doc1, (event) => {
      for (const containerDiff of event.events) {
        const e = containerDiff.diff as TextDiff;
        text2.applyDelta(e.diff);
      }
    });
    text1.insert(0, "foo");
    text1.mark({ start: 0, end: 3 }, "link", true);
    doc1.commit();
    await new Promise((r) => setTimeout(r, 1));
    expect(text2.toDelta()).toStrictEqual(text1.toDelta());
    text1.insert(3, "baz");
    doc1.commit();
    await new Promise((r) => setTimeout(r, 1));
    expect(text2.toDelta()).toStrictEqual([
      { insert: "foo", attributes: { link: true } },
      { insert: "baz" },
    ]);
    expect(text2.toDelta()).toStrictEqual(text1.toDelta());
    text1.mark({ start: 2, end: 5 }, "bold", true);
    doc1.commit();
    await new Promise((r) => setTimeout(r, 1));
    expect(text2.toDelta()).toStrictEqual(text1.toDelta());
  });

  it("custom richtext type", async () => {
    const doc = new Loro();
    doc.configTextStyle({
      myStyle: {
        expand: "none",
      },
    });
    const text = doc.getText("text");
    text.insert(0, "foo");
    text.mark({ start: 0, end: 3 }, "myStyle", 123);
    expect(text.toDelta()).toStrictEqual([
      { insert: "foo", attributes: { myStyle: 123 } },
    ]);

    expect(() => {
      text.mark({ start: 0, end: 3 }, "unknownStyle", 2);
    }).toThrowError();

    expect(() => {
      // default style config should be overwritten
      text.mark({ start: 0, end: 3 }, "bold", 2);
    }).toThrowError();
  });

  it("allow overlapped styles", () => {
    const doc = new Loro();
    doc.configTextStyle({
      comment: { expand: "none" },
    });
    const text = doc.getText("text");
    text.insert(0, "The fox jumped.");
    text.mark({ start: 0, end: 7 }, "comment:alice", "Hi");
    text.mark({ start: 4, end: 14 }, "comment:bob", "Jump");
    expect(text.toDelta()).toStrictEqual([
      {
        insert: "The ",
        attributes: { "comment:alice": "Hi" },
      },
      {
        insert: "fox",
        attributes: { "comment:alice": "Hi", "comment:bob": "Jump" },
      },
      {
        insert: " jumped",
        attributes: { "comment:bob": "Jump" },
      },
      {
        insert: ".",
      },
    ]);
  });

  it("Cursor example", () => {
    const doc = new Loro();
    const text = doc.getText("text");
    text.insert(0, "123");
    const pos0 = text.getCursor(0, 0);
    {
      const ans = doc.getCursorPos(pos0!);
      expect(ans.offset).toBe(0);
    }
    text.insert(0, "1");
    {
      const ans = doc.getCursorPos(pos0!);
      expect(ans.offset).toBe(1);
    }
  });

  it("Get and query cursor", () => {
    const doc = new Loro();
    const text = doc.getText("text");
    doc.setPeerId("1");
    text.insert(0, "123");
    const pos0 = text.getCursor(0, 0);
    expect(pos0?.containerId()).toBe("cid:root-text:Text");
    // pos0 points to the first character, i.e. the id of '1'
    expect(pos0?.pos()).toStrictEqual({ peer: "1", counter: 0 } as OpId);
    {
      const ans = doc.getCursorPos(pos0!);
      expect(ans.side).toBe(0);
      expect(ans.offset).toBe(0);
      expect(ans.update).toBeUndefined();
    }
    text.insert(0, "abc");
    const bytes = pos0!.encode();
    // Sending pos0 over the network
    const pos0decoded = Cursor.decode(bytes);
    const docA = new Loro();
    docA.import(doc.exportFrom());
    {
      const ans = docA.getCursorPos(pos0decoded!);
      expect(ans.side).toBe(0);
      expect(ans.offset).toBe(3);
      expect(ans.update).toBeUndefined();
    }

    // If "1" is removed from the text, the stable position should be updated
    text.delete(3, 1); // remove "1", "abc23"
    doc.commit();
    {
      const ans = doc.getCursorPos(pos0!);
      expect(ans.side).toBe(-1);
      expect(ans.offset).toBe(3);
      expect(ans.update).toBeDefined(); // The update of the stable position should be returned
      // It points to "2" now so the pos should be { peer: "1", counter: 1 }
      expect(ans.update?.pos()).toStrictEqual({
        peer: "1",
        counter: 1,
      } as OpId);
      // Side should be -1 because "1" was at the left side of "2"
      expect(ans.update!.side()).toBe(-1);
      expect(ans.update?.containerId()).toBe("cid:root-text:Text");
    }
  });

  it("Styles should not affect cursor pos", () => {
    const doc = new Loro();
    const text = doc.getText("text");
    text.insert(0, "Hello");
    const pos3 = text.getCursor(3);
    text.mark({ start: 0, end: 2 }, "bold", true);
    const ans = doc.getCursorPos(pos3!);
    expect(ans.offset).toBe(3);
  });
});<|MERGE_RESOLUTION|>--- conflicted
+++ resolved
@@ -1,10 +1,6 @@
 import { describe, expect, it } from "vitest";
 import { Delta, Loro, TextDiff } from "../src";
-<<<<<<< HEAD
-import { Cursor, OpId, setDebug } from "loro-wasm";
-=======
 import { Cursor, OpId, PeerID, setDebug } from "loro-wasm";
->>>>>>> 9d4f7aa8
 
 describe("richtext", () => {
   it("mark", () => {
