--- conflicted
+++ resolved
@@ -301,7 +301,6 @@
       { insert: "你b"},
     ]);
   });
-<<<<<<< HEAD
 
   it("Slice", () => {
     const doc = new Loro();
@@ -330,7 +329,6 @@
     text.insert(0, "你好");
     expect(text.splice(1, 1, "我")).toStrictEqual("好");
     expect(text.toString()).toStrictEqual("你我");
-=======
 
   it("Text iter", () => {
     const doc = new Loro();
@@ -342,6 +340,5 @@
       return true;
     });
     expect(text.toString(), "你好");
->>>>>>> 2f95480e
   });
 });