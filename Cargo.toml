[workspace]
members = [
    "crates/loro",
    "crates/examples",
    "crates/bench-utils",
    "crates/rle",
    "crates/loro-common",
    "crates/loro-internal",
    "crates/loro-wasm",
    "crates/fuzz",
    "crates/fractional_index",
    "crates/dev-utils",
    "crates/delta",
]
resolver = "2"

[workspace.dependencies]
enum_dispatch = "0.3.11"
enum-as-inner = "0.5.1"
fxhash = "0.2.1"
<<<<<<< HEAD
tracing = { version = "0.1", features = [] }
=======
tracing = { version = "0.1", features = [
    "max_level_debug",
    "release_max_level_warn",
] }
serde = { version = "1.0", features = ["derive"] }
serde_json = "1.0"
>>>>>>> 9be969dd
serde_columnar = { version = "0.3.4" }
itertools = "0.12.1"
smallvec = { version = "1.8.0", features = ["serde"] }<|MERGE_RESOLUTION|>--- conflicted
+++ resolved
@@ -18,16 +18,12 @@
 enum_dispatch = "0.3.11"
 enum-as-inner = "0.5.1"
 fxhash = "0.2.1"
-<<<<<<< HEAD
-tracing = { version = "0.1", features = [] }
-=======
 tracing = { version = "0.1", features = [
     "max_level_debug",
     "release_max_level_warn",
 ] }
 serde = { version = "1.0", features = ["derive"] }
 serde_json = "1.0"
->>>>>>> 9be969dd
 serde_columnar = { version = "0.3.4" }
 itertools = "0.12.1"
 smallvec = { version = "1.8.0", features = ["serde"] }