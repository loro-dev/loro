[workspace]
members = [
    "crates/loro",
    "crates/examples",
    "crates/bench-utils",
    "crates/rle",
    "crates/loro-common",
    "crates/loro-internal",
    "crates/loro-wasm",
    "crates/fuzz",
    "crates/fractional_index",
    "crates/dev-utils",
    "crates/delta",
]
resolver = "2"

[workspace.dependencies]
enum_dispatch = "0.3.11"
enum-as-inner = "0.5.1"
fxhash = "0.2.1"
tracing = { version = "0.1", features = [
    "max_level_debug",
    "release_max_level_warn",
] }
<<<<<<< HEAD
serde_columnar = { version = "0.3.5" }
itertools = "0.12.1"
=======
serde = { version = "1.0", features = ["derive"] }
serde_json = "1.0"
serde_columnar = { version = "0.3.4" }
itertools = "0.12.1"
smallvec = { version = "1.8.0", features = ["serde"] }
>>>>>>> 2940029b
<|MERGE_RESOLUTION|>--- conflicted
+++ resolved
@@ -22,13 +22,8 @@
     "max_level_debug",
     "release_max_level_warn",
 ] }
-<<<<<<< HEAD
 serde_columnar = { version = "0.3.5" }
+serde_json = "1.0"
+smallvec = { version = "1.8.0", features = ["serde"] }
 itertools = "0.12.1"
-=======
-serde = { version = "1.0", features = ["derive"] }
-serde_json = "1.0"
-serde_columnar = { version = "0.3.4" }
-itertools = "0.12.1"
-smallvec = { version = "1.8.0", features = ["serde"] }
->>>>>>> 2940029b
+serde = "1"