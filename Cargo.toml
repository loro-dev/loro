--- conflicted
+++ resolved
@@ -8,11 +8,8 @@
     "crates/loro-internal",
     "crates/loro-wasm",
     "crates/fuzz",
-<<<<<<< HEAD
     "crates/fractional_index",
-=======
     "crates/delta",
->>>>>>> 1b599094
 ]
 resolver = "2"
 
