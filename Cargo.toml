--- conflicted
+++ resolved
@@ -8,11 +8,8 @@
     "crates/loro-internal",
     "crates/loro-wasm",
     "crates/fuzz",
-<<<<<<< HEAD
     "crates/dev-utils",
-=======
     "crates/delta",
->>>>>>> 9d4f7aa8
 ]
 resolver = "2"
 
