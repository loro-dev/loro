use std::{collections::HashMap, ptr::NonNull};

use self::node::{InternalNode, LeafNode, Node};
use crate::Rle;
pub(self) use bumpalo::collections::vec::Vec as BumpVec;
pub use cursor::{SafeCursor, SafeCursorMut, UnsafeCursor};
use fxhash::FxHashMap;
use num::FromPrimitive;
use ouroboros::self_referencing;

use smallvec::SmallVec;
pub use tree_trait::Position;
use tree_trait::RleTreeTrait;

mod arena;
pub use arena::{Arena, BumpMode, HeapMode, VecTrait};
mod cursor;
pub mod iter;
pub mod node;
#[cfg(test)]
mod test;
pub mod tree_trait;

#[self_referencing]
#[derive(Debug)]
pub struct RleTree<T: Rle + 'static, A: RleTreeTrait<T> + 'static> {
    pub(crate) bump: A::Arena,
    #[borrows(bump)]
    #[not_covariant]
    pub node: <A::Arena as arena::Arena>::Boxed<'this, Node<'this, T, A>>,
}

impl<T: Rle + 'static, A: RleTreeTrait<T> + 'static> Default for RleTree<T, A> {
    fn default() -> Self {
        assert!(
            A::MAX_CHILDREN_NUM > 3,
            "MAX_CHILDREN_NUM must be greater than 3"
        );
        RleTreeBuilder {
            bump: Default::default(),
            node_builder: |bump: &A::Arena| {
                bump.allocate(Node::Internal(InternalNode::new(bump, None)))
            },
        }
        .build()
    }
}

impl<T: Rle, A: RleTreeTrait<T>> RleTree<T, A> {
    fn root(&self) -> &Node<T, A> {
        // SAFETY: self can be shared ref so the root node must be valid and can be shared ref
        self.with_node(|node| unsafe { std::mem::transmute::<_, &Node<T, A>>(&**node) })
    }

    fn root_mut(&mut self) -> &mut Node<T, A> {
        // SAFETY: self can be exclusively ref so the root node must be valid and can be exclusively ref
        self.with_node_mut(|node| unsafe { std::mem::transmute::<_, &mut Node<T, A>>(&mut **node) })
    }

    pub fn insert_at_first<F>(&mut self, value: T, notify: &mut F)
    where
        F: FnMut(&T, *mut LeafNode<'_, T, A>),
    {
        if let Some(value) = self.with_node_mut(|node| {
            let leaf = node.get_first_leaf_mut();
            if let Some(leaf) = leaf {
                // SAFETY: we have exclusive ref to the tree
                let cursor = unsafe { SafeCursorMut::new(leaf.into(), 0, 0, Position::Start, 0) };
                cursor.insert_before_notify(value, notify);
                None
            } else {
                Some(value)
            }
        }) {
            self.insert_notify(A::Int::from_u8(0).unwrap(), value, notify);
        }
    }

    #[inline]
    pub fn insert(&mut self, index: A::Int, value: T) {
        self.with_node_mut(|node| {
            node.as_internal_mut()
                .unwrap()
                .insert(index, value, &mut |_a, _b| {})
                .unwrap();
        })
    }

    /// `notify` would be invoke if a new element is inserted/moved to a new leaf node.
    #[inline]
    pub fn insert_notify<F>(&mut self, index: A::Int, value: T, notify: &mut F)
    where
        F: FnMut(&T, *mut LeafNode<'_, T, A>),
    {
        self.with_node_mut(|node| {
            node.as_internal_mut()
                .unwrap()
                .insert(index, value, notify)
                .unwrap();
        })
    }

    /// return a cursor at the given index
    #[inline]
    pub fn get(&self, mut index: A::Int) -> Option<SafeCursor<'_, T, A>> {
        let mut node = self.root();
        loop {
            match node {
                Node::Internal(internal_node) => {
                    let result = A::find_pos_internal(internal_node, index);
                    if !result.found {
                        return None;
                    }

                    node = &internal_node.children[result.child_index].node;
                    index = result.offset;
                }
                Node::Leaf(leaf) => {
                    let result = A::find_pos_leaf(leaf, index);
                    if !result.found {
                        return None;
                    }

                    return Some(SafeCursor::from_leaf(
                        leaf,
                        result.child_index,
                        result.offset,
                        result.pos,
                        0,
                    ));
                }
            }
        }
    }

    /// return the first valid cursor after the given index
    /// reviewed by @Leeeon233
    #[inline]
    pub(crate) fn get_cursor_ge(&self, mut index: A::Int) -> Option<SafeCursor<'_, T, A>> {
        let mut node = self.root();
        loop {
            match node {
                Node::Internal(internal_node) => {
                    let result = A::find_pos_internal(internal_node, index);
                    if result.child_index >= internal_node.children.len() {
                        return None;
                    }

                    node = &internal_node.children[result.child_index].node;
                    index = result.offset;
                }
                Node::Leaf(leaf) => {
                    let result = A::find_pos_leaf(leaf, index);
                    if result.child_index >= leaf.children.len() {
                        return None;
                    }

                    if result.child_index == leaf.children.len() - 1
                        && leaf.next().is_none()
                        && !result.found
                        && (result.pos == Position::After || result.pos == Position::End)
                    {
                        return None;
                    }

                    return Some(SafeCursor::from_leaf(
                        leaf,
                        result.child_index,
                        result.offset,
                        result.pos,
                        0,
                    ));
                }
            }
        }
    }

    #[inline]
    pub(crate) fn get_cursor_ge_mut(
        &mut self,
        mut index: A::Int,
    ) -> Option<SafeCursorMut<'_, T, A>> {
        let mut node = self.root_mut();
        loop {
            match node {
                Node::Internal(internal_node) => {
                    let result = A::find_pos_internal(internal_node, index);
                    if result.child_index >= internal_node.children.len() {
                        return None;
                    }

<<<<<<< HEAD
                    node = &mut internal_node.children[result.child_index].node;
=======
                    node = &mut internal_node.children[result.child_index];
>>>>>>> bc5ece58
                    index = result.offset;
                }
                Node::Leaf(leaf) => {
                    let result = A::find_pos_leaf(leaf, index);
                    if result.child_index >= leaf.children.len() {
                        return None;
                    }

                    if result.child_index == leaf.children.len() - 1
                        && leaf.next().is_none()
                        && !result.found
                        && (result.pos == Position::After || result.pos == Position::End)
                    {
                        return None;
                    }

                    return Some(SafeCursorMut::from_leaf(
                        leaf,
                        result.child_index,
                        result.offset,
                        result.pos,
                        0,
                    ));
                }
            }
        }
    }

    #[inline]
    pub fn get_mut(&mut self, mut index: A::Int) -> Option<SafeCursorMut<'_, T, A>> {
        let mut node = self.root_mut();
        loop {
            match node {
                Node::Internal(internal_node) => {
                    let result = A::find_pos_internal(internal_node, index);
                    if !result.found {
                        return None;
                    }

<<<<<<< HEAD
                    node = &mut internal_node.children[result.child_index].node;
=======
                    node = &mut internal_node.children[result.child_index];
>>>>>>> bc5ece58
                    index = result.offset;
                }
                Node::Leaf(leaf) => {
                    let result = A::find_pos_leaf(leaf, index);
                    if !result.found {
                        return None;
                    }

                    return Some(SafeCursorMut::from_leaf(
                        leaf,
                        result.child_index,
                        result.offset,
                        result.pos,
                        0,
                    ));
                }
            }
        }
    }

    #[inline]
    pub fn iter(&self) -> iter::Iter<'_, T, A> {
        iter::Iter::new(self.root().get_first_leaf())
    }

    #[inline]
    pub fn iter_mut(&mut self) -> iter::IterMut<'_, T, A> {
        // SAFETY: the cursor and iter cannot outlive self
        iter::IterMut::new(self.root_mut().get_first_leaf_mut())
    }

    #[inline]
    pub fn empty(&self) -> bool {
        self.len() == A::Int::from_usize(0).unwrap()
    }

    pub fn iter_mut_in<'a>(
        &'a mut self,
        start: Option<SafeCursorMut<'a, T, A>>,
        end: Option<SafeCursor<'a, T, A>>,
    ) -> iter::IterMut<'a, T, A> {
        if start.is_none() && end.is_none() {
            self.iter_mut()
        } else {
            let leaf = self.root_mut().get_first_leaf_mut().unwrap();
            // SAFETY: this is safe because we know there are at least one element in the tree
            let start =
                start.unwrap_or_else(|| SafeCursorMut::from_leaf(leaf, 0, 0, Position::Start, 0));

            // SAFETY: we have exclusive ref to the tree, so it's safe to have an exclusive ref to its elements
            let start: SafeCursorMut<'a, T, A> = unsafe { SafeCursorMut::from(start.0) };
            iter::IterMut::from_cursor(
                start,
                end.map(|x| UnsafeCursor::new(x.0.leaf, x.0.index, x.0.offset, x.0.pos, 0)),
            )
        }
    }

    pub fn delete_range(&mut self, start: Option<A::Int>, end: Option<A::Int>) {
        self.with_node_mut(|node| {
            node.as_internal_mut()
                .unwrap()
                .delete(start, end, &mut |_, _| {});
        })
    }

    pub fn delete_range_notify<F>(
        &mut self,
        start: Option<A::Int>,
        end: Option<A::Int>,
        notify: &mut F,
    ) where
        F: FnMut(&T, *mut LeafNode<'_, T, A>),
    {
        self.with_node_mut(|node| {
            node.as_internal_mut().unwrap().delete(start, end, notify);
        })
    }

    /// reviewed by @Leeeon233
    pub fn iter_range(&self, start: A::Int, end: Option<A::Int>) -> iter::Iter<'_, T, A> {
        let cursor_from = self.get_cursor_ge(start);
        if cursor_from.is_none() {
            return iter::Iter::new(None);
        }

        let cursor_from = cursor_from.unwrap();
        if let Some(ans) = {
            if let Some(end) = end {
                let cursor_to = self.get_cursor_ge(end);
                iter::Iter::from_cursor(cursor_from.clone(), cursor_to)
            } else {
                None
            }
        } {
            ans
        } else {
            iter::Iter::from_cursor(cursor_from, None).unwrap_or_default()
        }
    }

    /// the updated elements will only be notified when the leaf node is split
    pub fn update_at_cursors<U, F>(
        &mut self,
        cursors: &mut [UnsafeCursor<T, A>],
        update_fn: &mut U,
        notify: &mut F,
    ) where
        U: FnMut(&mut T),
        F: FnMut(&T, *mut LeafNode<T, A>),
    {
        let mut updates_map: HashMap<NonNull<_>, Vec<(_, SmallVec<[T; 2]>)>, _> =
            FxHashMap::default();
        for cursor in cursors {
            // SAFETY: we has the exclusive reference to the tree and the cursor is valid
            let updates = unsafe {
                cursor
                    .leaf
                    .as_ref()
                    .pure_update(cursor.index, cursor.offset, cursor.len, update_fn)
            };

            if let Some(update) = updates {
                updates_map
                    .entry(cursor.leaf)
                    .or_default()
                    .push((cursor.index, update));
            }
        }

        self.update_with_gathered_map(updates_map, notify);
    }

    /// the updated elements will only be notified when the leaf node is split
    pub fn update_at_cursors_with_args<U, F, Arg>(
        &mut self,
        cursor_groups: &[UnsafeCursor<T, A>],
        args: &[Arg],
        update_fn: &mut U,
        notify: &mut F,
    ) where
        U: FnMut(&mut T, &Arg),
        F: FnMut(&T, *mut LeafNode<T, A>),
    {
        let mut cursor_map: HashMap<_, Vec<(&UnsafeCursor<T, A>, &Arg)>, _> = FxHashMap::default();
        for (i, arg) in args.iter().enumerate() {
            let cursor = &cursor_groups[i];
            cursor_map
                .entry((cursor.leaf, cursor.index))
                .or_default()
                .push((cursor, arg));
        }

        let mut updates_map: HashMap<_, Vec<(_, SmallVec<[T; 2]>)>, _> = FxHashMap::default();
        for ((mut leaf, index), args) in cursor_map.iter() {
            // SAFETY: we has the exclusive reference to the tree and the cursor is valid
            let leaf = unsafe { leaf.as_mut() };
            let input_args = args.iter().map(|x| x.1).collect::<Vec<_>>();
            let updates = leaf.pure_updates_at_same_index(
                *index,
                &args.iter().map(|x| x.0.offset).collect::<Vec<_>>(),
                &args.iter().map(|x| x.0.len).collect::<Vec<_>>(),
                &input_args,
                update_fn,
            );

            if let Some(update) = updates {
                updates_map
                    .entry(leaf.into())
                    .or_default()
                    .push((*index, update.into_iter().collect()));
            }
        }

        self.update_with_gathered_map(updates_map, notify);
    }

    #[allow(clippy::type_complexity)]
    fn update_with_gathered_map<F, M>(
        &mut self,
        iter: HashMap<NonNull<LeafNode<T, A>>, Vec<(usize, SmallVec<[T; 2]>)>, M>,
        notify: &mut F,
    ) where
        F: FnMut(&T, *mut LeafNode<T, A>),
    {
        let mut internal_updates_map: HashMap<NonNull<_>, Vec<(usize, Vec<_>)>, _> =
            FxHashMap::default();
        for (mut leaf, updates) in iter {
            // SAFETY: we has the exclusive reference to the tree and the cursor is valid
            let leaf = unsafe { leaf.as_mut() };
            if let Err(new) = leaf.apply_updates(updates, notify) {
                internal_updates_map
                    .entry(leaf.parent)
                    .or_default()
                    .push((leaf.get_index_in_parent().unwrap(), new));
            } else {
                // insert empty value to trigger cache update
                internal_updates_map.entry(leaf.parent).or_default();
            }
        }

        while !internal_updates_map.is_empty() {
            let updates_map = std::mem::take(&mut internal_updates_map);
            for (mut node, updates) in updates_map {
                // SAFETY: we has the exclusive reference to the tree and the cursor is valid
                let node = unsafe { node.as_mut() };

                if let Err(new) = node.apply_updates(updates) {
                    internal_updates_map
                        .entry(node.parent.unwrap())
                        .or_default()
                        .push((node.get_index_in_parent().unwrap(), new));
                } else if node.parent.is_some() {
                    // insert empty value to trigger cache update
                    internal_updates_map
                        .entry(node.parent.unwrap())
                        .or_default();
                } else {
                    // TODO: Perf, give hint
                    A::update_cache_internal(node, None);
                }
            }
        }
    }

    pub fn debug_check(&mut self) {
        self.with_node_mut(|node| {
            node.as_internal_mut().unwrap().check();
        })
    }

    pub fn debug_inspect(&mut self) {
        println!(
            "RleTree: \n- len={:?}\n- InternalNodes={}\n- LeafNodes={}\n- Elements={}\n- Bytes={}",
            self.len(),
            self.internal_node_num(),
            self.leaf_node_num(),
            self.elem_num(),
            self.with_bump(|bump| bump.allocated_bytes())
        );
    }

    fn internal_node_num(&self) -> usize {
        self.with_node(|node| {
            let mut num = 0;
            node.recursive_visit_all(&mut |node| {
                if node.as_internal().is_some() {
                    num += 1;
                }
            });
            num
        })
    }

    fn leaf_node_num(&self) -> usize {
        self.with_node(|node| {
            let mut num = 0;
            node.recursive_visit_all(&mut |node| {
                if node.as_leaf().is_some() {
                    num += 1;
                }
            });
            num
        })
    }

    fn elem_num(&self) -> usize {
        self.with_node(|node| {
            let mut num = 0;
            node.recursive_visit_all(&mut |node| {
                if let Some(leaf) = node.as_leaf() {
                    num += leaf.children.len();
                }
            });
            num
        })
    }

    // pub fn iter_cursor_mut(&mut self) -> impl Iterator<Item = SafeCursorMut<'_, T, A>> {}
}

impl<T: Rle, A: RleTreeTrait<T>> RleTree<T, A> {
    #[inline]
    pub fn len(&self) -> A::Int {
        self.with_node(|node| node.len())
    }
}<|MERGE_RESOLUTION|>--- conflicted
+++ resolved
@@ -189,11 +189,7 @@
                         return None;
                     }
 
-<<<<<<< HEAD
                     node = &mut internal_node.children[result.child_index].node;
-=======
-                    node = &mut internal_node.children[result.child_index];
->>>>>>> bc5ece58
                     index = result.offset;
                 }
                 Node::Leaf(leaf) => {
@@ -233,11 +229,7 @@
                         return None;
                     }
 
-<<<<<<< HEAD
                     node = &mut internal_node.children[result.child_index].node;
-=======
-                    node = &mut internal_node.children[result.child_index];
->>>>>>> bc5ece58
                     index = result.offset;
                 }
                 Node::Leaf(leaf) => {
