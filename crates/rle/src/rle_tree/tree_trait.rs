--- conflicted
+++ resolved
@@ -83,14 +83,9 @@
     const MAX_CHILDREN_NUM: usize;
     const MIN_CHILDREN_NUM: usize = Self::MAX_CHILDREN_NUM / 2;
     type Int: num::Integer + Copy + Debug + FromPrimitive;
-<<<<<<< HEAD
-    type Cache: Default + Debug + Eq + Clone + Copy;
-    /// The allocation method of [crate::RleTree].
-=======
     type CacheUpdate: Copy + Default + Debug;
     type Cache: Default + Debug + Eq + Clone;
     /// The allocation method used for [crate::RleTree].
->>>>>>> bc5ece58
     /// There are two modes provided:
     ///
     /// - [crate::rle_tree::HeapMode] will use Box to allocate nodes
@@ -100,16 +95,11 @@
     /// So you cannot use smart pointer in [crate::rle_tree::BumpMode] directly. You should wrap it inside [bumpalo]'s Box.
     type Arena: Arena;
 
-<<<<<<< HEAD
-    fn update_cache_leaf(node: &mut LeafNode<'_, T, Self>) -> Self::Cache;
-    fn update_cache_internal(node: &mut InternalNode<'_, T, Self>) -> Self::Cache;
-=======
     fn update_cache_leaf(node: &mut LeafNode<'_, T, Self>) -> Self::CacheUpdate;
     fn update_cache_internal(
         node: &mut InternalNode<'_, T, Self>,
         hint: Option<Self::CacheUpdate>,
     ) -> Self::CacheUpdate;
->>>>>>> bc5ece58
 
     /// - `child_index` can only equal to children.len() when index out of range
     /// - We need the `offset` so we can perform `find_pos_internal(child, new_search_index)`.
@@ -164,31 +154,18 @@
     type Cache = usize;
     type Arena = TreeArena;
 
-<<<<<<< HEAD
-    fn update_cache_leaf(node: &mut LeafNode<'_, T, Self>) -> usize {
-=======
     fn update_cache_leaf(node: &mut LeafNode<'_, T, Self>) -> isize {
->>>>>>> bc5ece58
         node.cache = node
             .children()
             .iter()
             .map(|x| HasLength::content_len(x))
             .sum();
-<<<<<<< HEAD
-        node.cache
-    }
-
-    fn update_cache_internal(node: &mut InternalNode<'_, T, Self>) -> usize {
-        node.cache = node.children().iter().map(|x| x.cache).sum();
-        node.cache
-=======
         0
     }
 
     fn update_cache_internal(node: &mut InternalNode<'_, T, Self>, hint: Option<isize>) -> isize {
         node.cache = node.children().iter().map(|x| Node::len(x)).sum();
         0
->>>>>>> bc5ece58
     }
 
     fn find_pos_internal(
@@ -355,11 +332,7 @@
         node.cache
     }
 
-<<<<<<< HEAD
-    fn update_cache_internal(node: &mut InternalNode<'_, T, Self>) -> Self::Cache {
-=======
     fn update_cache_internal(node: &mut InternalNode<'_, T, Self>, hint: Option<()>) {
->>>>>>> bc5ece58
         if node.children.is_empty() {
             return node.cache;
         }
