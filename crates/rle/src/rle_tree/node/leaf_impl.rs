use smallvec::SmallVec;

use crate::{
    rle_tree::{
        arena::VecTrait,
        cursor::SafeCursorMut,
        tree_trait::{FindPosResult, InsertResult, Position},
    },
    HasLength, Sliceable,
};
use std::fmt::{Debug, Error, Formatter};

use super::{utils::distribute, *};

impl<'bump, T: Rle, A: RleTreeTrait<T>> LeafNode<'bump, T, A> {
    #[inline]
    pub fn new(bump: &'bump A::Arena, parent: NonNull<InternalNode<'bump, T, A>>) -> Self {
        Self {
            bump,
            parent,
            children: <<A::Arena as Arena>::Vec<'bump, _> as VecTrait<_>>::with_capacity_in(
                A::MAX_CHILDREN_NUM,
                bump,
            ),
            prev: None,
            next: None,
            cache: Default::default(),
            _pin: PhantomPinned,
            _a: PhantomData,
        }
    }

    #[inline]
    fn _split<F>(&mut self, notify: &mut F) -> <A::Arena as Arena>::Boxed<'bump, Node<'bump, T, A>>
    where
        F: FnMut(&T, *mut LeafNode<'_, T, A>),
    {
        let mut ans = self
            .bump
            .allocate(Node::Leaf(Self::new(self.bump, self.parent)));
        let ans_inner = ans.as_leaf_mut().unwrap();
        let ans_ptr = ans_inner as _;
        for child in self
            .children
            .drain(self.children.len() - A::MIN_CHILDREN_NUM..self.children.len())
        {
            notify(&child, ans_ptr);
            ans_inner.children.push(child);
        }

        Self::connect(Some(ans_inner), self.next_mut());
        Self::connect(Some(self), Some(ans_inner));
        ans
    }

    #[inline]
    fn connect(a: Option<&mut LeafNode<'bump, T, A>>, b: Option<&mut LeafNode<'bump, T, A>>) {
        match (a, b) {
            (None, None) => {}
            (None, Some(next)) => next.prev = None,
            (Some(prev), None) => prev.next = None,
            (Some(a), Some(b)) => {
                a.next = Some(NonNull::new(b).unwrap());
                b.prev = Some(NonNull::new(a).unwrap());
            }
        }
    }

    #[inline]
    pub fn get_cursor<'tree>(&'tree self, pos: A::Int) -> SafeCursor<'bump, T, A> {
        let result = A::find_pos_leaf(self, pos);
        assert!(result.found);
        SafeCursor::from_leaf(self, result.child_index, result.offset, result.pos, 0)
    }

    #[inline]
    pub fn get_cursor_mut<'b>(&'b mut self, pos: A::Int) -> SafeCursorMut<'bump, T, A> {
        let result = A::find_pos_leaf(self, pos);
        assert!(result.found);
        SafeCursorMut::from_leaf(self, result.child_index, result.offset, result.pos, 0)
    }

    pub fn push_child<F>(
        &mut self,
        value: T,
        notify: &mut F,
    ) -> Result<(), <A::Arena as Arena>::Boxed<'bump, Node<'bump, T, A>>>
    where
        F: FnMut(&T, *mut LeafNode<'_, T, A>),
    {
        let self_ptr = self as *mut _;
        if !self.children.is_empty() {
            let last = self.children.last_mut().unwrap();
            if last.is_mergable(&value, &()) {
                last.merge(&value, &());
                notify(last, self_ptr);
                A::update_cache_leaf(self);
                return Ok(());
            }
        }

        if self.children.len() == A::MAX_CHILDREN_NUM {
            let mut ans = self._split(notify);
            let inner = ans.as_leaf_mut().unwrap();
            inner.push_child(value, notify).unwrap();
            A::update_cache_leaf(self);
            A::update_cache_leaf(inner);
            return Err(ans);
        }

        self.children.push(value);
        notify(&self.children[self.children.len() - 1], self_ptr);
        A::update_cache_leaf(self);
        Ok(())
    }

    pub(crate) fn check(&self) {
        assert!(self.children.len() <= A::MAX_CHILDREN_NUM);
        // assert!(self.children.len() >= A::MIN_CHILDREN_NUM);
        assert!(!self.is_deleted());
        A::check_cache_leaf(self);
        if let Some(next) = self.next {
            // SAFETY: this is only for testing, and next must be a valid pointer
            let self_ptr = unsafe { next.as_ref().prev.unwrap().as_ptr() };
            // SAFETY: this is only for testing, and next must be a valid pointer
            assert!(unsafe { !next.as_ref().is_deleted() });
            assert!(std::ptr::eq(self, self_ptr));
        }
        if let Some(prev) = self.prev {
            // SAFETY: this is only for testing, and prev must be a valid pointer
            let self_ptr = unsafe { prev.as_ref().next.unwrap().as_ptr() };
            // SAFETY: this is only for testing, and next must be a valid pointer
            assert!(unsafe { !prev.as_ref().is_deleted() });
            assert!(std::ptr::eq(self, self_ptr));
        }
    }

    fn _delete_start(&mut self, from: A::Int) -> (usize, Option<usize>) {
        let result = A::find_pos_leaf(self, from);
        match result.pos {
            Position::Start | Position::Before => (result.child_index, None),
            Position::Middle | Position::End | Position::After => {
                (result.child_index + 1, Some(result.offset))
            }
        }
    }

    fn _delete_end(&mut self, to: A::Int) -> (usize, Option<usize>) {
        let result = A::find_pos_leaf(self, to);
        match result.pos {
            Position::After | Position::End => (result.child_index + 1, None),
            Position::Start | Position::Middle | Position::Before => {
                (result.child_index, Some(result.offset))
            }
        }
    }

    pub fn is_deleted(&self) -> bool {
        // SAFETY: In HeapMode this function should always returns true.
        // In BumpMode we may keep the pointer to the leaf even if it's deleted
        unsafe {
            let mut node = self.parent.as_ref();
            if !node
                .children
                .iter()
                .any(|x| std::ptr::eq(x.node.as_leaf().unwrap(), self))
            {
                return true;
            }

            while let Some(parent) = node.parent {
                let parent = parent.as_ref();
                if !parent
                    .children()
                    .iter()
                    .any(|x| std::ptr::eq(x.node.as_internal().unwrap(), node))
                {
                    return true;
                }

                node = parent;
            }
        }

        false
    }

    pub fn insert<F>(
        &mut self,
        raw_index: A::Int,
        value: T,
        notify: &mut F,
<<<<<<< HEAD
    ) -> InsertResult<'bump, T, A>
=======
    ) -> Result<
        A::CacheUpdate,
        (
            A::CacheUpdate,
            <A::Arena as Arena>::Boxed<'bump, Node<'bump, T, A>>,
        ),
    >
>>>>>>> bc5ece58
    where
        F: FnMut(&T, *mut LeafNode<'_, T, A>),
    {
        let result = {
            if self.children.is_empty() {
                notify(&value, self);
                self.children.push(value);
                Ok(())
            } else {
                let FindPosResult {
                    child_index,
                    offset,
                    pos,
                    ..
                } = A::find_pos_leaf(self, raw_index);
                self._insert_at_pos(pos, child_index, offset, value, notify, false)
            }
        };
        self.with_cache_updated(result)
    }

    pub(crate) fn insert_at_pos<F>(
        &mut self,
        pos: Position,
        child_index: usize,
        offset: usize,
        value: T,
        notify: &mut F,
        value_from_same_parent: bool,
<<<<<<< HEAD
    ) -> InsertResult<'bump, T, A>
=======
    ) -> Result<
        A::CacheUpdate,
        (
            A::CacheUpdate,
            <A::Arena as Arena>::Boxed<'bump, Node<'bump, T, A>>,
        ),
    >
>>>>>>> bc5ece58
    where
        F: FnMut(&T, *mut LeafNode<'_, T, A>),
    {
        let result = {
            if self.children.is_empty() {
                if !value_from_same_parent {
                    notify(&value, self);
                }
                self.children.push(value);
                Ok(())
            } else {
                self._insert_at_pos(
                    pos,
                    child_index,
                    offset,
                    value,
                    notify,
                    value_from_same_parent,
                )
            }
        };
        self.with_cache_updated(result)
    }

    /// update the content at given selection
    pub(crate) fn update_at_pos<F, U>(
        &mut self,
        pos: Position,
        child_index: usize,
        offset: usize,
        len: usize,
        update_fn: U,
        notify: &mut F,
    ) -> InsertResult<'bump, T, A>
    where
        F: FnMut(&T, *mut LeafNode<'_, T, A>),
        U: FnOnce(&mut T),
    {
        if len == 0 {
            return Ok(self.cache);
        }

        if offset == 0 && self.children[child_index].atom_len() == len {
            update_fn(&mut self.children[child_index]);
            return Ok(self.cache);
        }

        let left = if offset == 0 {
            None
        } else {
            Some(self.children[child_index].slice(0, offset))
        };

        let right = if self.children[child_index].atom_len() == offset + len {
            None
        } else {
            Some(
                self.children[child_index]
                    .slice(offset + len, self.children[child_index].atom_len()),
            )
        };

        let mut target = self.children[child_index].slice(offset, offset + len);
        update_fn(&mut target);

        if let Some(left) = left {
            self.children[child_index] = left;
            let left = &mut self.children[child_index];
            if left.is_mergable(&target, &()) {
                left.merge(&target, &());
                if let Some(right) = right {
                    if left.is_mergable(&right, &()) {
                        left.merge(&right, &());
                        Ok(self.cache)
                    } else {
                        self.insert_at_pos(Position::Start, child_index + 1, 0, right, notify, true)
                            .map(|x| ())
                            .map_err(|(_, new)| new)
                    }
                } else {
                    Ok(())
                }
            } else if let Some(right) = right {
                if target.is_mergable(&right, &()) {
                    target.merge(&right, &());
                    self.insert_at_pos(Position::Start, child_index + 1, 0, target, notify, true)
                        .map(|x| ())
                        .map_err(|(_, new)| new)
                } else {
                    let result = self.insert_at_pos(
                        Position::Start,
                        child_index + 1,
                        0,
                        target,
                        notify,
                        true,
                    );
                    if let Err((_, mut new)) = result {
                        if self.children.len() >= child_index + 2 {
                            // insert one element should not cause Err
                            self.insert_at_pos(
                                Position::Start,
                                child_index + 2,
                                0,
                                right,
                                notify,
                                true,
                            )
                            .map(|x| ())
                            .map_err(|(_, new)| new)
                            .unwrap();
                            Err(new)
                        } else {
                            let new_insert_index = child_index + 2 - self.children.len();
                            // insert one element should not cause Err
                            new.as_leaf_mut()
                                .unwrap()
                                .insert_at_pos(
                                    Position::Start,
                                    new_insert_index,
                                    0,
                                    right,
                                    notify,
                                    true,
                                )
                                .unwrap();
                            Err(new)
                        }
                    } else {
                        self.insert_at_pos(Position::Start, child_index + 2, 0, right, notify, true)
                            .map(|x| ())
                            .map_err(|(_, new)| new)
                    }
                }
            } else {
                self.insert_at_pos(pos, child_index + 1, offset, target, notify, true)
                    .map(|x| ())
                    .map_err(|(_, new)| new)
            }
        } else {
            self.children[child_index] = target;
            if let Some(right) = right {
                self.insert_at_pos(Position::Start, child_index + 1, 0, right, notify, true)
                    .map(|x| ())
                    .map_err(|(_, new)| new)
            } else {
                Ok(())
            }
        }
    }

    /// this is a effect-less operation, it will not modify the data, it returns the needed change at the given index instead
    pub(crate) fn pure_update<U>(
        &self,
        child_index: usize,
        offset: usize,
        len: usize,
        update_fn: &mut U,
    ) -> Option<SmallVec<[T; 2]>>
    where
        U: FnMut(&mut T),
    {
        let mut ans = smallvec::smallvec![];
        if len == 0 {
            return None;
        }

        let child = &self.children[child_index];
        if offset == 0 && child.atom_len() == len {
            let mut element = child.clone();
            update_fn(&mut element);
            ans.push(element);
            return Some(ans);
        }

        if offset != 0 {
            ans.push(child.slice(0, offset));
        }
        let mut target = child.slice(offset, offset + len);
        update_fn(&mut target);
        if !ans.is_empty() {
            if ans[0].is_mergable(&target, &()) {
                ans[0].merge(&target, &());
            } else {
                ans.push(target);
            }
        } else {
            ans.push(target);
        }

        if offset + len < child.atom_len() {
            let right = child.slice(offset + len, child.atom_len());
            let mut merged = false;
            if let Some(last) = ans.last_mut() {
                if last.is_mergable(&right, &()) {
                    merged = true;
                    last.merge(&right, &());
                }
            }

            if !merged {
                ans.push(right);
            }
        }

        Some(ans)
    }

    pub(crate) fn pure_updates_at_same_index<U, Arg>(
        &self,
        child_index: usize,
        offsets: &[usize],
        lens: &[usize],
        args: &[&Arg],
        update_fn: &mut U,
    ) -> Option<SmallVec<[T; 2]>>
    where
        U: FnMut(&mut T, &Arg),
    {
        if offsets.is_empty() {
            return None;
        }

        let mut ans: SmallVec<[T; 2]> = SmallVec::new();
        ans.push(self.children[child_index].clone());
        let ans_len = self.children[child_index].atom_len();
        for i in 0..offsets.len() {
            let offset = offsets[i];
            let len = lens[i];
            let arg = &args[i];
            // TODO: can be optimized if needed
            let mut target_spans = ans.slice(offset, offset + len);
            for span in target_spans.iter_mut() {
                update_fn(span, arg);
            }

            let mut end = ans.slice(offset + len, ans_len);
            ans = ans.slice(0, offset);
            ans.append(&mut target_spans);
            ans.append(&mut end);
        }

        debug_assert_eq!(ans_len, ans.iter().map(|x| x.atom_len()).sum());
        Some(ans)
    }

    pub(crate) fn apply_updates<F>(
        &mut self,
        mut updates: Vec<(usize, SmallVec<[T; 2]>)>,
        notify: &mut F,
    ) -> Result<(), Vec<ArenaBoxedNode<'bump, T, A>>>
    where
        F: FnMut(&T, *mut LeafNode<'_, T, A>),
    {
        updates.sort_by_key(|x| x.0);
        let mut i = 0;
        let mut j = 1;
        // try merge sibling updates
        while i + j < updates.len() {
            if updates[i].0 + j == updates[i + j].0 {
                let (a, b) = arref::array_mut_ref!(&mut updates, [i, i + j]);
                for node in b.1.drain(..) {
                    a.1.push(node);
                }

                j += 1;
            } else {
                i += j;
                j = 1;
            }
        }

        let mut new_children: SmallVec<[_; 64]> = SmallVec::new();
        let mut self_children = std::mem::replace(
            &mut self.children,
            <<A::Arena as Arena>::Vec<'bump, _> as VecTrait<_>>::with_capacity_in(
                A::MAX_CHILDREN_NUM,
                self.bump,
            ),
        );
        let mut last_end = 0;
        // append element to the new_children list
        for (index, replace) in updates {
            for child in self_children.drain(0..index + 1 - last_end) {
                new_children.push(child);
            }

            new_children.pop();

            for element in replace {
                let mut merged = false;
                if let Some(last) = new_children.last_mut() {
                    if last.is_mergable(&element, &()) {
                        last.merge(&element, &());
                        merged = true;
                    }
                }
                if !merged {
                    new_children.push(element);
                }
            }

            last_end = index + 1;
        }

        for child in self_children.drain(..) {
            new_children.push(child);
        }

        if new_children.len() <= A::MAX_CHILDREN_NUM {
            for child in new_children {
                self.children.push(child);
            }

            A::update_cache_leaf(self);
            Ok(())
        } else {
            let children_nums =
                distribute(new_children.len(), A::MIN_CHILDREN_NUM, A::MAX_CHILDREN_NUM);
            let mut index = 0;
            for child in new_children.drain(..children_nums[index]) {
                self.children.push(child);
            }

            index += 1;
            A::update_cache_leaf(self);
            let mut leaf_vec = Vec::new();
            while !new_children.is_empty() {
                let mut new_leaf_node = self
                    .bump
                    .allocate(Node::Leaf(LeafNode::new(self.bump, self.parent)));
                let new_leaf = new_leaf_node.as_leaf_mut().unwrap();
                for child in new_children.drain(..children_nums[index]) {
                    notify(&child, new_leaf);
                    new_leaf.children.push(child);
                }

                index += 1;
                A::update_cache_leaf(new_leaf);
                leaf_vec.push(new_leaf_node);
            }

            let next = self.next;
            let mut last = self;
            for leaf in leaf_vec.iter_mut() {
                Self::connect(Some(last), Some(leaf.as_leaf_mut().unwrap()));
                last = leaf.as_leaf_mut().unwrap();
            }

            // SAFETY: there will not be shared mutable references
            Self::connect(Some(last), unsafe { next.map(|mut x| x.as_mut()) });
            Err(leaf_vec)
        }
    }

    fn with_cache_updated(
        &mut self,
        result: Result<(), <A::Arena as Arena>::Boxed<'bump, Node<'bump, T, A>>>,
<<<<<<< HEAD
    ) -> InsertResult<'bump, T, A> {
        match result {
            Ok(_) => Ok(A::update_cache_leaf(self)),
            Err(mut new) => {
                let ans = A::update_cache_leaf(self);
                A::update_cache_leaf(new.as_leaf_mut().unwrap());
                Err((ans, new))
=======
    ) -> Result<
        A::CacheUpdate,
        (
            A::CacheUpdate,
            <A::Arena as Arena>::Boxed<'bump, Node<'bump, T, A>>,
        ),
    > {
        match result {
            Ok(_) => Ok(A::update_cache_leaf(self)),
            Err(mut new) => {
                let update = A::update_cache_leaf(self);
                A::update_cache_leaf(new.as_leaf_mut().unwrap());
                Err((update, new))
>>>>>>> bc5ece58
            }
        }
    }

    fn _insert_at_pos<F>(
        &mut self,
        mut pos: Position,
        mut child_index: usize,
        mut offset: usize,
        value: T,
        notify: &mut F,
        value_from_same_parent: bool,
    ) -> Result<(), <A::Arena as Arena>::Boxed<'bump, Node<'bump, T, A>>>
    where
        F: FnMut(&T, *mut LeafNode<'_, T, A>),
    {
        let self_ptr = self as *mut _;
        let prev = {
            if (pos == Position::Start || pos == Position::Before) && child_index > 0 {
                Some(&mut self.children[child_index - 1])
            } else if pos == Position::After || pos == Position::End {
                child_index += 1;
                offset = 0;
                pos = Position::Start;
                Some(&mut self.children[child_index - 1])
            } else {
                None
            }
        };
        if let Some(prev) = prev {
            // clean cut, should no split
            if prev.is_mergable(&value, &()) {
                prev.merge(&value, &());
                if !value_from_same_parent {
                    notify(prev, self_ptr);
                }
                return Ok(());
            }
        }
        let clean_cut = pos != Position::Middle;
        if clean_cut {
            return self._insert_with_split(child_index, value, notify, false);
        }
        // need to split child
        let a = self.children[child_index].slice(0, offset);
        let b = self.children[child_index].slice(offset, self.children[child_index].atom_len());
        self.children[child_index] = a;
        if self.children.len() >= A::MAX_CHILDREN_NUM - 1 {
            let mut next_node = self._split(notify);
            let next_leaf = next_node.as_leaf_mut().unwrap();
            if child_index < self.children.len() {
                if !value_from_same_parent {
                    notify(&value, self_ptr);
                }
                self.children.insert(child_index + 1, value);
                self.children.insert(child_index + 2, b);

                let last_child = self.children.pop().unwrap();
                notify(&last_child, next_leaf);
                next_leaf.children.insert(0, last_child);
            } else {
                notify(&value, next_leaf);
                next_leaf
                    .children
                    .insert(child_index - self.children.len() + 1, value);
                notify(&b, next_leaf);
                next_leaf
                    .children
                    .insert(child_index - self.children.len() + 2, b);
            }

            return Err(next_node);
        }
        if !value_from_same_parent {
            notify(&value, self);
        }
        self.children.insert(child_index + 1, b);
        self.children.insert(child_index + 1, value);
        Ok(())
    }

    #[inline]
    pub fn next(&self) -> Option<&Self> {
        // SAFETY: internal variant ensure prev and next are valid reference
        unsafe { self.next.map(|p| p.as_ref()) }
    }

    #[inline]
    pub fn next_mut(&mut self) -> Option<&mut Self> {
        // SAFETY: internal variant ensure prev and next are valid reference
        unsafe { self.next.map(|mut p| p.as_mut()) }
    }

    #[inline]
    pub fn prev(&self) -> Option<&Self> {
        // SAFETY: internal variant ensure prev and next are valid reference
        unsafe { self.prev.map(|p| p.as_ref()) }
    }

    #[inline]
    pub fn prev_mut(&mut self) -> Option<&mut Self> {
        // SAFETY: internal variant ensure prev and next are valid reference
        unsafe { self.prev.map(|mut p| p.as_mut()) }
    }

    #[inline]
    pub fn children(&self) -> &<<A as RleTreeTrait<T>>::Arena as Arena>::Vec<'bump, T> {
        &self.children
    }

    pub fn parent(&self) -> &NonNull<InternalNode<'bump, T, A>> {
        &self.parent
    }
}

impl<'a, T: Rle, A: RleTreeTrait<T>> LeafNode<'a, T, A> {
    /// Delete may cause the children num increase, because splitting may happen
    ///
    pub(crate) fn delete<F>(
        &mut self,
        start: Option<A::Int>,
        end: Option<A::Int>,
        notify: &mut F,
    ) -> Result<
        A::CacheUpdate,
        (
            A::CacheUpdate,
            <A::Arena as Arena>::Boxed<'a, Node<'a, T, A>>,
        ),
    >
    where
        F: FnMut(&T, *mut LeafNode<'_, T, A>),
    {
        if self.children.is_empty() {
            return Ok(Default::default());
        }

        let (del_start, del_relative_from) = start.map_or((0, None), |x| self._delete_start(x));
        let (del_end, del_relative_to) =
            end.map_or((self.children.len(), None), |x| self._delete_end(x));
        let mut handled = false;
        let mut result = Ok(());
        if let (Some(del_relative_from), Some(del_relative_to)) =
            (del_relative_from, del_relative_to)
        {
            if del_start - 1 == del_end {
                let end = &mut self.children[del_end];
                let (left, right) = (
                    end.slice(0, del_relative_from),
                    end.slice(del_relative_to, end.atom_len()),
                );

                *end = left;
                result = self._insert_with_split(del_end + 1, right, notify, true);
                handled = true;
            }
        }

        if !handled {
            if let Some(del_relative_from) = del_relative_from {
                self.children[del_start - 1] =
                    self.children[del_start - 1].slice(0, del_relative_from);
            }
            if let Some(del_relative_to) = del_relative_to {
                let end = &mut self.children[del_end];
                *end = end.slice(del_relative_to, end.atom_len());
            }
        }

        if del_start < del_end {
            for _ in self.children.drain(del_start..del_end) {}
        }

        let diff = A::update_cache_leaf(self);
        if let Err(new) = &mut result {
            A::update_cache_leaf(new.as_leaf_mut().unwrap());
        }

        match result {
            Ok(_) => Ok(diff),
            Err(x) => Err((diff, x)),
        }
    }

    fn _insert_with_split<F>(
        &mut self,
        index: usize,
        value: T,
        notify: &mut F,
        value_from_same_parent: bool,
    ) -> Result<(), <A::Arena as Arena>::Boxed<'a, Node<'a, T, A>>>
    where
        F: FnMut(&T, *mut LeafNode<'_, T, A>),
    {
        if self.children.len() == A::MAX_CHILDREN_NUM {
            let mut ans = self._split(notify);
            if index <= self.children.len() {
                if !value_from_same_parent {
                    notify(&value, self);
                }
                self.children.insert(index, value);
            } else {
                let leaf = ans.as_leaf_mut().unwrap();
                notify(&value, leaf);
                leaf.children.insert(index - self.children.len(), value);
            }

            Err(ans)
        } else {
            if !value_from_same_parent {
                notify(&value, self);
            }
            self.children.insert(index, value);
            Ok(())
        }
    }

    pub fn get_index_in_parent(&self) -> Option<usize> {
        let parent = self.parent;
        // SAFETY: we know parent must be valid
        let parent = unsafe { parent.as_ref() };
        parent
            .children
            .iter()
            .position(|child| std::ptr::eq(child.node.as_leaf().unwrap(), self))
    }

    #[inline(always)]
    pub(crate) fn update_cache(&mut self) {
        A::update_cache_leaf(self);
    }
}

impl<'a, T: Rle, A: RleTreeTrait<T>> Debug for LeafNode<'a, T, A> {
    fn fmt(&self, f: &mut Formatter) -> Result<(), Error> {
        let mut debug_struct = f.debug_struct("LeafNode");
        debug_struct.field("children", &self.children);
        debug_struct.field("cache", &self.cache);
        debug_struct.field("children_num", &self.children.len());
        debug_struct.finish()
    }
}

fn slice<T: HasLength + Sliceable>(
    vec: &[T],
    beginning: usize,
    from: usize,
    to: usize,
) -> SmallVec<[T; 2]> {
    let mut index = beginning;
    let mut ans = smallvec::smallvec![];
    dbg!(from, to);
    for item in vec.iter() {
        if index < to && from < index + item.atom_len() {
            let start = if index < from { from - index } else { 0 };
            let len = (item.atom_len() - start).min(to - index);
            ans.push(item.slice(start, start + len));
        }

        index += item.atom_len();
    }

    ans
}<|MERGE_RESOLUTION|>--- conflicted
+++ resolved
@@ -190,9 +190,6 @@
         raw_index: A::Int,
         value: T,
         notify: &mut F,
-<<<<<<< HEAD
-    ) -> InsertResult<'bump, T, A>
-=======
     ) -> Result<
         A::CacheUpdate,
         (
@@ -200,7 +197,6 @@
             <A::Arena as Arena>::Boxed<'bump, Node<'bump, T, A>>,
         ),
     >
->>>>>>> bc5ece58
     where
         F: FnMut(&T, *mut LeafNode<'_, T, A>),
     {
@@ -230,9 +226,6 @@
         value: T,
         notify: &mut F,
         value_from_same_parent: bool,
-<<<<<<< HEAD
-    ) -> InsertResult<'bump, T, A>
-=======
     ) -> Result<
         A::CacheUpdate,
         (
@@ -240,7 +233,6 @@
             <A::Arena as Arena>::Boxed<'bump, Node<'bump, T, A>>,
         ),
     >
->>>>>>> bc5ece58
     where
         F: FnMut(&T, *mut LeafNode<'_, T, A>),
     {
@@ -599,15 +591,6 @@
     fn with_cache_updated(
         &mut self,
         result: Result<(), <A::Arena as Arena>::Boxed<'bump, Node<'bump, T, A>>>,
-<<<<<<< HEAD
-    ) -> InsertResult<'bump, T, A> {
-        match result {
-            Ok(_) => Ok(A::update_cache_leaf(self)),
-            Err(mut new) => {
-                let ans = A::update_cache_leaf(self);
-                A::update_cache_leaf(new.as_leaf_mut().unwrap());
-                Err((ans, new))
-=======
     ) -> Result<
         A::CacheUpdate,
         (
@@ -621,7 +604,6 @@
                 let update = A::update_cache_leaf(self);
                 A::update_cache_leaf(new.as_leaf_mut().unwrap());
                 Err((update, new))
->>>>>>> bc5ece58
             }
         }
     }
