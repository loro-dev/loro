--- conflicted
+++ resolved
@@ -165,15 +165,6 @@
         })
     }
 
-<<<<<<< HEAD
-    pub(crate) fn get_a_sibling(&mut self) -> Option<(&Self, Either)> {
-        let index = self.get_self_index()?;
-        let parent = self.parent_mut()?;
-        if index > 0 {
-            Some((&mut parent.children[index - 1].node, Either::Left))
-        } else if index + 1 < parent.children.len() {
-            Some((&mut parent.children[index + 1].node, Either::Right))
-=======
     pub(crate) fn get_a_sibling(&mut self) -> Option<(&mut Self, Either)> {
         let index = self.get_self_index()?;
         let parent = self.parent_mut()?;
@@ -181,7 +172,6 @@
             Some((&mut parent.children[index - 1], Either::Left))
         } else if index + 1 < parent.children.len() {
             Some((&mut parent.children[index + 1], Either::Right))
->>>>>>> bc5ece58
         } else {
             None
         }
@@ -339,17 +329,8 @@
 
     pub(crate) fn update_cache(&mut self, update: Option<A::CacheUpdate>) -> A::CacheUpdate {
         match self {
-<<<<<<< HEAD
-            Node::Internal(node) => {
-                A::update_cache_internal(node);
-            }
-            Node::Leaf(node) => {
-                A::update_cache_leaf(node);
-            }
-=======
             Node::Internal(node) => A::update_cache_internal(node, update),
             Node::Leaf(node) => A::update_cache_leaf(node),
->>>>>>> bc5ece58
         }
     }
 
@@ -366,12 +347,6 @@
     }
 
     #[inline(always)]
-<<<<<<< HEAD
-    pub fn cache(&self) -> A::Cache {
-        match self {
-            Node::Internal(x) => x.cache,
-            Node::Leaf(x) => x.cache,
-=======
     pub fn cache(&self) -> &A::Cache {
         match self {
             Node::Internal(x) => &x.cache,
@@ -395,7 +370,6 @@
                 false
             }
             Node::Leaf(x) => x.is_deleted(),
->>>>>>> bc5ece58
         }
     }
 }
