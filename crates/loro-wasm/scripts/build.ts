import __ from "https://deno.land/x/dirname@1.1.2/mod.ts";
import { resolve } from "https://deno.land/std@0.105.0/path/mod.ts";
const { __dirname } = __(import.meta);

// deno run -A build.ts debug
// deno run -A build.ts release
// deno run -A build.ts release web
// deno run -A build.ts release nodejs
let profile = "dev";
let profileDir = "debug";
if (Deno.args[0] == "release") {
  profile = "release";
  profileDir = "release";
}
const TARGETS = ["bundler", "web", "nodejs"];
const startTime = performance.now();
const LoroWasmDir = resolve(__dirname, "..");

console.log(LoroWasmDir);
async function build() {
  await cargoBuild();
  if (Deno.args[1] != null) {
    if (!TARGETS.includes(Deno.args[1])) {
      throw new Error(`Invalid target ${Deno.args[1]}`);
    }

    buildTarget(Deno.args[1]);
    return;
  }

  await Promise.all(TARGETS.map((target) => {
    return buildTarget(target);
  }));

  console.log(
    "✅",
    "Build complete in",
    (performance.now() - startTime) / 1000,
    "s",
  );
}

async function cargoBuild() {
<<<<<<< HEAD
  const cmd  = `cargo build --target wasm32-unknown-unknown --profile ${profile}`;
=======
  const cmd =
    `cargo build --target wasm32-unknown-unknown --profile ${profile}`;
>>>>>>> c6f9561d
  console.log(cmd);
  const status = await Deno.run({
    cmd: cmd.split(" "),
    cwd: LoroWasmDir,
  }).status();
  if (!status.success) {
    console.log(
      "❌",
      "Build failed in",
      (performance.now() - startTime) / 1000,
      "s",
    );
    Deno.exit(status.code);
  }
}

async function buildTarget(target: string) {
  console.log("🏗️  Building target", `[${target}]`);
  const targetDirPath = resolve(LoroWasmDir, target);
  try {
    await Deno.remove(targetDirPath, { recursive: true });
    console.log("Clear directory " + targetDirPath);
  } catch (e) {}

  for (const cmd of genCommands(target)) {
    console.log(">", cmd);
    await Deno.run({ cmd: cmd.split(" "), cwd: LoroWasmDir }).status();
  }
  console.log();
}

function genCommands(target: string): string[] {
  return [
<<<<<<< HEAD
    `wasm-bindgen --weak-refs --target ${target} --out-dir ${target} ../../target/wasm32-unknown-unknown/${profile}/loro_wasm.wasm`,
=======
    `wasm-bindgen --weak-refs --target ${target} --out-dir ${target} ../../target/wasm32-unknown-unknown/${profileDir}/loro_wasm.wasm`,
>>>>>>> c6f9561d
    ...(profile == "dev" ? [] : [
      `wasm-opt -O4 ${target}/loro_wasm_bg.wasm -o ${target}/loro_wasm_bg.wasm`,
    ]),
  ];
}

build();<|MERGE_RESOLUTION|>--- conflicted
+++ resolved
@@ -41,12 +41,8 @@
 }
 
 async function cargoBuild() {
-<<<<<<< HEAD
-  const cmd  = `cargo build --target wasm32-unknown-unknown --profile ${profile}`;
-=======
   const cmd =
     `cargo build --target wasm32-unknown-unknown --profile ${profile}`;
->>>>>>> c6f9561d
   console.log(cmd);
   const status = await Deno.run({
     cmd: cmd.split(" "),
@@ -80,11 +76,7 @@
 
 function genCommands(target: string): string[] {
   return [
-<<<<<<< HEAD
-    `wasm-bindgen --weak-refs --target ${target} --out-dir ${target} ../../target/wasm32-unknown-unknown/${profile}/loro_wasm.wasm`,
-=======
     `wasm-bindgen --weak-refs --target ${target} --out-dir ${target} ../../target/wasm32-unknown-unknown/${profileDir}/loro_wasm.wasm`,
->>>>>>> c6f9561d
     ...(profile == "dev" ? [] : [
       `wasm-opt -O4 ${target}/loro_wasm_bg.wasm -o ${target}/loro_wasm_bg.wasm`,
     ]),
