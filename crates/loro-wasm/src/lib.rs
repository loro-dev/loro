//! Loro WASM bindings.
#![allow(non_snake_case)]
#![allow(clippy::empty_docs)]
#![warn(missing_docs)]

use convert::resolved_diff_to_js;
use js_sys::{Array, Object, Promise, Reflect, Uint8Array};
use loro_internal::{
    change::Lamport,
    configure::{StyleConfig, StyleConfigMap},
    container::{richtext::ExpandType, ContainerID},
    cursor::{self, Side},
    encoding::ImportBlobMetadata,
    event::Index,
    handler::{
        Handler, ListHandler, MapHandler, TextDelta, TextHandler, TreeHandler, ValueOrHandler,
    },
    id::{Counter, TreeID, ID},
    loro::CommitOptions,
    obs::SubID,
    undo::{UndoItemMeta, UndoOrRedo},
    version::Frontiers,
    ContainerType, DiffEvent, HandlerTrait, JsonSchema, LoroDoc, LoroValue, MovableListHandler,
    UndoManager as InnerUndoManager, VersionVector as InternalVersionVector,
};
use rle::HasLength;
use serde::{Deserialize, Serialize};
use std::{cell::RefCell, cmp::Ordering, rc::Rc, sync::Arc};
use wasm_bindgen::{__rt::IntoJsResult, prelude::*, throw_val};
use wasm_bindgen_derive::TryFromJsValue;

mod awareness;
mod log;

use crate::convert::{handler_to_js_value, js_to_container, js_to_cursor};
pub use awareness::AwarenessWasm;

mod convert;

#[wasm_bindgen(start)]
fn run() {
    console_error_panic_hook::set_once();
}

/// Enable debug info of Loro
#[wasm_bindgen(js_name = setDebug)]
pub fn set_debug() {
    tracing_wasm::set_as_global_default();
}

type JsResult<T> = Result<T, JsValue>;

/// The CRDTs document. Loro supports different CRDTs include [**List**](LoroList),
/// [**RichText**](LoroText), [**Map**](LoroMap) and [**Movable Tree**](LoroTree),
/// you could build all kind of applications by these.
///
/// @example
/// ```ts
/// import { Loro } import "loro-crdt"
///
/// const loro = new Loro();
/// const text = loro.getText("text");
/// const list = loro.getList("list");
/// const map = loro.getMap("Map");
/// const tree = loro.getTree("tree");
/// ```
///
// When FinalizationRegistry is unavailable, it's the users' responsibility to free the document.
#[wasm_bindgen]
pub struct Loro(Arc<LoroDoc>);

#[wasm_bindgen]
extern "C" {
    #[wasm_bindgen(typescript_type = "number | bigint | `${number}`")]
    pub type JsIntoPeerID;
    #[wasm_bindgen(typescript_type = "PeerID")]
    pub type JsStrPeerID;
    #[wasm_bindgen(typescript_type = "ContainerID")]
    pub type JsContainerID;
    #[wasm_bindgen(typescript_type = "ContainerID | string")]
    pub type JsIntoContainerID;
    #[wasm_bindgen(typescript_type = "Transaction | Loro")]
    pub type JsTransaction;
    #[wasm_bindgen(typescript_type = "string | undefined")]
    pub type JsOrigin;
    #[wasm_bindgen(typescript_type = "{ peer: PeerID, counter: number }")]
    pub type JsID;
    #[wasm_bindgen(typescript_type = "{ peer: PeerID, counter: number }[]")]
    pub type JsIDs;
    #[wasm_bindgen(typescript_type = "{ start: number, end: number }")]
    pub type JsRange;
    #[wasm_bindgen(typescript_type = "number|bool|string|null")]
    pub type JsMarkValue;
    #[wasm_bindgen(typescript_type = "TreeID")]
    pub type JsTreeID;
    #[wasm_bindgen(typescript_type = "TreeID | undefined")]
    pub type JsParentTreeID;
    #[wasm_bindgen(typescript_type = "LoroTreeNode | undefined")]
    pub type JsTreeNodeOrUndefined;
    #[wasm_bindgen(typescript_type = "string | undefined")]
    pub type JsPositionOrUndefined;
    #[wasm_bindgen(typescript_type = "Delta<string>[]")]
    pub type JsStringDelta;
    #[wasm_bindgen(typescript_type = "Map<PeerID, number>")]
    pub type JsVersionVectorMap;
    #[wasm_bindgen(typescript_type = "Map<PeerID, Change[]>")]
    pub type JsChanges;
    #[wasm_bindgen(typescript_type = "Change")]
    pub type JsChange;
    #[wasm_bindgen(typescript_type = "Change | undefined")]
    pub type JsChangeOrUndefined;
    #[wasm_bindgen(
        typescript_type = "Map<PeerID, number> | Uint8Array | VersionVector | undefined | null"
    )]
    pub type JsIntoVersionVector;
    #[wasm_bindgen(typescript_type = "Container")]
    pub type JsContainer;
    #[wasm_bindgen(typescript_type = "Value")]
    pub type JsLoroValue;
    #[wasm_bindgen(typescript_type = "Value | Container")]
    pub type JsValueOrContainer;
    #[wasm_bindgen(typescript_type = "Value | Container | undefined")]
    pub type JsValueOrContainerOrUndefined;
    #[wasm_bindgen(typescript_type = "Container | undefined")]
    pub type JsContainerOrUndefined;
    #[wasm_bindgen(typescript_type = "LoroText | undefined")]
    pub type JsLoroTextOrUndefined;
    #[wasm_bindgen(typescript_type = "LoroMap | undefined")]
    pub type JsLoroMapOrUndefined;
    #[wasm_bindgen(typescript_type = "LoroList | undefined")]
    pub type JsLoroListOrUndefined;
    #[wasm_bindgen(typescript_type = "LoroTree | undefined")]
    pub type JsLoroTreeOrUndefined;
    #[wasm_bindgen(typescript_type = "[string, Value | Container]")]
    pub type MapEntry;
    #[wasm_bindgen(typescript_type = "{[key: string]: { expand: 'before'|'after'|'none'|'both' }}")]
    pub type JsTextStyles;
    #[wasm_bindgen(typescript_type = "Delta<string>[]")]
    pub type JsDelta;
    #[wasm_bindgen(typescript_type = "-1 | 1 | 0 | undefined")]
    pub type JsPartialOrd;
    #[wasm_bindgen(typescript_type = "'Tree'|'Map'|'List'|'Text'")]
    pub type JsContainerKind;
    #[wasm_bindgen(typescript_type = "'Text'")]
    pub type JsTextStr;
    #[wasm_bindgen(typescript_type = "'Tree'")]
    pub type JsTreeStr;
    #[wasm_bindgen(typescript_type = "'Map'")]
    pub type JsMapStr;
    #[wasm_bindgen(typescript_type = "'List'")]
    pub type JsListStr;
    #[wasm_bindgen(typescript_type = "'MovableList'")]
    pub type JsMovableListStr;
    #[wasm_bindgen(typescript_type = "ImportBlobMetadata")]
    pub type JsImportBlobMetadata;
    #[wasm_bindgen(typescript_type = "Side")]
    pub type JsSide;
    #[wasm_bindgen(typescript_type = "{ update?: Cursor, offset: number, side: Side }")]
    pub type JsCursorQueryAns;
    #[wasm_bindgen(typescript_type = "UndoConfig")]
    pub type JsUndoConfig;
    #[wasm_bindgen(typescript_type = "JsonSchema")]
    pub type JsJsonSchema;
    #[wasm_bindgen(typescript_type = "string | JsonSchema")]
    pub type JsJsonSchemaOrString;
}

mod observer {
    use std::thread::ThreadId;

    use wasm_bindgen::JsValue;

    use crate::JsResult;

    /// We need to wrap the observer function in a struct so that we can implement Send for it.
    /// But it's not Send essentially, so we need to check it manually in runtime.
    #[derive(Clone)]
    pub(crate) struct Observer {
        f: js_sys::Function,
        thread: ThreadId,
    }

    impl Observer {
        pub fn new(f: js_sys::Function) -> Self {
            Self {
                f,
                thread: std::thread::current().id(),
            }
        }

        pub fn call1(&self, arg: &JsValue) -> JsResult<JsValue> {
            if std::thread::current().id() == self.thread {
                self.f.call1(&JsValue::NULL, arg)
            } else {
                Err(JsValue::from_str("Observer called from different thread"))
            }
        }

        pub fn call2(&self, arg1: &JsValue, arg2: &JsValue) -> JsResult<JsValue> {
            if std::thread::current().id() == self.thread {
                self.f.call2(&JsValue::NULL, arg1, arg2)
            } else {
                Err(JsValue::from_str("Observer called from different thread"))
            }
        }

        pub fn call3(&self, arg1: &JsValue, arg2: &JsValue, arg3: &JsValue) -> JsResult<JsValue> {
            if std::thread::current().id() == self.thread {
                self.f.call3(&JsValue::NULL, arg1, arg2, arg3)
            } else {
                Err(JsValue::from_str("Observer called from different thread"))
            }
        }
    }

    unsafe impl Send for Observer {}
    unsafe impl Sync for Observer {}
}

fn ids_to_frontiers(ids: Vec<JsID>) -> JsResult<Frontiers> {
    let mut frontiers = Frontiers::default();
    for id in ids {
        let id = js_id_to_id(id)?;
        frontiers.push(id);
    }

    Ok(frontiers)
}

fn id_to_js(id: &ID) -> JsValue {
    let obj = Object::new();
    Reflect::set(&obj, &"peer".into(), &id.peer.to_string().into()).unwrap();
    Reflect::set(&obj, &"counter".into(), &id.counter.into()).unwrap();
    let value: JsValue = obj.into_js_result().unwrap();
    value
}

fn js_id_to_id(id: JsID) -> Result<ID, JsValue> {
    let peer = js_peer_to_peer(Reflect::get(&id, &"peer".into())?)?;
    let counter = Reflect::get(&id, &"counter".into())?.as_f64().unwrap() as Counter;
    let id = ID::new(peer, counter);
    Ok(id)
}

fn frontiers_to_ids(frontiers: &Frontiers) -> JsIDs {
    let js_arr = Array::new();
    for id in frontiers.iter() {
        let value = id_to_js(id);
        js_arr.push(&value);
    }

    let value: JsValue = js_arr.into();
    value.into()
}

fn js_value_to_container_id(
    cid: &JsIntoContainerID,
    kind: ContainerType,
) -> Result<ContainerID, JsValue> {
    if !cid.is_string() {
        return Err(JsValue::from_str(&format!(
            "ContainerID must be a string, but found {}",
            cid.js_typeof().as_string().unwrap(),
        )));
    }

    let s = cid.as_string().unwrap();
    let cid = ContainerID::try_from(s.as_str())
        .unwrap_or_else(|_| ContainerID::new_root(s.as_str(), kind));
    Ok(cid)
}

#[derive(Debug, Clone, Serialize)]
struct StringID {
    peer: String,
    counter: Counter,
}

#[derive(Debug, Clone, Serialize)]
struct ChangeMeta {
    lamport: Lamport,
    length: u32,
    peer: String,
    counter: Counter,
    deps: Vec<StringID>,
    timestamp: f64,
}

impl ChangeMeta {
    fn to_js(&self) -> JsValue {
        let s = serde_wasm_bindgen::Serializer::new();
        self.serialize(&s).unwrap()
    }
}

#[wasm_bindgen]
impl Loro {
    /// Create a new loro document.
    ///
    /// New document will have random peer id.
    #[wasm_bindgen(constructor)]
    pub fn new() -> Self {
        let doc = LoroDoc::new();
        doc.start_auto_commit();
        Self(Arc::new(doc))
    }

    /// Set whether to record the timestamp of each change. Default is `false`.
    ///
    /// If enabled, the Unix timestamp will be recorded for each change automatically.
    ///
    /// You can also set each timestamp manually when you commit a change.
    /// The timestamp manually set will override the automatic one.
    ///
    /// NOTE: Timestamps are forced to be in ascending order.
    /// If you commit a new change with a timestamp that is less than the existing one,
    /// the largest existing timestamp will be used instead.
    #[wasm_bindgen(js_name = "setRecordTimestamp")]
    pub fn set_record_timestamp(&self, auto_record: bool) {
        self.0.set_record_timestamp(auto_record);
    }

    /// If two continuous local changes are within the interval, they will be merged into one change.
    ///
    /// The default value is 1_000_000, the default unit is milliseconds.
    #[wasm_bindgen(js_name = "setChangeMergeInterval")]
    pub fn set_change_merge_interval(&self, interval: f64) {
        self.0.set_change_merge_interval(interval as i64);
    }

    /// Set the jitter of the tree position(Fractional Index).
    ///
    /// The jitter is used to avoid conflicts when multiple users are creating the node at the same position.
    /// value 0 is default, which means no jitter, any value larger than 0 will enable jitter.
    /// Generally speaking, jitter will affect the growth rate of document size.
    #[wasm_bindgen(js_name = "setFractionalIndexJitter")]
    pub fn set_fractional_index_jitter(&self, jitter: u8) {
        self.0.set_fractional_index_jitter(jitter);
    }

    /// Set the rich text format configuration of the document.
    ///
    /// You need to config it if you use rich text `mark` method.
    /// Specifically, you need to config the `expand` property of each style.
    ///
    /// Expand is used to specify the behavior of expanding when new text is inserted at the
    /// beginning or end of the style.
    ///
    /// You can specify the `expand` option to set the behavior when inserting text at the boundary of the range.
    ///
    /// - `after`(default): when inserting text right after the given range, the mark will be expanded to include the inserted text
    /// - `before`: when inserting text right before the given range, the mark will be expanded to include the inserted text
    /// - `none`: the mark will not be expanded to include the inserted text at the boundaries
    /// - `both`: when inserting text either right before or right after the given range, the mark will be expanded to include the inserted text
    ///
    /// @example
    /// ```ts
    /// const doc = new Loro();
    /// doc.configTextStyle({
    ///   bold: { expand: "after" },
    ///   link: { expand: "before" }
    /// });
    /// const text = doc.getText("text");
    /// text.insert(0, "Hello World!");
    /// text.mark({ start: 0, end: 5 }, "bold", true);
    /// expect(text.toDelta()).toStrictEqual([
    ///   {
    ///     insert: "Hello",
    ///     attributes: {
    ///       bold: true,
    ///     },
    ///   },
    ///   {
    ///     insert: " World!",
    ///   },
    /// ] as Delta<string>[]);
    /// ```
    #[wasm_bindgen(js_name = "configTextStyle")]
    pub fn config_text_style(&self, styles: JsTextStyles) -> JsResult<()> {
        let mut style_config = StyleConfigMap::new();
        // read key value pair in styles
        for key in Reflect::own_keys(&styles)?.iter() {
            let value = Reflect::get(&styles, &key).unwrap();
            let key = key.as_string().unwrap();
            // Assert value is an object, otherwise throw an error with desc
            if !value.is_object() {
                return Err("Text style config format error".into());
            }
            // read expand value from value
            let expand = Reflect::get(&value, &"expand".into()).expect("`expand` not specified");
            let expand_str = expand.as_string().unwrap();
            // read allowOverlap value from value
            style_config.insert(
                key.into(),
                StyleConfig {
                    expand: ExpandType::try_from_str(&expand_str)
                        .expect("`expand` must be one of `none`, `start`, `end`, `both`"),
                },
            );
        }

        self.0.config_text_style(style_config);
        Ok(())
    }

    /// Get a loro document from the snapshot.
    ///
    /// @see You can check out what is the snapshot [here](#).
    ///
    /// @example
    /// ```ts
    /// import { Loro } import "loro-crdt"
    ///
    /// const bytes = /* The bytes encoded from other loro document *\/;
    /// const loro = Loro.fromSnapshot(bytes);
    /// ```
    ///
    #[wasm_bindgen(js_name = "fromSnapshot")]
    pub fn from_snapshot(snapshot: &[u8]) -> JsResult<Loro> {
        let doc = LoroDoc::from_snapshot(snapshot)?;
        doc.start_auto_commit();
        Ok(Self(Arc::new(doc)))
    }

    /// Attach the document state to the latest known version.
    ///
    /// > The document becomes detached during a `checkout` operation.
    /// > Being `detached` implies that the `DocState` is not synchronized with the latest version of the `OpLog`.
    /// > In a detached state, the document is not editable, and any `import` operations will be
    /// > recorded in the `OpLog` without being applied to the `DocState`.
    ///
    /// This method has the same effect as invoking `checkout_to_latest`.
    ///
    /// @example
    /// ```ts
    /// import { Loro } from "loro-crdt";
    ///
    /// const doc = new Loro();
    /// const text = doc.getText("text");
    /// const frontiers = doc.frontiers();
    /// text.insert(0, "Hello World!");
    /// loro.checkout(frontiers);
    /// // you need call `attach()` or `checkoutToLatest()` before changing the doc.
    /// loro.attach();
    /// text.insert(0, "Hi");
    /// ```
    pub fn attach(&mut self) {
        self.0.attach();
    }

    /// `detached` indicates that the `DocState` is not synchronized with the latest version of `OpLog`.
    ///
    /// > The document becomes detached during a `checkout` operation.
    /// > Being `detached` implies that the `DocState` is not synchronized with the latest version of the `OpLog`.
    /// > In a detached state, the document is not editable, and any `import` operations will be
    /// > recorded in the `OpLog` without being applied to the `DocState`.
    ///
    /// When `detached`, the document is not editable.
    ///
    /// @example
    /// ```ts
    /// import { Loro } from "loro-crdt";
    ///
    /// const doc = new Loro();
    /// const text = doc.getText("text");
    /// const frontiers = doc.frontiers();
    /// text.insert(0, "Hello World!");
    /// console.log(doc.is_detached());  // false
    /// loro.checkout(frontiers);
    /// console.log(doc.is_detached());  // true
    /// loro.attach();
    /// console.log(doc.is_detached());  // false
    /// ```
    ///
    #[wasm_bindgen(js_name = "isDetached")]
    pub fn is_detached(&self) -> bool {
        self.0.is_detached()
    }

    /// Checkout the `DocState` to the latest version of `OpLog`.
    ///
    /// > The document becomes detached during a `checkout` operation.
    /// > Being `detached` implies that the `DocState` is not synchronized with the latest version of the `OpLog`.
    /// > In a detached state, the document is not editable, and any `import` operations will be
    /// > recorded in the `OpLog` without being applied to the `DocState`.
    ///
    /// This has the same effect as `attach`.
    ///
    /// @example
    /// ```ts
    /// import { Loro } from "loro-crdt";
    ///
    /// const doc = new Loro();
    /// const text = doc.getText("text");
    /// const frontiers = doc.frontiers();
    /// text.insert(0, "Hello World!");
    /// loro.checkout(frontiers);
    /// // you need call `checkoutToLatest()` or `attach()` before changing the doc.
    /// loro.checkoutToLatest();
    /// text.insert(0, "Hi");
    /// ```
    #[wasm_bindgen(js_name = "checkoutToLatest")]
    pub fn checkout_to_latest(&mut self) -> JsResult<()> {
        self.0.checkout_to_latest();
        Ok(())
    }

    /// Checkout the `DocState` to a specific version.
    ///
    /// > The document becomes detached during a `checkout` operation.
    /// > Being `detached` implies that the `DocState` is not synchronized with the latest version of the `OpLog`.
    /// > In a detached state, the document is not editable, and any `import` operations will be
    /// > recorded in the `OpLog` without being applied to the `DocState`.
    ///
    /// You should call `attach` to attach the `DocState` to the latest version of `OpLog`.
    ///
    /// @param frontiers - the specific frontiers
    ///
    /// @example
    /// ```ts
    /// import { Loro } from "loro-crdt";
    ///
    /// const doc = new Loro();
    /// const text = doc.getText("text");
    /// const frontiers = doc.frontiers();
    /// text.insert(0, "Hello World!");
    /// loro.checkout(frontiers);
    /// console.log(doc.toJSON()); // {"text": ""}
    /// ```
    pub fn checkout(&mut self, frontiers: Vec<JsID>) -> JsResult<()> {
        self.0.checkout(&ids_to_frontiers(frontiers)?)?;
        Ok(())
    }

    /// Peer ID of the current writer.
    #[wasm_bindgen(js_name = "peerId", method, getter)]
    pub fn peer_id(&self) -> u64 {
        self.0.peer_id()
    }

    /// Get peer id in decimal string.
    #[wasm_bindgen(js_name = "peerIdStr", method, getter)]
    pub fn peer_id_str(&self) -> JsStrPeerID {
        let v: JsValue = format!("{}", self.0.peer_id()).into();
        v.into()
    }

    /// Set the peer ID of the current writer.
    ///
    /// It must be a number, a BigInt, or a decimal string that can be parsed to a unsigned 64-bit integer.
    ///
    /// Note: use it with caution. You need to make sure there is not chance that two peers
    /// have the same peer ID. Otherwise, we cannot ensure the consistency of the document.
    #[wasm_bindgen(js_name = "setPeerId", method)]
    pub fn set_peer_id(&self, peer_id: JsIntoPeerID) -> JsResult<()> {
        let id = js_peer_to_peer(peer_id.into())?;
        self.0.set_peer_id(id)?;
        Ok(())
    }

    /// Commit the cumulative auto committed transaction.
    ///
    /// You can specify the `origin` and `timestamp` of the commit.
    ///
    /// NOTE: Timestamps are forced to be in ascending order.
    /// If you commit a new change with a timestamp that is less than the existing one,
    /// the largest existing timestamp will be used instead.
    pub fn commit(&self, origin: Option<String>, timestamp: Option<f64>) {
        let mut options = CommitOptions::default();
        options.set_origin(origin.as_deref());
        options.set_timestamp(timestamp.map(|x| x as i64));
        self.0.commit_with(options);
    }

    /// Get a LoroText by container id.
    ///
    /// The object returned is a new js object each time because it need to cross
    /// the WASM boundary.
    ///
    /// @example
    /// ```ts
    /// import { Loro } from "loro-crdt";
    ///
    /// const doc = new Loro();
    /// const text = doc.getText("text");
    /// ```
    #[wasm_bindgen(js_name = "getText")]
    pub fn get_text(&self, cid: &JsIntoContainerID) -> JsResult<LoroText> {
        let text = self
            .0
            .get_text(js_value_to_container_id(cid, ContainerType::Text)?);
        Ok(LoroText {
            handler: text,
            doc: Some(self.0.clone()),
            delta_cache: None,
        })
    }

    /// Get a LoroMap by container id
    ///
    /// The object returned is a new js object each time because it need to cross
    /// the WASM boundary.
    ///
    /// @example
    /// ```ts
    /// import { Loro } from "loro-crdt";
    ///
    /// const doc = new Loro();
    /// const map = doc.getMap("map");
    /// ```
    #[wasm_bindgen(js_name = "getMap", skip_typescript)]
    pub fn get_map(&self, cid: &JsIntoContainerID) -> JsResult<LoroMap> {
        let map = self
            .0
            .get_map(js_value_to_container_id(cid, ContainerType::Map)?);
        Ok(LoroMap {
            handler: map,
            doc: Some(self.0.clone()),
        })
    }

    /// Get a LoroList by container id
    ///
    /// The object returned is a new js object each time because it need to cross
    /// the WASM boundary.
    ///
    /// @example
    /// ```ts
    /// import { Loro } from "loro-crdt";
    ///
    /// const doc = new Loro();
    /// const list = doc.getList("list");
    /// ```
    #[wasm_bindgen(js_name = "getList", skip_typescript)]
    pub fn get_list(&self, cid: &JsIntoContainerID) -> JsResult<LoroList> {
        let list = self
            .0
            .get_list(js_value_to_container_id(cid, ContainerType::List)?);
        Ok(LoroList {
            handler: list,
            doc: Some(self.0.clone()),
        })
    }

    /// Get a LoroMovableList by container id
    ///
    /// The object returned is a new js object each time because it need to cross
    /// the WASM boundary.
    ///
    /// @example
    /// ```ts
    /// import { Loro } from "loro-crdt";
    ///
    /// const doc = new Loro();
    /// const list = doc.getMovableList("list");
    /// ```
    #[wasm_bindgen(skip_typescript)]
    pub fn getMovableList(&self, cid: &JsIntoContainerID) -> JsResult<LoroMovableList> {
        let list = self
            .0
            .get_movable_list(js_value_to_container_id(cid, ContainerType::MovableList)?);
        Ok(LoroMovableList {
            handler: list,
            doc: Some(self.0.clone()),
        })
    }

    /// Get a LoroTree by container id
    ///
    /// The object returned is a new js object each time because it need to cross
    /// the WASM boundary.
    ///
    /// @example
    /// ```ts
    /// import { Loro } from "loro-crdt";
    ///
    /// const doc = new Loro();
    /// const tree = doc.getTree("tree");
    /// ```
    #[wasm_bindgen(js_name = "getTree", skip_typescript)]
    pub fn get_tree(&self, cid: &JsIntoContainerID) -> JsResult<LoroTree> {
        let tree = self
            .0
            .get_tree(js_value_to_container_id(cid, ContainerType::Tree)?);
        Ok(LoroTree {
            handler: tree,
            doc: Some(self.0.clone()),
        })
    }

    /// Get the container corresponding to the container id
    ///
    ///
    /// @example
    /// ```ts
    /// import { Loro } from "loro-crdt";
    ///
    /// const doc = new Loro();
    /// let text = doc.getText("text");
    /// const textId = text.id;
    /// text = doc.getContainerById(textId);
    /// ```
    #[wasm_bindgen(skip_typescript, js_name = "getContainerById")]
    pub fn get_container_by_id(&self, container_id: JsContainerID) -> JsResult<JsValue> {
        let container_id: ContainerID = container_id.to_owned().try_into()?;
        let ty = container_id.container_type();
        Ok(match ty {
            ContainerType::Map => {
                let map = self.0.get_map(container_id);
                LoroMap {
                    handler: map,
                    doc: Some(self.0.clone()),
                }
                .into()
            }
            ContainerType::List => {
                let list = self.0.get_list(container_id);
                LoroList {
                    handler: list,
                    doc: Some(self.0.clone()),
                }
                .into()
            }
            ContainerType::Text => {
                let richtext = self.0.get_text(container_id);
                LoroText {
                    handler: richtext,
                    doc: Some(self.0.clone()),
                    delta_cache: None,
                }
                .into()
            }
            ContainerType::Tree => {
                let tree = self.0.get_tree(container_id);
                LoroTree {
                    handler: tree,
                    doc: Some(self.0.clone()),
                }
                .into()
            }
            ContainerType::MovableList => {
                let movelist = self.0.get_movable_list(container_id);
                LoroMovableList {
                    handler: movelist,
                    doc: Some(self.0.clone()),
                }
                .into()
            }
            ContainerType::Counter => {
                unimplemented!()
            }
            ContainerType::Unknown(_) => {
                return Err(JsValue::from_str(
                    "You are attempting to get an unknown container",
                ));
            }
        })
    }

    /// Get the encoded version vector of the current document.
    ///
    /// If you checkout to a specific version, the version vector will change.
    #[inline(always)]
    pub fn version(&self) -> VersionVector {
        VersionVector(self.0.state_vv())
    }

    /// Get the encoded version vector of the latest version in OpLog.
    ///
    /// If you checkout to a specific version, the version vector will not change.
    #[wasm_bindgen(js_name = "oplogVersion")]
    pub fn oplog_version(&self) -> VersionVector {
        VersionVector(self.0.oplog_vv())
    }

    /// Get the frontiers of the current document.
    ///
    /// If you checkout to a specific version, this value will change.
    #[inline]
    pub fn frontiers(&self) -> JsIDs {
        frontiers_to_ids(&self.0.state_frontiers())
    }

    /// Get the frontiers of the latest version in OpLog.
    ///
    /// If you checkout to a specific version, this value will not change.
    #[inline(always)]
    #[wasm_bindgen(js_name = "oplogFrontiers")]
    pub fn oplog_frontiers(&self) -> JsIDs {
        frontiers_to_ids(&self.0.oplog_frontiers())
    }

    /// Compare the version of the OpLog with the specified frontiers.
    ///
    /// This method is useful to compare the version by only a small amount of data.
    ///
    /// This method returns an integer indicating the relationship between the version of the OpLog (referred to as 'self')
    /// and the provided 'frontiers' parameter:
    ///
    /// - -1: The version of 'self' is either less than 'frontiers' or is non-comparable (parallel) to 'frontiers',
    ///        indicating that it is not definitively less than 'frontiers'.
    /// - 0: The version of 'self' is equal to 'frontiers'.
    /// - 1: The version of 'self' is greater than 'frontiers'.
    ///
    /// # Internal
    ///
    /// Frontiers cannot be compared without the history of the OpLog.
    ///
    #[wasm_bindgen(js_name = "cmpWithFrontiers")]
    pub fn cmp_with_frontiers(&self, frontiers: Vec<JsID>) -> JsResult<i32> {
        let frontiers = ids_to_frontiers(frontiers)?;
        Ok(match self.0.cmp_with_frontiers(&frontiers) {
            Ordering::Less => -1,
            Ordering::Greater => 1,
            Ordering::Equal => 0,
        })
    }

    /// Compare the ordering of two Frontiers.
    ///
    /// It's assumed that both Frontiers are included by the doc. Otherwise, an error will be thrown.
    ///
    /// Return value:
    ///
    /// - -1: a < b
    /// - 0: a == b
    /// - 1: a > b
    /// - undefined: a ∥ b: a and b are concurrent
    #[wasm_bindgen(js_name = "cmpFrontiers")]
    pub fn cmp_frontiers(&self, a: Vec<JsID>, b: Vec<JsID>) -> JsResult<JsPartialOrd> {
        let a = ids_to_frontiers(a)?;
        let b = ids_to_frontiers(b)?;
        let c = self
            .0
            .cmp_frontiers(&a, &b)
            .map_err(|e| JsError::new(&e.to_string()))?;
        if let Some(c) = c {
            let v: JsValue = match c {
                Ordering::Less => -1,
                Ordering::Greater => 1,
                Ordering::Equal => 0,
            }
            .into();
            Ok(v.into())
        } else {
            Ok(JsValue::UNDEFINED.into())
        }
    }

    /// Export the snapshot of current version, it's include all content of
    /// operations and states
    #[wasm_bindgen(js_name = "exportSnapshot")]
    pub fn export_snapshot(&self) -> JsResult<Vec<u8>> {
        Ok(self.0.export_snapshot())
    }

    /// Export updates from the specific version to the current version
    ///
    /// @example
    /// ```ts
    /// import { Loro } from "loro-crdt";
    ///
    /// const doc = new Loro();
    /// const text = doc.getText("text");
    /// text.insert(0, "Hello");
    /// // get all updates of the doc
    /// const updates = doc.exportFrom();
    /// const version = doc.oplogVersion();
    /// text.insert(5, " World");
    /// // get updates from specific version to the latest version
    /// const updates2 = doc.exportFrom(version);
    /// ```
    #[wasm_bindgen(skip_typescript, js_name = "exportFrom")]
    pub fn export_from(&self, vv: Option<VersionVector>) -> JsResult<Vec<u8>> {
        if let Some(vv) = vv {
            // `version` may be null or undefined
            Ok(self.0.export_from(&vv.0))
        } else {
            Ok(self.0.export_from(&Default::default()))
        }
    }

    /// Export updates from the specific version to the current version with JSON format.
    #[wasm_bindgen(js_name = "exportJsonUpdates")]
    pub fn export_json_updates(&self, vv: Option<VersionVector>) -> JsResult<JsJsonSchema> {
        let mut json_vv = Default::default();
        if let Some(vv) = vv {
            json_vv = vv.0;
        }
        let json_schema = self.0.export_json_updates(&json_vv);
        let s = serde_wasm_bindgen::Serializer::new();
        let v = json_schema
            .serialize(&s)
            .map_err(std::convert::Into::<JsValue>::into)?;
        Ok(v.into())
    }

    /// Import updates from the JSON format.
    ///
    /// only supports backward compatibility but not forward compatibility.
    #[wasm_bindgen(js_name = "importJsonUpdates")]
    pub fn import_json_updates(&self, json: JsJsonSchemaOrString) -> JsResult<()> {
        let json: JsValue = json.into();
        if JsValue::is_string(&json) {
            let json_str = json.as_string().unwrap();
            return self
                .0
                .import_json_updates(json_str.as_str())
                .map_err(|e| e.into());
        }
        let json_schema: JsonSchema = serde_wasm_bindgen::from_value(json)?;
        self.0.import_json_updates(json_schema)?;
        Ok(())
    }

    /// Import a snapshot or a update to current doc.
    ///
    /// Note:
    /// - Updates within the current version will be ignored
    /// - Updates with missing dependencies will be pending until the dependencies are received
    ///
    /// @example
    /// ```ts
    /// import { Loro } from "loro-crdt";
    ///
    /// const doc = new Loro();
    /// const text = doc.getText("text");
    /// text.insert(0, "Hello");
    /// // get all updates of the doc
    /// const updates = doc.exportFrom();
    /// const snapshot = doc.exportSnapshot();
    /// const doc2 = new Loro();
    /// // import snapshot
    /// doc2.import(snapshot);
    /// // or import updates
    /// doc2.import(updates);
    /// ```
    pub fn import(&self, update_or_snapshot: &[u8]) -> JsResult<()> {
        self.0.import(update_or_snapshot)?;
        Ok(())
    }

    /// Import a batch of updates.
    ///
    /// It's more efficient than importing updates one by one.
    ///
    /// @example
    /// ```ts
    /// import { Loro } from "loro-crdt";
    ///
    /// const doc = new Loro();
    /// const text = doc.getText("text");
    /// text.insert(0, "Hello");
    /// const updates = doc.exportFrom();
    /// const snapshot = doc.exportSnapshot();
    /// const doc2 = new Loro();
    /// doc2.importUpdateBatch([snapshot, updates]);
    /// ```
    #[wasm_bindgen(js_name = "importUpdateBatch")]
    pub fn import_update_batch(&mut self, data: Array) -> JsResult<()> {
        let data = data
            .iter()
            .map(|x| {
                let arr: Uint8Array = Uint8Array::new(&x);
                arr.to_vec()
            })
            .collect::<Vec<_>>();
        if data.is_empty() {
            return Ok(());
        }
        Ok(self.0.import_batch(&data)?)
    }

    /// Get the json format of the document state.
    ///
    /// @example
    /// ```ts
    /// import { Loro } from "loro-crdt";
    ///
    /// const doc = new Loro();
    /// const list = doc.getList("list");
    /// list.insert(0, "Hello");
    /// const text = list.insertContainer(0, new LoroText());
    /// text.insert(0, "Hello");
    /// const map = list.insertContainer(1, new LoroMap());
    /// map.set("foo", "bar");
    /// /*
    /// {"list": ["Hello", {"foo": "bar"}]}
    ///  *\/
    /// console.log(doc.toJSON());
    /// ```
    #[wasm_bindgen(js_name = "toJSON")]
    pub fn to_json(&self) -> JsResult<JsValue> {
        let json = self.0.get_deep_value();
        Ok(json.into())
    }

    /// Subscribe to the changes of the loro document. The function will be called when the
    /// transaction is committed or updates from remote are imported.
    ///
    /// Returns a subscription ID, which can be used to unsubscribe.
    ///
    /// @example
    /// ```ts
    /// import { Loro } from "loro-crdt";
    ///
    /// const doc = new Loro();
    /// const text = doc.getText("text");
    /// doc.subscribe((event)=>{
    ///     console.log(event);
    /// });
    /// text.insert(0, "Hello");
    /// // the events will be emitted when `commit()` is called.
    /// doc.commit();
    /// ```
    // TODO: convert event and event sub config
    pub fn subscribe(&self, f: js_sys::Function) -> u32 {
        let observer = observer::Observer::new(f);
        let doc = self.0.clone();
        self.0
            .subscribe_root(Arc::new(move |e| {
                call_after_micro_task(observer.clone(), e, &doc)
                // call_subscriber(observer.clone(), e);
            }))
            .into_u32()
    }

    /// Unsubscribe by the subscription id.
    ///
    /// @example
    /// ```ts
    /// import { Loro } from "loro-crdt";
    ///
    /// const doc = new Loro();
    /// const text = doc.getText("text");
    /// const subscription = doc.subscribe((event)=>{
    ///     console.log(event);
    /// });
    /// text.insert(0, "Hello");
    /// // the events will be emitted when `commit()` is called.
    /// doc.commit();
    /// doc.unsubscribe(subscription);
    /// ```
    pub fn unsubscribe(&self, subscription: u32) {
        self.0.unsubscribe(SubID::from_u32(subscription))
    }

    /// Debug the size of the history
    #[wasm_bindgen(js_name = "debugHistory")]
    pub fn debug_history(&self) {
        let borrow_mut = &self.0;
        let oplog = borrow_mut.oplog().lock().unwrap();
        console_log!("{:#?}", oplog.diagnose_size());
    }

    /// Get all of changes in the oplog
    ///
    /// @example
    /// ```ts
    /// import { Loro } from "loro-crdt";
    ///
    /// const doc = new Loro();
    /// const text = doc.getText("text");
    /// text.insert(0, "Hello");
    /// const changes = doc.getAllChanges();
    ///
    /// for (let [peer, changes] of changes.entries()){
    ///     console.log("peer: ", peer);
    ///     for (let change in changes){
    ///         console.log("change: ", change);
    ///     }
    /// }
    /// ```
    #[wasm_bindgen(js_name = "getAllChanges")]
    pub fn get_all_changes(&self) -> JsChanges {
        let borrow_mut = &self.0;
        let oplog = borrow_mut.oplog().lock().unwrap();
        let changes = oplog.changes();
        let ans = js_sys::Map::new();
        for (peer_id, changes) in changes {
            let row = js_sys::Array::new_with_length(changes.len() as u32);
            for (i, change) in changes.iter().enumerate() {
                let change = ChangeMeta {
                    lamport: change.lamport(),
                    length: change.atom_len() as u32,
                    peer: change.peer().to_string(),
                    counter: change.id().counter,
                    deps: change
                        .deps()
                        .iter()
                        .map(|dep| StringID {
                            peer: dep.peer.to_string(),
                            counter: dep.counter,
                        })
                        .collect(),
                    timestamp: change.timestamp() as f64,
                };
                row.set(i as u32, change.to_js());
            }
            ans.set(&peer_id.to_string().into(), &row);
        }

        let value: JsValue = ans.into();
        value.into()
    }

    /// Get the change of a specific ID
    #[wasm_bindgen(js_name = "getChangeAt")]
    pub fn get_change_at(&self, id: JsID) -> JsResult<JsChange> {
        let id = js_id_to_id(id)?;
        let borrow_mut = &self.0;
        let oplog = borrow_mut.oplog().lock().unwrap();
        let change = oplog
            .get_change_at(id)
            .ok_or_else(|| JsError::new(&format!("Change {:?} not found", id)))?;
        let change = ChangeMeta {
            lamport: change.lamport(),
            length: change.atom_len() as u32,
            peer: change.peer().to_string(),
            counter: change.id().counter,
            deps: change
                .deps()
                .iter()
                .map(|dep| StringID {
                    peer: dep.peer.to_string(),
                    counter: dep.counter,
                })
                .collect(),
            timestamp: change.timestamp() as f64,
        };
        Ok(change.to_js().into())
    }

    /// Get the change of with specific peer_id and lamport <= given lamport
    #[wasm_bindgen(js_name = "getChangeAtLamport")]
    pub fn get_change_at_lamport(
        &self,
        peer_id: &str,
        lamport: u32,
    ) -> JsResult<JsChangeOrUndefined> {
        let borrow_mut = &self.0;
        let oplog = borrow_mut.oplog().lock().unwrap();
        let Some(change) = oplog.get_change_with_lamport(peer_id.parse().unwrap_throw(), lamport)
        else {
            return Ok(JsValue::UNDEFINED.into());
        };

        let change = ChangeMeta {
            lamport: change.lamport(),
            length: change.atom_len() as u32,
            peer: change.peer().to_string(),
            counter: change.id().counter,
            deps: change
                .deps()
                .iter()
                .map(|dep| StringID {
                    peer: dep.peer.to_string(),
                    counter: dep.counter,
                })
                .collect(),
            timestamp: change.timestamp() as f64,
        };
        Ok(change.to_js().into())
    }

    /// Get all ops of the change of a specific ID
    #[wasm_bindgen(js_name = "getOpsInChange")]
    pub fn get_ops_in_change(&self, id: JsID) -> JsResult<Vec<JsValue>> {
        let id = js_id_to_id(id)?;
        let borrow_mut = &self.0;
        let oplog = borrow_mut.oplog().lock().unwrap();
        let change = oplog
            .get_remote_change_at(id)
            .ok_or_else(|| JsError::new(&format!("Change {:?} not found", id)))?;
        let ops = change
            .ops()
            .iter()
            .map(|op| serde_wasm_bindgen::to_value(op).unwrap())
            .collect::<Vec<_>>();
        Ok(ops)
    }

    /// Convert frontiers to a readable version vector
    ///
    /// @example
    /// ```ts
    /// import { Loro } from "loro-crdt";
    ///
    /// const doc = new Loro();
    /// const text = doc.getText("text");
    /// text.insert(0, "Hello");
    /// const frontiers = doc.frontiers();
    /// const version = doc.frontiersToVV(frontiers);
    /// ```
    #[wasm_bindgen(js_name = "frontiersToVV")]
    pub fn frontiers_to_vv(&self, frontiers: Vec<JsID>) -> JsResult<VersionVector> {
        let frontiers = ids_to_frontiers(frontiers)?;
        let borrow_mut = &self.0;
        let oplog = borrow_mut.oplog().try_lock().unwrap();
        oplog
            .dag()
            .frontiers_to_vv(&frontiers)
            .map(VersionVector)
            .ok_or_else(|| JsError::new("Frontiers not found").into())
    }

    /// Convert a version vector to frontiers
    ///
    /// @example
    /// ```ts
    /// import { Loro } from "loro-crdt";
    ///
    /// const doc = new Loro();
    /// const text = doc.getText("text");
    /// text.insert(0, "Hello");
    /// const version = doc.version();
    /// const frontiers = doc.vvToFrontiers(version);
    /// ```
    #[wasm_bindgen(js_name = "vvToFrontiers")]
    pub fn vv_to_frontiers(&self, vv: &VersionVector) -> JsResult<JsIDs> {
        let f = self.0.oplog().lock().unwrap().dag().vv_to_frontiers(&vv.0);
        Ok(frontiers_to_ids(&f))
    }

    /// Get the value or container at the given path
    ///
    /// @example
    /// ```ts
    /// import { Loro } from "loro-crdt";
    ///
    /// const doc = new Loro();
    /// const map = doc.getMap("map");
    /// map.set("key", 1);
    /// console.log(doc.getByPath("map/key")); // 1
    /// console.log(doc.getByPath("map"));     // LoroMap
    /// ```
    #[wasm_bindgen(js_name = "getByPath")]
    pub fn get_by_path(&self, path: &str) -> JsValueOrContainerOrUndefined {
        let ans = self.0.get_by_str_path(path);
        let v: JsValue = match ans {
            Some(ValueOrHandler::Handler(h)) => handler_to_js_value(h, Some(self.0.clone())),
            Some(ValueOrHandler::Value(v)) => v.into(),
            None => JsValue::UNDEFINED,
        };
        v.into()
    }

    /// Get the absolute position of the given Cursor
    ///
    /// @example
    /// ```ts
    /// const doc = new Loro();
    /// const text = doc.getText("text");
    /// text.insert(0, "123");
    /// const pos0 = text.getCursor(0, 0);
    /// {
    ///    const ans = doc.getCursorPos(pos0!);
    ///    expect(ans.offset).toBe(0);
    /// }
    /// text.insert(0, "1");
    /// {
    ///    const ans = doc.getCursorPos(pos0!);
    ///    expect(ans.offset).toBe(1);
    /// }
    /// ```
    pub fn getCursorPos(&self, cursor: &Cursor) -> JsResult<JsCursorQueryAns> {
        let ans = self
            .0
            .query_pos(&cursor.pos)
            .map_err(|e| JsError::new(&e.to_string()))?;

        let obj = Object::new();
        let update = ans.update.map(|u| Cursor { pos: u });
        if let Some(update) = update {
            let update_value: JsValue = update.into();
            Reflect::set(&obj, &JsValue::from_str("update"), &update_value)?;
        }
        Reflect::set(
            &obj,
            &JsValue::from_str("offset"),
            &JsValue::from(ans.current.pos),
        )?;
        Reflect::set(
            &obj,
            &JsValue::from_str("side"),
            &JsValue::from(ans.current.side.to_i32()),
        )?;
        Ok(JsValue::from(obj).into())
    }
}

#[allow(unused)]
fn call_subscriber(ob: observer::Observer, e: DiffEvent, doc: &Arc<LoroDoc>) {
    // We convert the event to js object here, so that we don't need to worry about GC.
    // In the future, when FinalizationRegistry[1] is stable, we can use `--weak-ref`[2] feature
    // in wasm-bindgen to avoid this.
    //
    // [1]: https://caniuse.com/?search=FinalizationRegistry
    // [2]: https://rustwasm.github.io/wasm-bindgen/reference/weak-references.html
    let event = diff_event_to_js_value(e, doc);
    if let Err(e) = ob.call1(&event) {
        throw_error_after_micro_task(e);
    }
}

#[allow(unused)]
fn call_after_micro_task(ob: observer::Observer, event: DiffEvent, doc: &Arc<LoroDoc>) {
    let promise = Promise::resolve(&JsValue::NULL);
    type C = Closure<dyn FnMut(JsValue)>;
    let drop_handler: Rc<RefCell<Option<C>>> = Rc::new(RefCell::new(None));
    let copy = drop_handler.clone();
    let event = diff_event_to_js_value(event, doc);
    let closure = Closure::once(move |_: JsValue| {
        let ans = ob.call1(&event);
        drop(copy);
        if let Err(e) = ans {
            throw_error_after_micro_task(e)
        }
    });

    let _ = promise.then(&closure);
    drop_handler.borrow_mut().replace(closure);
}

impl Default for Loro {
    fn default() -> Self {
        Self::new()
    }
}

fn diff_event_to_js_value(event: DiffEvent, doc: &Arc<LoroDoc>) -> JsValue {
    let obj = js_sys::Object::new();
    Reflect::set(&obj, &"by".into(), &event.event_meta.by.to_string().into()).unwrap();
    let origin: &str = &event.event_meta.origin;
    Reflect::set(&obj, &"origin".into(), &JsValue::from_str(origin)).unwrap();
    if let Some(t) = event.current_target.as_ref() {
        Reflect::set(&obj, &"currentTarget".into(), &t.to_string().into()).unwrap();
    }

    let events = js_sys::Array::new_with_length(event.events.len() as u32);
    for (i, &event) in event.events.iter().enumerate() {
        events.set(i as u32, container_diff_to_js_value(event, doc));
    }

    Reflect::set(&obj, &"events".into(), &events.into()).unwrap();
    obj.into()
}

/// /**
/// * The concrete event of Loro.
/// */
/// export interface LoroEvent {
///   /**
///    * The container ID of the event's target.
///    */
///   target: ContainerID;
///   diff: Diff;
///   /**
///    * The absolute path of the event's emitter, which can be an index of a list container or a key of a map container.
///    */
///   path: Path;
/// }
///
fn container_diff_to_js_value(event: &loro_internal::ContainerDiff, doc: &Arc<LoroDoc>) -> JsValue {
    let obj = js_sys::Object::new();
    Reflect::set(&obj, &"target".into(), &event.id.to_string().into()).unwrap();
    Reflect::set(&obj, &"diff".into(), &resolved_diff_to_js(&event.diff, doc)).unwrap();
    Reflect::set(
        &obj,
        &"path".into(),
        &convert_container_path_to_js_value(&event.path),
    )
    .unwrap();
    obj.into()
}

fn convert_container_path_to_js_value(path: &[(ContainerID, Index)]) -> JsValue {
    let arr = Array::new_with_length(path.len() as u32);
    for (i, p) in path.iter().enumerate() {
        arr.set(i as u32, p.1.clone().into());
    }
    let path: JsValue = arr.into_js_result().unwrap();
    path
}

/// The handler of a text or richtext container.
///
#[derive(Clone)]
#[wasm_bindgen]
pub struct LoroText {
    handler: TextHandler,
    doc: Option<Arc<LoroDoc>>,
    delta_cache: Option<(usize, JsValue)>,
}

#[derive(Serialize, Deserialize)]
struct MarkRange {
    start: usize,
    end: usize,
}

#[wasm_bindgen]
impl LoroText {
    /// Create a new detached LoroText.
    ///
    /// The edits on a detached container will not be persisted.
    /// To attach the container to the document, please insert it into an attached container.
    #[wasm_bindgen(constructor)]
    pub fn new() -> Self {
        Self {
            handler: TextHandler::new_detached(),
            doc: None,
            delta_cache: None,
        }
    }

    /// "Text"
    pub fn kind(&self) -> JsTextStr {
        JsValue::from_str("Text").into()
    }

    /// Insert some string at index.
    ///
    /// @example
    /// ```ts
    /// import { Loro } from "loro-crdt";
    ///
    /// const doc = new Loro();
    /// const text = doc.getText("text");
    /// text.insert(0, "Hello");
    /// ```
    pub fn insert(&mut self, index: usize, content: &str) -> JsResult<()> {
        self.handler.insert(index, content)?;
        Ok(())
    }

    /// Delete elements from index to index + len
    ///
    /// @example
    /// ```ts
    /// import { Loro } from "loro-crdt";
    ///
    /// const doc = new Loro();
    /// const text = doc.getText("text");
    /// text.insert(0, "Hello");
    /// text.delete(1, 3);
    /// const s = text.toString();
    /// console.log(s); // "Ho"
    /// ```
    pub fn delete(&mut self, index: usize, len: usize) -> JsResult<()> {
        self.handler.delete(index, len)?;
        Ok(())
    }

    /// Mark a range of text with a key and a value.
    ///
    /// > You should call `configTextStyle` before using `mark` and `unmark`.
    ///
    /// You can use it to create a highlight, make a range of text bold, or add a link to a range of text.
    ///
    /// Note: this is not suitable for unmergeable annotations like comments.
    ///
    /// @example
    /// ```ts
    /// import { Loro } from "loro-crdt";
    ///
    /// const doc = new Loro();
    /// doc.configTextStyle({bold: {expand: "after"}});
    /// const text = doc.getText("text");
    /// text.insert(0, "Hello World!");
    /// text.mark({ start: 0, end: 5 }, "bold", true);
    /// ```
    pub fn mark(&self, range: JsRange, key: &str, value: JsValue) -> Result<(), JsError> {
        let range: MarkRange = serde_wasm_bindgen::from_value(range.into())?;
        let value: LoroValue = LoroValue::from(value);
        self.handler.mark(range.start, range.end, key, value)?;
        Ok(())
    }

    /// Unmark a range of text with a key and a value.
    ///
    /// > You should call `configTextStyle` before using `mark` and `unmark`.
    ///
    /// You can use it to remove highlights, bolds or links
    ///
    /// @example
    /// ```ts
    /// import { Loro } from "loro-crdt";
    ///
    /// const doc = new Loro();
    /// doc.configTextStyle({bold: {expand: "after"}});
    /// const text = doc.getText("text");
    /// text.insert(0, "Hello World!");
    /// text.mark({ start: 0, end: 5 }, "bold", true);
    /// text.unmark({ start: 0, end: 5 }, "bold");
    /// ```
    pub fn unmark(&self, range: JsRange, key: &str) -> Result<(), JsValue> {
        // Internally, this may be marking with null or deleting all the marks with key in the range entirely.
        let range: MarkRange = serde_wasm_bindgen::from_value(range.into())?;
        self.handler.unmark(range.start, range.end, key)?;
        Ok(())
    }

    /// Convert the state to string
    #[allow(clippy::inherent_to_string)]
    #[wasm_bindgen(js_name = "toString")]
    pub fn to_string(&self) -> String {
        self.handler.get_value().as_string().unwrap().to_string()
    }

    /// Get the text in [Delta](https://quilljs.com/docs/delta/) format.
    ///
    /// The returned value will include the rich text information.
    ///
    /// @example
    /// ```ts
    /// import { Loro } from "loro-crdt";
    ///
    /// const doc = new Loro();
    /// const text = doc.getText("text");
    /// doc.configTextStyle({bold: {expand: "after"}});
    /// text.insert(0, "Hello World!");
    /// text.mark({ start: 0, end: 5 }, "bold", true);
    /// console.log(text.toDelta());  // [ { insert: 'Hello', attributes: { bold: true } } ]
    /// ```
    #[wasm_bindgen(js_name = "toDelta")]
    pub fn to_delta(&mut self) -> JsStringDelta {
        let version = self.handler.version_id();
        if let Some((v, delta)) = self.delta_cache.as_ref() {
            if *v == version {
                return delta.clone().into();
            }
        }

        let delta = self.handler.get_richtext_value();
        let value: JsValue = delta.into();
        let ans: JsStringDelta = value.clone().into();
        self.delta_cache = Some((version, value));
        ans
    }

    /// Get the container id of the text.
    #[wasm_bindgen(js_name = "id", method, getter)]
    pub fn id(&self) -> JsContainerID {
        let value: JsValue = (&self.handler.id()).into();
        value.into()
    }

    /// Get the length of text
    #[wasm_bindgen(js_name = "length", method, getter)]
    pub fn length(&self) -> usize {
        self.handler.len_utf16()
    }

    /// Subscribe to the changes of the text.
    ///
    /// returns a subscription id, which can be used to unsubscribe.
    pub fn subscribe(&self, f: js_sys::Function) -> JsResult<u32> {
        let observer = observer::Observer::new(f);
        let doc = self
            .doc
            .clone()
            .ok_or_else(|| JsError::new("Document is not attached"))?;
        let doc_clone = doc.clone();
        let ans = doc.subscribe(
            &self.handler.id(),
            Arc::new(move |e| {
                call_after_micro_task(observer.clone(), e, &doc_clone);
            }),
        );

        Ok(ans.into_u32())
    }

    /// Unsubscribe by the subscription id.
    pub fn unsubscribe(&self, subscription: u32) -> JsResult<()> {
        self.doc
            .as_ref()
            .ok_or_else(|| JsError::new("Document is not attached"))?
            .unsubscribe(SubID::from_u32(subscription));
        Ok(())
    }

    /// Change the state of this text by delta.
    ///
    /// If a delta item is `insert`, it should include all the attributes of the inserted text.
    /// Loro's rich text CRDT may make the inserted text inherit some styles when you use
    /// `insert` method directly. However, when you use `applyDelta` if some attributes are
    /// inherited from CRDT but not included in the delta, they will be removed.
    ///
    /// Another special property of `applyDelta` is if you format an attribute for ranges out of
    /// the text length, Loro will insert new lines to fill the gap first. It's useful when you
    /// build the binding between Loro and rich text editors like Quill, which might assume there
    /// is always a newline at the end of the text implicitly.
    ///
    /// @example
    /// ```ts
    /// import { Loro } from "loro-crdt";
    ///
    /// const doc = new Loro();
    /// const text = doc.getText("text");
    /// doc.configTextStyle({bold: {expand: "after"}});
    /// text.insert(0, "Hello World!");
    /// text.mark({ start: 0, end: 5 }, "bold", true);
    /// const delta = text.toDelta();
    /// const text2 = doc.getText("text2");
    /// text2.applyDelta(delta);
    /// expect(text2.toDelta()).toStrictEqual(delta);
    /// ```
    #[wasm_bindgen(js_name = "applyDelta")]
    pub fn apply_delta(&self, delta: JsDelta) -> JsResult<()> {
        let delta: Vec<TextDelta> = serde_wasm_bindgen::from_value(delta.into())?;
        self.handler.apply_delta(&delta)?;
        Ok(())
    }

    /// Get the parent container.
    ///
    /// - The parent container of the root tree is `undefined`.
    /// - The object returned is a new js object each time because it need to cross
    ///   the WASM boundary.
    pub fn parent(&self) -> JsContainerOrUndefined {
        if let Some(p) = self.handler.parent() {
            handler_to_js_value(p, self.doc.clone()).into()
        } else {
            JsContainerOrUndefined::from(JsValue::UNDEFINED)
        }
    }

    /// Whether the container is attached to a document.
    ///
    /// If it's detached, the operations on the container will not be persisted.
    #[wasm_bindgen(js_name = "isAttached")]
    pub fn is_attached(&self) -> bool {
        self.handler.is_attached()
    }

    /// Get the attached container associated with this.
    ///
    /// Returns an attached `Container` that equals to this or created by this, otherwise `undefined`.
    #[wasm_bindgen(js_name = "getAttached")]
    pub fn get_attached(&self) -> JsLoroTextOrUndefined {
        if self.is_attached() {
            let value: JsValue = self.clone().into();
            return value.into();
        }

        if let Some(h) = self.handler.get_attached() {
            handler_to_js_value(Handler::Text(h), self.doc.clone()).into()
        } else {
            JsValue::UNDEFINED.into()
        }
    }

    /// get the cursor at the given position.
    #[wasm_bindgen(skip_typescript)]
    pub fn getCursor(&self, pos: usize, side: JsSide) -> Option<Cursor> {
        let mut side_value = Side::Middle;
        if side.is_truthy() {
            let num = side.as_f64().expect("Side must be -1 | 0 | 1");
            side_value = Side::from_i32(num as i32).expect("Side must be -1 | 0 | 1");
        }
        self.handler
            .get_cursor(pos, side_value)
            .map(|pos| Cursor { pos })
    }
}

impl Default for LoroText {
    fn default() -> Self {
        Self::new()
    }
}

/// The handler of a map container.
#[derive(Clone)]
#[wasm_bindgen]
pub struct LoroMap {
    handler: MapHandler,
    doc: Option<Arc<LoroDoc>>,
}

#[wasm_bindgen]
impl LoroMap {
    /// Create a new detached LoroMap.
    ///
    /// The edits on a detached container will not be persisted.
    /// To attach the container to the document, please insert it into an attached container.
    #[wasm_bindgen(constructor)]
    pub fn new() -> Self {
        Self {
            handler: MapHandler::new_detached(),
            doc: None,
        }
    }

    /// "Map"
    pub fn kind(&self) -> JsMapStr {
        JsValue::from_str("Map").into()
    }

    /// Set the key with the value.
    ///
    /// If the value of the key is exist, the old value will be updated.
    ///
    /// @example
    /// ```ts
    /// import { Loro } from "loro-crdt";
    ///
    /// const doc = new Loro();
    /// const map = doc.getMap("map");
    /// map.set("foo", "bar");
    /// map.set("foo", "baz");
    /// ```
    #[wasm_bindgen(js_name = "set", skip_typescript)]
    pub fn insert(&mut self, key: &str, value: JsLoroValue) -> JsResult<()> {
        let v: JsValue = value.into();
        self.handler.insert(key, v)?;
        Ok(())
    }

    /// Remove the key from the map.
    ///
    /// @example
    /// ```ts
    /// import { Loro } from "loro-crdt";
    ///
    /// const doc = new Loro();
    /// const map = doc.getMap("map");
    /// map.set("foo", "bar");
    /// map.delete("foo");
    /// ```
    pub fn delete(&mut self, key: &str) -> JsResult<()> {
        self.handler.delete(key)?;
        Ok(())
    }

    /// Get the value of the key. If the value is a child container, the corresponding
    /// `Container` will be returned.
    ///
    /// The object/value returned is a new js object/value each time because it need to cross
    /// the WASM boundary.
    ///
    /// @example
    /// ```ts
    /// import { Loro } from "loro-crdt";
    ///
    /// const doc = new Loro();
    /// const map = doc.getMap("map");
    /// map.set("foo", "bar");
    /// const bar = map.get("foo");
    /// ```
    #[wasm_bindgen(skip_typescript)]
    pub fn get(&self, key: &str) -> JsValueOrContainerOrUndefined {
        let v = self.handler.get_(key);
        (match v {
            Some(ValueOrHandler::Handler(c)) => handler_to_js_value(c, self.doc.clone()),
            Some(ValueOrHandler::Value(v)) => v.into(),
            None => JsValue::UNDEFINED,
        })
        .into()
    }

    /// Get the value of the key. If the value is a child container, the corresponding
    /// `Container` will be returned.
    ///
    /// The object returned is a new js object each time because it need to cross
    ///
    /// @example
    /// ```ts
    /// import { Loro } from "loro-crdt";
    ///
    /// const doc = new Loro();
    /// const map = doc.getMap("map");
    /// map.set("foo", "bar");
    /// const bar = map.get("foo");
    /// ```
    #[wasm_bindgen(js_name = "getOrCreateContainer", skip_typescript)]
    pub fn get_or_create_container(&self, key: &str, child: JsContainer) -> JsResult<JsContainer> {
        let child = convert::js_to_container(child)?;
        let handler = self
            .handler
            .get_or_create_container(key, child.to_handler())?;
        Ok(handler_to_js_value(handler, self.doc.clone()).into())
    }

    /// Get the keys of the map.
    ///
    /// @example
    /// ```ts
    /// import { Loro } from "loro-crdt";
    ///
    /// const doc = new Loro();
    /// const map = doc.getMap("map");
    /// map.set("foo", "bar");
    /// map.set("baz", "bar");
    /// const keys = map.keys(); // ["foo", "baz"]
    /// ```
    pub fn keys(&self) -> Vec<JsValue> {
        let mut ans = Vec::with_capacity(self.handler.len());
        self.handler.for_each(|k, _| {
            ans.push(k.to_string().into());
        });
        ans
    }

    /// Get the values of the map. If the value is a child container, the corresponding
    /// `Container` will be returned.
    ///
    /// @example
    /// ```ts
    /// import { Loro } from "loro-crdt";
    ///
    /// const doc = new Loro();
    /// const map = doc.getMap("map");
    /// map.set("foo", "bar");
    /// map.set("baz", "bar");
    /// const values = map.values(); // ["bar", "bar"]
    /// ```
    pub fn values(&self) -> Vec<JsValue> {
        let mut ans: Vec<JsValue> = Vec::with_capacity(self.handler.len());
        self.handler.for_each(|_, v| {
            ans.push(loro_value_to_js_value_or_container(v, self.doc.clone()));
        });
        ans
    }

    /// Get the entries of the map. If the value is a child container, the corresponding
    /// `Container` will be returned.
    ///
    /// @example
    /// ```ts
    /// import { Loro } from "loro-crdt";
    ///
    /// const doc = new Loro();
    /// const map = doc.getMap("map");
    /// map.set("foo", "bar");
    /// map.set("baz", "bar");
    /// const entries = map.entries(); // [["foo", "bar"], ["baz", "bar"]]
    /// ```
    pub fn entries(&self) -> Vec<MapEntry> {
        let mut ans: Vec<MapEntry> = Vec::with_capacity(self.handler.len());
        self.handler.for_each(|k, v| {
            let array = Array::new();
            array.push(&k.to_string().into());
            array.push(&loro_value_to_js_value_or_container(v, self.doc.clone()));
            let v: JsValue = array.into();
            ans.push(v.into());
        });
        ans
    }

    /// The container id of this handler.
    #[wasm_bindgen(js_name = "id", method, getter)]
    pub fn id(&self) -> JsContainerID {
        let value: JsValue = (&self.handler.id()).into();
        value.into()
    }

    /// Get the keys and the values. If the type of value is a child container,
    /// it will be resolved recursively.
    ///
    /// @example
    /// ```ts
    /// import { Loro } from "loro-crdt";
    ///
    /// const doc = new Loro();
    /// const map = doc.getMap("map");
    /// map.set("foo", "bar");
    /// const text = map.setContainer("text", new LoroText());
    /// text.insert(0, "Hello");
    /// console.log(map.getDeepValue());  // {"foo": "bar", "text": "Hello"}
    /// ```
    #[wasm_bindgen(js_name = "toJSON")]
    pub fn to_json(&self) -> JsValue {
        self.handler.get_deep_value().into()
    }

    /// Set the key with a container.
    ///
    /// @example
    /// ```ts
    /// import { Loro } from "loro-crdt";
    ///
    /// const doc = new Loro();
    /// const map = doc.getMap("map");
    /// map.set("foo", "bar");
    /// const text = map.setContainer("text", new LoroText());
    /// const list = map.setContainer("list", new LoroText());
    /// ```
    #[wasm_bindgen(js_name = "setContainer", skip_typescript)]
    pub fn insert_container(&mut self, key: &str, child: JsContainer) -> JsResult<JsContainer> {
        let child = convert::js_to_container(child)?;
        let c = self.handler.insert_container(key, child.to_handler())?;
        Ok(handler_to_js_value(c, self.doc.clone()).into())
    }

    /// Subscribe to the changes of the map.
    ///
    /// returns a subscription id, which can be used to unsubscribe.
    ///
    /// @param {Listener} f - Event listener
    ///
    /// @example
    /// ```ts
    /// import { Loro } from "loro-crdt";
    ///
    /// const doc = new Loro();
    /// const map = doc.getMap("map");
    /// map.subscribe((event)=>{
    ///     console.log(event);
    /// });
    /// map.set("foo", "bar");
    /// doc.commit();
    /// ```
    pub fn subscribe(&self, f: js_sys::Function) -> JsResult<u32> {
        let observer = observer::Observer::new(f);
        let doc = self
            .doc
            .clone()
            .ok_or_else(|| JsError::new("Document is not attached"))?;
        let doc_clone = doc.clone();
        let id = doc.subscribe(
            &self.handler.id(),
            Arc::new(move |e| {
                call_after_micro_task(observer.clone(), e, &doc_clone);
            }),
        );

        Ok(id.into_u32())
    }

    /// Unsubscribe by the subscription.
    ///
    /// @example
    /// ```ts
    /// import { Loro } from "loro-crdt";
    ///
    /// const doc = new Loro();
    /// const map = doc.getMap("map");
    /// const subscription = map.subscribe((event)=>{
    ///     console.log(event);
    /// });
    /// map.set("foo", "bar");
    /// doc.commit();
    /// map.unsubscribe(subscription);
    /// ```
    pub fn unsubscribe(&self, subscription: u32) -> JsResult<()> {
        self.doc
            .as_ref()
            .ok_or_else(|| JsError::new("Document is not attached"))?
            .unsubscribe(SubID::from_u32(subscription));
        Ok(())
    }

    /// Get the size of the map.
    ///
    /// @example
    /// ```ts
    /// import { Loro } from "loro-crdt";
    ///
    /// const doc = new Loro();
    /// const map = doc.getMap("map");
    /// map.set("foo", "bar");
    /// console.log(map.size);   // 1
    /// ```
    #[wasm_bindgen(js_name = "size", method, getter)]
    pub fn size(&self) -> usize {
        self.handler.len()
    }

    /// Get the parent container.
    ///
    /// - The parent container of the root tree is `undefined`.
    /// - The object returned is a new js object each time because it need to cross
    ///   the WASM boundary.
    pub fn parent(&self) -> JsContainerOrUndefined {
        if let Some(p) = self.handler.parent() {
            handler_to_js_value(p, self.doc.clone()).into()
        } else {
            JsContainerOrUndefined::from(JsValue::UNDEFINED)
        }
    }

    /// Whether the container is attached to a document.
    ///
    /// If it's detached, the operations on the container will not be persisted.
    #[wasm_bindgen(js_name = "isAttached")]
    pub fn is_attached(&self) -> bool {
        self.handler.is_attached()
    }

    /// Get the attached container associated with this.
    ///
    /// Returns an attached `Container` that equals to this or created by this, otherwise `undefined`.
    #[wasm_bindgen(js_name = "getAttached")]
    pub fn get_attached(&self) -> JsLoroMapOrUndefined {
        if self.is_attached() {
            let value: JsValue = self.clone().into();
            return value.into();
        }

        let Some(h) = self.handler.get_attached() else {
            return JsValue::UNDEFINED.into();
        };
        handler_to_js_value(Handler::Map(h), self.doc.clone()).into()
    }
}

impl Default for LoroMap {
    fn default() -> Self {
        Self::new()
    }
}

/// The handler of a list container.
#[derive(Clone)]
#[wasm_bindgen]
pub struct LoroList {
    handler: ListHandler,
    doc: Option<Arc<LoroDoc>>,
}

#[wasm_bindgen]
impl LoroList {
    /// Create a new detached LoroList.
    ///
    /// The edits on a detached container will not be persisted.
    /// To attach the container to the document, please insert it into an attached container.
    #[wasm_bindgen(constructor)]
    pub fn new() -> Self {
        Self {
            handler: ListHandler::new_detached(),
            doc: None,
        }
    }

    /// "List"
    pub fn kind(&self) -> JsListStr {
        JsValue::from_str("List").into()
    }

    /// Insert a value at index.
    ///
    /// @example
    /// ```ts
    /// import { Loro } from "loro-crdt";
    ///
    /// const doc = new Loro();
    /// const list = doc.getList("list");
    /// list.insert(0, 100);
    /// list.insert(1, "foo");
    /// list.insert(2, true);
    /// console.log(list.value);  // [100, "foo", true];
    /// ```
    #[wasm_bindgen(skip_typescript)]
    pub fn insert(&mut self, index: usize, value: JsLoroValue) -> JsResult<()> {
        let v: JsValue = value.into();
        self.handler.insert(index, v)?;
        Ok(())
    }

    /// Delete elements from index to index + len.
    ///
    /// @example
    /// ```ts
    /// import { Loro } from "loro-crdt";
    ///
    /// const doc = new Loro();
    /// const list = doc.getList("list");
    /// list.insert(0, 100);
    /// list.delete(0, 1);
    /// console.log(list.value);  // []
    /// ```
    pub fn delete(&mut self, index: usize, len: usize) -> JsResult<()> {
        self.handler.delete(index, len)?;
        Ok(())
    }

    /// Get the value at the index. If the value is a container, the corresponding handler will be returned.
    ///
    /// @example
    /// ```ts
    /// import { Loro } from "loro-crdt";
    ///
    /// const doc = new Loro();
    /// const list = doc.getList("list");
    /// list.insert(0, 100);
    /// console.log(list.get(0));  // 100
    /// console.log(list.get(1));  // undefined
    /// ```
    #[wasm_bindgen(skip_typescript)]
    pub fn get(&self, index: usize) -> JsValueOrContainerOrUndefined {
        let Some(v) = self.handler.get_(index) else {
            return JsValue::UNDEFINED.into();
        };

        (match v {
            ValueOrHandler::Value(v) => v.into(),
            ValueOrHandler::Handler(h) => handler_to_js_value(h, self.doc.clone()),
        })
        .into()
    }

    /// Get the id of this container.
    #[wasm_bindgen(js_name = "id", method, getter)]
    pub fn id(&self) -> JsContainerID {
        let value: JsValue = (&self.handler.id()).into();
        value.into()
    }

    /// Get elements of the list. If the value is a child container, the corresponding
    /// `Container` will be returned.
    ///
    /// @example
    /// ```ts
    /// import { Loro } from "loro-crdt";
    ///
    /// const doc = new Loro();
    /// const list = doc.getList("list");
    /// list.insert(0, 100);
    /// list.insert(1, "foo");
    /// list.insert(2, true);
    /// list.insertContainer(3, new LoroText());
    /// console.log(list.value);  // [100, "foo", true, LoroText];
    /// ```
    #[wasm_bindgen(js_name = "toArray", method, skip_typescript)]
    pub fn to_array(&mut self) -> Vec<JsValueOrContainer> {
        let mut arr: Vec<JsValueOrContainer> = Vec::with_capacity(self.length());
        self.handler.for_each(|(_, x)| {
            arr.push(match x {
                ValueOrHandler::Value(v) => {
                    let v: JsValue = v.into();
                    v.into()
                }
                ValueOrHandler::Handler(h) => {
                    let v: JsValue = handler_to_js_value(h, self.doc.clone());
                    v.into()
                }
            });
        });
        arr
    }

    /// Get elements of the list. If the type of a element is a container, it will be
    /// resolved recursively.
    ///
    /// @example
    /// ```ts
    /// import { Loro } from "loro-crdt";
    ///
    /// const doc = new Loro();
    /// const list = doc.getList("list");
    /// list.insert(0, 100);
    /// const text = list.insertContainer(1, new LoroText());
    /// text.insert(0, "Hello");
    /// console.log(list.getDeepValue());  // [100, "Hello"];
    /// ```
    #[wasm_bindgen(js_name = "toJSON")]
    pub fn to_json(&self) -> JsValue {
        let value = self.handler.get_deep_value();
        value.into()
    }

    /// Insert a container at the index.
    ///
    /// @example
    /// ```ts
    /// import { Loro } from "loro-crdt";
    ///
    /// const doc = new Loro();
    /// const list = doc.getList("list");
    /// list.insert(0, 100);
    /// const text = list.insertContainer(1, new LoroText());
    /// text.insert(0, "Hello");
    /// console.log(list.getDeepValue());  // [100, "Hello"];
    /// ```
    #[wasm_bindgen(js_name = "insertContainer", skip_typescript)]
    pub fn insert_container(&mut self, index: usize, child: JsContainer) -> JsResult<JsContainer> {
        let child = js_to_container(child)?;
        let c = self.handler.insert_container(index, child.to_handler())?;
        Ok(handler_to_js_value(c, self.doc.clone()).into())
    }

    /// Subscribe to the changes of the list.
    ///
    /// Returns a subscription id, which can be used to unsubscribe.
    ///
    /// @example
    /// ```ts
    /// import { Loro } from "loro-crdt";
    ///
    /// const doc = new Loro();
    /// const list = doc.getList("list");
    /// list.subscribe((event)=>{
    ///     console.log(event);
    /// });
    /// list.insert(0, 100);
    /// doc.commit();
    /// ```
    pub fn subscribe(&self, f: js_sys::Function) -> JsResult<u32> {
        let observer = observer::Observer::new(f);
        let doc = self
            .doc
            .clone()
            .ok_or_else(|| JsError::new("Document is not attached"))?;
        let doc_clone = doc.clone();
        let ans = doc.subscribe(
            &self.handler.id(),
            Arc::new(move |e| {
                call_after_micro_task(observer.clone(), e, &doc_clone);
            }),
        );
        Ok(ans.into_u32())
    }

    /// Unsubscribe by the subscription id.
    ///
    /// @example
    /// ```ts
    /// import { Loro } from "loro-crdt";
    ///
    /// const doc = new Loro();
    /// const list = doc.getList("list");
    /// const subscription = list.subscribe((event)=>{
    ///     console.log(event);
    /// });
    /// list.insert(0, 100);
    /// doc.commit();
    /// list.unsubscribe(subscription);
    /// ```
    pub fn unsubscribe(&self, subscription: u32) -> JsResult<()> {
        self.doc
            .as_ref()
            .ok_or_else(|| JsError::new("Document is not attached"))?
            .unsubscribe(SubID::from_u32(subscription));
        Ok(())
    }

    /// Get the length of list.
    ///
    /// @example
    /// ```ts
    /// import { Loro } from "loro-crdt";
    ///
    /// const doc = new Loro();
    /// const list = doc.getList("list");
    /// list.insert(0, 100);
    /// list.insert(1, "foo");
    /// list.insert(2, true);
    /// console.log(list.length);  // 3
    /// ```
    #[wasm_bindgen(js_name = "length", method, getter)]
    pub fn length(&self) -> usize {
        self.handler.len()
    }

    /// Get the parent container.
    ///
    /// - The parent container of the root tree is `undefined`.
    /// - The object returned is a new js object each time because it need to cross
    ///   the WASM boundary.
    pub fn parent(&self) -> JsContainerOrUndefined {
        if let Some(p) = self.handler.parent() {
            handler_to_js_value(p, self.doc.clone()).into()
        } else {
            JsContainerOrUndefined::from(JsValue::UNDEFINED)
        }
    }

    /// Whether the container is attached to a document.
    ///
    /// If it's detached, the operations on the container will not be persisted.
    #[wasm_bindgen(js_name = "isAttached")]
    pub fn is_attached(&self) -> bool {
        self.handler.is_attached()
    }

    /// Get the attached container associated with this.
    ///
    /// Returns an attached `Container` that equals to this or created by this, otherwise `undefined`.
    #[wasm_bindgen(js_name = "getAttached")]
    pub fn get_attached(&self) -> JsLoroListOrUndefined {
        if self.is_attached() {
            let value: JsValue = self.clone().into();
            return value.into();
        }

        if let Some(h) = self.handler.get_attached() {
            handler_to_js_value(Handler::List(h), self.doc.clone()).into()
        } else {
            JsValue::UNDEFINED.into()
        }
    }

    /// Get the cursor at the position.
    #[wasm_bindgen(skip_typescript)]
    pub fn getCursor(&self, pos: usize, side: JsSide) -> Option<Cursor> {
        let mut side_value = Side::Middle;
        if side.is_truthy() {
            let num = side.as_f64().expect("Side must be -1 | 0 | 1");
            side_value = Side::from_i32(num as i32).expect("Side must be -1 | 0 | 1");
        }
        self.handler
            .get_cursor(pos, side_value)
            .map(|pos| Cursor { pos })
    }

    /// Push a value to the end of the list.
    #[wasm_bindgen(skip_typescript)]
    pub fn push(&self, value: JsLoroValue) -> JsResult<()> {
        let v: JsValue = value.into();
        self.handler.push(v.into())?;
        Ok(())
    }

    /// Pop a value from the end of the list.
    pub fn pop(&self) -> JsResult<Option<JsLoroValue>> {
        let v = self.handler.pop()?;
        if let Some(v) = v {
            let v: JsValue = v.into();
            Ok(Some(v.into()))
        } else {
            Ok(None)
        }
    }
}

impl Default for LoroList {
    fn default() -> Self {
        Self::new()
    }
}

/// The handler of a list container.
#[derive(Clone)]
#[wasm_bindgen]
pub struct LoroMovableList {
    handler: MovableListHandler,
    doc: Option<Arc<LoroDoc>>,
}

impl Default for LoroMovableList {
    fn default() -> Self {
        Self::new()
    }
}

#[wasm_bindgen]
impl LoroMovableList {
    /// Create a new detached LoroList.
    ///
    /// The edits on a detached container will not be persisted.
    /// To attach the container to the document, please insert it into an attached container.
    #[wasm_bindgen(constructor)]
    pub fn new() -> Self {
        Self {
            handler: MovableListHandler::new_detached(),
            doc: None,
        }
    }

    /// "MovableList"
    pub fn kind(&self) -> JsMovableListStr {
        JsValue::from_str("MovableList").into()
    }

    /// Insert a value at index.
    ///
    /// @example
    /// ```ts
    /// import { Loro } from "loro-crdt";
    ///
    /// const doc = new Loro();
    /// const list = doc.getList("list");
    /// list.insert(0, 100);
    /// list.insert(1, "foo");
    /// list.insert(2, true);
    /// console.log(list.value);  // [100, "foo", true];
    /// ```
    #[wasm_bindgen(skip_typescript)]
    pub fn insert(&mut self, index: usize, value: JsLoroValue) -> JsResult<()> {
        let v: JsValue = value.into();
        self.handler.insert(index, v)?;
        Ok(())
    }

    /// Delete elements from index to index + len.
    ///
    /// @example
    /// ```ts
    /// import { Loro } from "loro-crdt";
    ///
    /// const doc = new Loro();
    /// const list = doc.getList("list");
    /// list.insert(0, 100);
    /// list.delete(0, 1);
    /// console.log(list.value);  // []
    /// ```
    pub fn delete(&mut self, index: usize, len: usize) -> JsResult<()> {
        self.handler.delete(index, len)?;
        Ok(())
    }

    /// Get the value at the index. If the value is a container, the corresponding handler will be returned.
    ///
    /// @example
    /// ```ts
    /// import { Loro } from "loro-crdt";
    ///
    /// const doc = new Loro();
    /// const list = doc.getList("list");
    /// list.insert(0, 100);
    /// console.log(list.get(0));  // 100
    /// console.log(list.get(1));  // undefined
    /// ```
    #[wasm_bindgen(skip_typescript)]
    pub fn get(&self, index: usize) -> JsValueOrContainerOrUndefined {
        let Some(v) = self.handler.get_(index) else {
            return JsValue::UNDEFINED.into();
        };

        (match v {
            ValueOrHandler::Value(v) => v.into(),
            ValueOrHandler::Handler(h) => handler_to_js_value(h, self.doc.clone()),
        })
        .into()
    }

    /// Get the id of this container.
    #[wasm_bindgen(js_name = "id", method, getter)]
    pub fn id(&self) -> JsContainerID {
        let value: JsValue = (&self.handler.id()).into();
        value.into()
    }

    /// Get elements of the list. If the value is a child container, the corresponding
    /// `Container` will be returned.
    ///
    /// @example
    /// ```ts
    /// import { Loro } from "loro-crdt";
    ///
    /// const doc = new Loro();
    /// const list = doc.getList("list");
    /// list.insert(0, 100);
    /// list.insert(1, "foo");
    /// list.insert(2, true);
    /// list.insertContainer(3, new LoroText());
    /// console.log(list.value);  // [100, "foo", true, LoroText];
    /// ```
    #[wasm_bindgen(js_name = "toArray", method, skip_typescript)]
    pub fn to_array(&mut self) -> Vec<JsValueOrContainer> {
        let mut arr: Vec<JsValueOrContainer> = Vec::with_capacity(self.length());
        self.handler.for_each(|x| {
            arr.push(match x {
                ValueOrHandler::Value(v) => {
                    let v: JsValue = v.into();
                    v.into()
                }
                ValueOrHandler::Handler(h) => {
                    let v: JsValue = handler_to_js_value(h, self.doc.clone());
                    v.into()
                }
            });
        });
        arr
    }

    /// Get elements of the list. If the type of a element is a container, it will be
    /// resolved recursively.
    ///
    /// @example
    /// ```ts
    /// import { Loro } from "loro-crdt";
    ///
    /// const doc = new Loro();
    /// const list = doc.getList("list");
    /// list.insert(0, 100);
    /// const text = list.insertContainer(1, new LoroText());
    /// text.insert(0, "Hello");
    /// console.log(list.getDeepValue());  // [100, "Hello"];
    /// ```
    #[wasm_bindgen(js_name = "toJSON")]
    pub fn to_json(&self) -> JsValue {
        let value = self.handler.get_deep_value();
        value.into()
    }

    /// Insert a container at the index.
    ///
    /// @example
    /// ```ts
    /// import { Loro } from "loro-crdt";
    ///
    /// const doc = new Loro();
    /// const list = doc.getList("list");
    /// list.insert(0, 100);
    /// const text = list.insertContainer(1, new LoroText());
    /// text.insert(0, "Hello");
    /// console.log(list.getDeepValue());  // [100, "Hello"];
    /// ```
    #[wasm_bindgen(js_name = "insertContainer", skip_typescript)]
    pub fn insert_container(&mut self, index: usize, child: JsContainer) -> JsResult<JsContainer> {
        let child = js_to_container(child)?;
        let c = self.handler.insert_container(index, child.to_handler())?;
        Ok(handler_to_js_value(c, self.doc.clone()).into())
    }

    /// Subscribe to the changes of the list.
    ///
    /// Returns a subscription id, which can be used to unsubscribe.
    ///
    /// @example
    /// ```ts
    /// import { Loro } from "loro-crdt";
    ///
    /// const doc = new Loro();
    /// const list = doc.getList("list");
    /// list.subscribe((event)=>{
    ///     console.log(event);
    /// });
    /// list.insert(0, 100);
    /// doc.commit();
    /// ```
    pub fn subscribe(&self, f: js_sys::Function) -> JsResult<u32> {
        let observer = observer::Observer::new(f);
        let loro = self
            .doc
            .as_ref()
            .ok_or_else(|| JsError::new("Document is not attached"))?;
        let doc_clone = loro.clone();
        let ans = loro.subscribe(
            &self.handler.id(),
            Arc::new(move |e| {
                call_after_micro_task(observer.clone(), e, &doc_clone);
            }),
        );
        Ok(ans.into_u32())
    }

    /// Unsubscribe by the subscription id.
    ///
    /// @example
    /// ```ts
    /// import { Loro } from "loro-crdt";
    ///
    /// const doc = new Loro();
    /// const list = doc.getList("list");
    /// const subscription = list.subscribe((event)=>{
    ///     console.log(event);
    /// });
    /// list.insert(0, 100);
    /// doc.commit();
    /// list.unsubscribe(subscription);
    /// ```
    pub fn unsubscribe(&self, subscription: u32) -> JsResult<()> {
        self.doc
            .as_ref()
            .ok_or_else(|| JsError::new("Document is not attached"))?
            .unsubscribe(SubID::from_u32(subscription));
        Ok(())
    }

    /// Get the length of list.
    ///
    /// @example
    /// ```ts
    /// import { Loro } from "loro-crdt";
    ///
    /// const doc = new Loro();
    /// const list = doc.getList("list");
    /// list.insert(0, 100);
    /// list.insert(1, "foo");
    /// list.insert(2, true);
    /// console.log(list.length);  // 3
    /// ```
    #[wasm_bindgen(js_name = "length", method, getter)]
    pub fn length(&self) -> usize {
        self.handler.len()
    }

    /// Get the parent container.
    ///
    /// - The parent container of the root tree is `undefined`.
    /// - The object returned is a new js object each time because it need to cross
    ///   the WASM boundary.
    pub fn parent(&self) -> JsContainerOrUndefined {
        if let Some(p) = self.handler.parent() {
            handler_to_js_value(p, self.doc.clone()).into()
        } else {
            JsContainerOrUndefined::from(JsValue::UNDEFINED)
        }
    }

    /// Whether the container is attached to a document.
    ///
    /// If it's detached, the operations on the container will not be persisted.
    #[wasm_bindgen(js_name = "isAttached")]
    pub fn is_attached(&self) -> bool {
        self.handler.is_attached()
    }

    /// Get the attached container associated with this.
    ///
    /// Returns an attached `Container` that equals to this or created by this, otherwise `undefined`.
    #[wasm_bindgen(js_name = "getAttached")]
    pub fn get_attached(&self) -> JsLoroListOrUndefined {
        if self.is_attached() {
            let value: JsValue = self.clone().into();
            return value.into();
        }

        if let Some(h) = self.handler.get_attached() {
            handler_to_js_value(Handler::MovableList(h), self.doc.clone()).into()
        } else {
            JsValue::UNDEFINED.into()
        }
    }

    /// Get the cursor of the container.
    #[wasm_bindgen(skip_typescript)]
    pub fn getCursor(&self, pos: usize, side: JsSide) -> Option<Cursor> {
        let mut side_value = Side::Middle;
        if side.is_truthy() {
            let num = side.as_f64().expect("Side must be -1 | 0 | 1");
            side_value = Side::from_i32(num as i32).expect("Side must be -1 | 0 | 1");
        }
        self.handler
            .get_cursor(pos, side_value)
            .map(|pos| Cursor { pos })
    }

    /// Move the element from `from` to `to`.
    ///
    /// The new position of the element will be `to`.
    /// Move the element from `from` to `to`.
    ///
    /// The new position of the element will be `to`. This method is optimized to prevent redundant
    /// operations that might occur with a naive remove and insert approach. Specifically, it avoids
    /// creating surplus values in the list, unlike a delete followed by an insert, which can lead to
    /// additional values in cases of concurrent edits. This ensures more efficient and accurate
    /// operations in a MovableList.
    #[wasm_bindgen(js_name = "move")]
    pub fn mov(&self, from: usize, to: usize) -> JsResult<()> {
        self.handler.mov(from, to)?;
        Ok(())
    }

    /// Set the value at the given position.
    ///
    /// It's different from `delete` + `insert` that it will replace the value at the position.
    ///
    /// For example, if you have a list `[1, 2, 3]`, and you call `set(1, 100)`, the list will be `[1, 100, 3]`.
    /// If concurrently someone call `set(1, 200)`, the list will be `[1, 200, 3]` or `[1, 100, 3]`.
    ///
    /// But if you use `delete` + `insert` to simulate the set operation, they may create redundant operations
    /// and the final result will be `[1, 100, 200, 3]` or `[1, 200, 100, 3]`.
    #[wasm_bindgen(skip_typescript)]
    pub fn set(&self, pos: usize, value: JsLoroValue) -> JsResult<()> {
        let v: JsValue = value.into();
        self.handler.set(pos, v)?;
        Ok(())
    }

    /// Set the container at the given position.
    #[wasm_bindgen(skip_typescript)]
    pub fn setContainer(&self, pos: usize, child: JsContainer) -> JsResult<JsContainer> {
        let child = js_to_container(child)?;
        let c = self.handler.set_container(pos, child.to_handler())?;
        Ok(handler_to_js_value(c, self.doc.clone()).into())
    }

    /// Push a value to the end of the list.
    #[wasm_bindgen(skip_typescript)]
    pub fn push(&self, value: JsLoroValue) -> JsResult<()> {
        let v: JsValue = value.into();
        self.handler.push(v.into())?;
        Ok(())
    }

    /// Pop a value from the end of the list.
    pub fn pop(&self) -> JsResult<Option<JsLoroValue>> {
        let v = self.handler.pop()?;
        Ok(v.map(|v| {
            let v: JsValue = v.into();
            v.into()
        }))
    }
}

/// The handler of a tree(forest) container.
#[derive(Clone)]
#[wasm_bindgen]
pub struct LoroTree {
    handler: TreeHandler,
    doc: Option<Arc<LoroDoc>>,
}

extern crate alloc;
/// The handler of a tree node.
#[derive(TryFromJsValue)]
#[wasm_bindgen]
#[derive(Clone)]
pub struct LoroTreeNode {
    id: TreeID,
    tree: TreeHandler,
    doc: Option<Arc<LoroDoc>>,
}

fn parse_js_parent(parent: &JsParentTreeID) -> JsResult<Option<TreeID>> {
    let js_value: JsValue = parent.into();
    let parent: Option<TreeID> = if js_value.is_undefined() {
        None
    } else {
        Some(TreeID::try_from(js_value)?)
    };
    Ok(parent)
}

fn parse_js_tree_node(parent: &JsTreeNodeOrUndefined) -> JsResult<Option<LoroTreeNode>> {
    let js_value: &JsValue = parent.as_ref();
    let parent: Option<LoroTreeNode> = if js_value.is_undefined() {
        None
    } else {
        Some(LoroTreeNode::try_from(js_value)?)
    };
    Ok(parent)
}

// TODO: avoid converting
fn parse_js_tree_id(target: &JsTreeID) -> JsResult<TreeID> {
    let target: JsValue = target.into();
    let target = TreeID::try_from(target)?;
    Ok(target)
}

#[wasm_bindgen]
impl LoroTreeNode {
    fn from_tree(id: TreeID, tree: TreeHandler, doc: Option<Arc<LoroDoc>>) -> Self {
        Self { id, tree, doc }
    }

    /// The TreeID of the node.
    #[wasm_bindgen(getter, js_name = "id")]
    pub fn id(&self) -> JsTreeID {
        let value: JsValue = self.id.into();
        value.into()
    }

    /// Create a new node as the child of the current node and
    /// return an instance of `LoroTreeNode`.
    ///
    /// If the index is not provided, the new node will be appended to the end.
    ///
    /// @example
    /// ```typescript
    /// import { Loro } from "loro-crdt";
    ///
    /// let doc = new Loro();
    /// let tree = doc.getTree("tree");
    /// let root = tree.createNode();
    /// let node = root.createNode();
    /// let node2 = root.createNode(0);
    /// //    root
    /// //    /  \
    /// // node2 node
    /// ```
    #[wasm_bindgen(js_name = "createNode", skip_typescript)]
    pub fn create_node(&self, index: Option<usize>) -> JsResult<LoroTreeNode> {
        let id = if let Some(index) = index {
            self.tree.create_at(Some(self.id), index)?
        } else {
            self.tree.create(Some(self.id))?
        };
        let node = LoroTreeNode::from_tree(id, self.tree.clone(), self.doc.clone());
        Ok(node)
    }

    /// Move this tree node to be a child of the parent.
    /// If the parent is undefined, this node will be a root node.
    ///
    /// If the index is not provided, the node will be appended to the end.
    ///
    /// It's not allowed that the target is an ancestor of the parent.
    ///
    /// @example
    /// ```ts
    /// const doc = new Loro();
    /// const tree = doc.getTree("tree");
    /// const root = tree.createChildNode();
    /// const node = root.createChildNode();
    /// const node2 = node.createChildNode();
    /// node2.moveTo(undefined, 0);
    /// // node2   root
    /// //          |
    /// //         node
    ///
    /// ```
    #[wasm_bindgen(js_name = "move")]
    pub fn mov(&self, parent: &JsTreeNodeOrUndefined, index: Option<usize>) -> JsResult<()> {
        let parent: Option<LoroTreeNode> = parse_js_tree_node(parent)?;
        if let Some(index) = index {
            self.tree.move_to(self.id, parent.map(|x| x.id), index)?
        } else {
            self.tree.mov(self.id, parent.map(|x| x.id))?;
        }

        Ok(())
    }

    /// Move the tree node to be after the target node.
    ///
    /// @example
    /// ```ts
    /// import { Loro } from "loro-crdt";
    ///
    /// const doc = new Loro();
    /// const tree = doc.getTree("tree");
    /// const root = tree.createNode();
    /// const node = root.createNode();
    /// const node2 = root.createNode();
    /// node2.moveAfter(node);
    /// // root
    /// //  /  \
    /// // node node2
    /// ```
    #[wasm_bindgen(js_name = "moveAfter")]
    pub fn mov_after(&self, target: &LoroTreeNode) -> JsResult<()> {
        self.tree.mov_after(self.id, target.id)?;
        Ok(())
    }

    /// Move the tree node to be before the target node.
    ///
    /// @example
    /// ```ts
    /// import { Loro } from "loro-crdt";
    ///
    /// const doc = new Loro();
    /// const tree = doc.getTree("tree");
    /// const root = tree.createNode();
    /// const node = root.createNode();
    /// const node2 = root.createNode();
    /// node2.moveBefore(node);
    /// //   root
    /// //  /    \
    /// // node2 node
    /// ```
    #[wasm_bindgen(js_name = "moveBefore")]
    pub fn mov_before(&self, target: &LoroTreeNode) -> JsResult<()> {
        self.tree.mov_before(self.id, target.id)?;
        Ok(())
    }

    /// Get the index of the node in the parent's children.
    #[wasm_bindgen]
    pub fn index(&self) -> JsResult<Option<usize>> {
        let index = self.tree.get_index_by_tree_id(&self.id);
        Ok(index)
    }

    /// Get the `Fractional Index` of the node.
    ///
    /// Note: the tree container must be attached to the document.
    #[wasm_bindgen(js_name = "fractionalIndex")]
    pub fn fractional_index(&self) -> JsResult<JsPositionOrUndefined> {
        if self.tree.is_attached() {
            let pos = self.tree.get_position_by_tree_id(&self.id);
            let ans = if let Some(pos) = pos.map(|x| x.to_string()) {
                JsValue::from_str(&pos).into()
            } else {
                JsValue::UNDEFINED.into()
            };
            Ok(ans)
        } else {
            Err(JsValue::from_str("Tree is detached"))
        }
    }

    /// Get the associated metadata map container of a tree node.
    #[wasm_bindgen(getter, skip_typescript)]
    pub fn data(&self) -> JsResult<LoroMap> {
        let data = self.tree.get_meta(self.id)?;
        let map = LoroMap {
            handler: data,
            doc: self.doc.clone(),
        };
        Ok(map)
    }

    /// Get the parent node of this node.
    ///
    /// - The parent of the root node is `undefined`.
    /// - The object returned is a new js object each time because it need to cross
    ///   the WASM boundary.
    #[wasm_bindgen]
    pub fn parent(&self) -> Option<LoroTreeNode> {
        let parent = self.tree.get_node_parent(&self.id).flatten();
        parent.map(|p| LoroTreeNode::from_tree(p, self.tree.clone(), self.doc.clone()))
    }

    /// Get the children of this node.
    ///
    /// The objects returned are new js objects each time because they need to cross
    /// the WASM boundary.
<<<<<<< HEAD
    #[wasm_bindgen]
    pub fn children(&self) -> JsValue {
        let Some(children) = self.tree.children(Some(self.id)) else {
            return JsValue::undefined();
        };
=======
    #[wasm_bindgen(skip_typescript)]
    pub fn children(&self) -> Array {
        let children = self.tree.children(Some(self.id));
>>>>>>> 9be969dd
        let children = children.into_iter().map(|c| {
            let node = LoroTreeNode::from_tree(c, self.tree.clone(), self.doc.clone());
            JsValue::from(node)
        });
        Array::from_iter(children).into()
    }
}

#[wasm_bindgen]
impl LoroTree {
    /// Create a new detached LoroTree.
    ///
    /// The edits on a detached container will not be persisted.
    /// To attach the container to the document, please insert it into an attached container.
    #[wasm_bindgen(constructor)]
    pub fn new() -> Self {
        Self {
            handler: TreeHandler::new_detached(),
            doc: None,
        }
    }

    /// "Tree"
    pub fn kind(&self) -> JsTreeStr {
        JsValue::from_str("Tree").into()
    }

    /// Create a new tree node as the child of parent and return a `LoroTreeNode` instance.
    /// If the parent is undefined, the tree node will be a root node.
    ///
    /// If the index is not provided, the new node will be appended to the end.
    ///
    /// @example
    /// ```ts
    /// import { Loro } from "loro-crdt";
    ///
    /// const doc = new Loro();
    /// const tree = doc.getTree("tree");
    /// const root = tree.createNode();
    /// const node = tree.createNode(undefined, 0);
    ///
    /// //  undefined
    /// //    /   \
    /// // node  root
    /// ```
    #[wasm_bindgen(js_name = "createNode", skip_typescript)]
    pub fn create_node(
        &mut self,
        parent: &JsParentTreeID,
        index: Option<usize>,
    ) -> JsResult<LoroTreeNode> {
        let parent: Option<TreeID> = parse_js_parent(parent)?;
        let id = if let Some(index) = index {
            self.handler.create_at(parent, index)?
        } else {
            self.handler.create(parent)?
        };
        let node = LoroTreeNode::from_tree(id, self.handler.clone(), self.doc.clone());
        Ok(node)
    }

    /// Move the target tree node to be a child of the parent.
    /// It's not allowed that the target is an ancestor of the parent
    /// or the target and the parent are the same node.
    ///
    /// @example
    /// ```ts
    /// import { Loro } from "loro-crdt";
    ///
    /// const doc = new Loro();
    /// const tree = doc.getTree("tree");
    /// const root = tree.createNode();
    /// const node = root.createNode();
    /// const node2 = node.createNode();
    /// tree.move(node2, root);
    /// // Error will be thrown if move operation creates a cycle
    /// tree.move(root, node);
    /// ```
    #[wasm_bindgen(js_name = "move")]
    pub fn mov(
        &mut self,
        target: &JsTreeID,
        parent: &JsParentTreeID,
        index: Option<usize>,
    ) -> JsResult<()> {
        let target = parse_js_tree_id(target)?;
        let parent = parse_js_parent(parent)?;

        if let Some(index) = index {
            self.handler.move_to(target, parent, index)?
        } else {
            self.handler.mov(target, parent)?
        };

        Ok(())
    }

    /// Delete a tree node from the forest.
    ///
    /// @example
    /// ```ts
    /// import { Loro } from "loro-crdt";
    ///
    /// const doc = new Loro();
    /// const tree = doc.getTree("tree");
    /// const root = tree.createNode();
    /// const node = root.createNode();
    /// tree.delete(node.id);
    /// ```
    pub fn delete(&mut self, target: &JsTreeID) -> JsResult<()> {
        let target = parse_js_tree_id(target)?;
        self.handler.delete(target)?;
        Ok(())
    }

    /// Get LoroTreeNode by the TreeID.
    #[wasm_bindgen(js_name = "getNodeByID", skip_typescript)]
    pub fn get_node_by_id(&self, target: &JsTreeID) -> Option<LoroTreeNode> {
        let target: JsValue = target.into();
        let target = TreeID::try_from(target).ok()?;
        if self.handler.contains(target) {
            Some(LoroTreeNode::from_tree(
                target,
                self.handler.clone(),
                self.doc.clone(),
            ))
        } else {
            None
        }
    }

    /// Get the id of the container.
    #[wasm_bindgen(js_name = "id", getter)]
    pub fn id(&self) -> JsContainerID {
        let value: JsValue = (&self.handler.id()).into();
        value.into()
    }

    /// Return `true` if the tree contains the TreeID, `false` if the target is deleted or wrong.
    #[wasm_bindgen(js_name = "has")]
    pub fn contains(&self, target: &JsTreeID) -> bool {
        let target: JsValue = target.into();
        self.handler.contains(target.try_into().unwrap())
    }

    /// Get the flat array of the forest.
    ///
    /// Note: the metadata will be not resolved. So if you don't only care about hierarchy
    /// but also the metadata, you should use `toJson()`.
    ///
    // TODO: perf
    #[wasm_bindgen(js_name = "toArray")]
    pub fn to_array(&mut self) -> JsResult<Array> {
        let value = self.handler.get_value().into_list().unwrap();
        let ans = Array::new();
        for v in value.as_ref() {
            let v = v.as_map().unwrap();
            let id: JsValue = TreeID::try_from(v["id"].as_string().unwrap().as_str())
                .unwrap()
                .into();
            let id: JsTreeID = id.into();
            let parent = if let LoroValue::String(p) = &v["parent"] {
                Some(TreeID::try_from(p.as_str())?)
            } else {
                None
            };
            let parent: JsParentTreeID = parent
                .map(|x| LoroTreeNode::from_tree(x, self.handler.clone(), self.doc.clone()).into())
                .unwrap_or(JsValue::undefined())
                .into();
            let index = *v["index"].as_i64().unwrap() as u32;
            let position = v["position"].as_string().unwrap();
            let map: LoroMap = self.get_node_by_id(&id).unwrap().data()?;
            let obj = Object::new();
            js_sys::Reflect::set(&obj, &"id".into(), &id)?;
            js_sys::Reflect::set(&obj, &"parent".into(), &parent)?;
            js_sys::Reflect::set(&obj, &"index".into(), &JsValue::from(index))?;
            js_sys::Reflect::set(&obj, &"position".into(), &JsValue::from_str(position))?;
            js_sys::Reflect::set(&obj, &"meta".into(), &map.into())?;
            ans.push(&obj);
        }
        Ok(ans)
    }

    /// Get the flat array with metadata of the forest.
    ///
    /// @example
    /// ```ts
    /// import { Loro } from "loro-crdt";
    ///
    /// const doc = new Loro();
    /// const tree = doc.getTree("tree");
    /// const root = tree.createNode();
    /// root.data.set("color", "red");
    /// // [ { id: '0@F2462C4159C4C8D1', parent: null, meta: { color: 'red' } } ]
    /// console.log(tree.toJSON());
    /// ```
    #[wasm_bindgen(js_name = "toJSON")]
    pub fn to_json(&self) -> JsValue {
        self.handler.get_deep_value().into()
    }

    /// Get all tree ids of the forest.
    ///
    /// @example
    /// ```ts
    /// import { Loro } from "loro-crdt";
    ///
    /// const doc = new Loro();
    /// const tree = doc.getTree("tree");
    /// const root = tree.createNode();
    /// const node = root.createNode();
    /// const node2 = node.createNode();
    /// console.log(tree.nodes());
    /// ```
    #[wasm_bindgen]
    pub fn nodes(&mut self) -> Vec<LoroTreeNode> {
        self.handler
            .nodes()
            .into_iter()
            .map(|n| LoroTreeNode::from_tree(n, self.handler.clone(), self.doc.clone()))
            .collect()
    }

    /// Get the root nodes of the forest.
    #[wasm_bindgen]
    pub fn roots(&self) -> Vec<LoroTreeNode> {
        self.handler
            .roots()
            .into_iter()
            .map(|n| LoroTreeNode::from_tree(n, self.handler.clone(), self.doc.clone()))
            .collect()
    }

    /// Subscribe to the changes of the tree.
    ///
    /// Returns a subscription id, which can be used to unsubscribe.
    ///
    /// Trees have three types of events: `create`, `delete`, and `move`.
    /// - `create`: Creates a new node with its `target` TreeID. If `parent` is undefined,
    ///             a root node is created; otherwise, a child node of `parent` is created.
    ///             If the node being created was previously deleted and has archived child nodes,
    ///             create events for these child nodes will also be received.
    /// - `delete`: Deletes the target node. The structure and state of the target node and
    ///             its child nodes are archived, and delete events for the child nodes will not be received.
    /// - `move`:   Moves the target node. If `parent` is undefined, the target node becomes a root node;
    ///             otherwise, it becomes a child node of `parent`.
    ///
    /// If a tree container is subscribed, the event of metadata changes will also be received as a MapDiff.
    /// And event's `path` will end with `TreeID`.
    ///
    /// @example
    /// ```ts
    /// import { Loro } from "loro-crdt";
    ///
    /// const doc = new Loro();
    /// const tree = doc.getTree("tree");
    /// tree.subscribe((event)=>{
    ///     // event.type: "create" | "delete" | "move"
    /// });
    /// const root = tree.createNode();
    /// const node = root.createNode();
    /// doc.commit();
    /// ```
    pub fn subscribe(&self, f: js_sys::Function) -> JsResult<u32> {
        let observer = observer::Observer::new(f);
        let doc = self
            .doc
            .clone()
            .ok_or_else(|| JsError::new("Document is not attached"))?;
        let doc_clone = doc.clone();
        let ans = doc.subscribe(
            &self.handler.id(),
            Arc::new(move |e| {
                call_after_micro_task(observer.clone(), e, &doc_clone);
            }),
        );
        Ok(ans.into_u32())
    }

    /// Unsubscribe by the subscription id.
    ///
    /// @example
    /// ```ts
    /// import { Loro } from "loro-crdt";
    ///
    /// const doc = new Loro();
    /// const tree = doc.getTree("tree");
    /// const subscription = tree.subscribe((event)=>{
    ///     console.log(event);
    /// });
    /// const root = tree.createNode();
    /// const node = root.createNode();
    /// doc.commit();
    /// tree.unsubscribe(subscription);
    /// ```
    pub fn unsubscribe(&self, subscription: u32) -> JsResult<()> {
        self.doc
            .as_ref()
            .ok_or_else(|| JsError::new("Document is not attached"))?
            .unsubscribe(SubID::from_u32(subscription));
        Ok(())
    }

    /// Get the parent container of the tree container.
    ///
    /// - The parent container of the root tree is `undefined`.
    /// - The object returned is a new js object each time because it need to cross
    ///   the WASM boundary.
    pub fn parent(&self) -> JsContainerOrUndefined {
        if let Some(p) = HandlerTrait::parent(&self.handler) {
            handler_to_js_value(p, self.doc.clone()).into()
        } else {
            JsContainerOrUndefined::from(JsValue::UNDEFINED)
        }
    }

    /// Whether the container is attached to a document.
    ///
    /// If it's detached, the operations on the container will not be persisted.
    #[wasm_bindgen(js_name = "isAttached")]
    pub fn is_attached(&self) -> bool {
        self.handler.is_attached()
    }

    /// Get the attached container associated with this.
    ///
    /// Returns an attached `Container` that equals to this or created by this, otherwise `undefined`.
    #[wasm_bindgen(js_name = "getAttached")]
    pub fn get_attached(&self) -> JsLoroTreeOrUndefined {
        if self.is_attached() {
            let value: JsValue = self.clone().into();
            return value.into();
        }

        if let Some(h) = self.handler.get_attached() {
            handler_to_js_value(Handler::Tree(h), self.doc.clone()).into()
        } else {
            JsValue::UNDEFINED.into()
        }
    }
}

impl Default for LoroTree {
    fn default() -> Self {
        Self::new()
    }
}

/// Cursor is a stable position representation in the doc.
/// When expressing the position of a cursor, using "index" can be unstable
/// because the cursor's position may change due to other deletions and insertions,
/// requiring updates with each edit. To stably represent a position or range within
/// a list structure, we can utilize the ID of each item/character on List CRDT or
/// Text CRDT for expression.
///
/// Loro optimizes State metadata by not storing the IDs of deleted elements. This
/// approach complicates tracking cursors since they rely on these IDs. The solution
/// recalculates position by replaying relevant history to update cursors
/// accurately. To minimize the performance impact of history replay, the system
/// updates cursor info to reference only the IDs of currently present elements,
/// thereby reducing the need for replay.
///
/// @example
/// ```ts
///
/// const doc = new Loro();
/// const text = doc.getText("text");
/// text.insert(0, "123");
/// const pos0 = text.getCursor(0, 0);
/// {
///   const ans = doc.getCursorPos(pos0!);
///   expect(ans.offset).toBe(0);
/// }
/// text.insert(0, "1");
/// {
///   const ans = doc.getCursorPos(pos0!);
///   expect(ans.offset).toBe(1);
/// }
/// ```
#[derive(Clone)]
#[wasm_bindgen]
pub struct Cursor {
    pos: cursor::Cursor,
}

#[wasm_bindgen]
impl Cursor {
    /// Get the id of the given container.
    pub fn containerId(&self) -> JsContainerID {
        let js_value: JsValue = self.pos.container.to_string().into();
        JsContainerID::from(js_value)
    }

    /// Get the ID that represents the position.
    ///
    /// It can be undefined if it's not bind into a specific ID.
    pub fn pos(&self) -> Option<JsID> {
        match self.pos.id {
            Some(id) => {
                let value: JsValue = id_to_js(&id);
                Some(value.into())
            }
            None => None,
        }
    }

    /// Get which side of the character/list item the cursor is on.
    pub fn side(&self) -> JsSide {
        JsValue::from(match self.pos.side {
            cursor::Side::Left => -1,
            cursor::Side::Middle => 0,
            cursor::Side::Right => 1,
        })
        .into()
    }

    /// Encode the cursor into a Uint8Array.
    pub fn encode(&self) -> Vec<u8> {
        self.pos.encode()
    }

    /// Decode the cursor from a Uint8Array.
    pub fn decode(data: &[u8]) -> JsResult<Cursor> {
        let pos = cursor::Cursor::decode(data).map_err(|e| JsValue::from_str(&e.to_string()))?;
        Ok(Cursor { pos })
    }

    /// "Cursor"
    pub fn kind(&self) -> JsValue {
        JsValue::from_str("Cursor")
    }
}

fn loro_value_to_js_value_or_container(
    value: ValueOrHandler,
    doc: Option<Arc<LoroDoc>>,
) -> JsValue {
    match value {
        ValueOrHandler::Value(v) => {
            let value: JsValue = v.into();
            value
        }
        ValueOrHandler::Handler(c) => {
            let handler: JsValue = handler_to_js_value(c, doc.clone());
            handler
        }
    }
}

/// `UndoManager` is responsible for handling undo and redo operations.
///
/// By default, the maxUndoSteps is set to 100, mergeInterval is set to 1000 ms.
///
/// Each commit made by the current peer is recorded as an undo step in the `UndoManager`.
/// Undo steps can be merged if they occur within a specified merge interval.
///
/// Note that undo operations are local and cannot revert changes made by other peers.
/// To undo changes made by other peers, consider using the time travel feature.
///
/// Once the `peerId` is bound to the `UndoManager` in the document, it cannot be changed.
/// Otherwise, the `UndoManager` may not function correctly.
#[wasm_bindgen]
#[derive(Debug)]
pub struct UndoManager {
    undo: InnerUndoManager,
    doc: Arc<LoroDoc>,
}

#[wasm_bindgen]
impl UndoManager {
    /// `UndoManager` is responsible for handling undo and redo operations.
    ///
    /// PeerID cannot be changed during the lifetime of the UndoManager.
    ///
    /// Note that undo operations are local and cannot revert changes made by other peers.
    /// To undo changes made by other peers, consider using the time travel feature.
    ///
    /// Each commit made by the current peer is recorded as an undo step in the `UndoManager`.
    /// Undo steps can be merged if they occur within a specified merge interval.
    ///
    /// ## Config
    ///
    /// - `mergeInterval`: Optional. The interval in milliseconds within which undo steps can be merged. Default is 1000 ms.
    /// - `maxUndoSteps`: Optional. The maximum number of undo steps to retain. Default is 100.
    /// - `excludeOriginPrefixes`: Optional. An array of string prefixes. Events with origins matching these prefixes will be excluded from undo steps.
    /// - `onPush`: Optional. A callback function that is called when an undo/redo step is pushed.
    ///    The function can return a meta data value that will be attached to the given stack item.
    /// - `onPop`: Optional. A callback function that is called when an undo/redo step is popped.
    ///    The function will have a meta data value that was attached to the given stack item when
    ///   `onPush` was called.
    #[wasm_bindgen(constructor)]
    pub fn new(doc: &Loro, config: JsUndoConfig) -> Self {
        let max_undo_steps = Reflect::get(&config, &JsValue::from_str("maxUndoSteps"))
            .unwrap_or(JsValue::from_f64(100.0))
            .as_f64()
            .unwrap_or(100.0) as usize;
        let merge_interval = Reflect::get(&config, &JsValue::from_str("mergeInterval"))
            .unwrap_or(JsValue::from_f64(1000.0))
            .as_f64()
            .unwrap_or(1000.0) as i64;
        let exclude_origin_prefixes =
            Reflect::get(&config, &JsValue::from_str("excludeOriginPrefixes"))
                .ok()
                .and_then(|val| val.dyn_into::<js_sys::Array>().ok())
                .map(|arr| {
                    arr.iter()
                        .filter_map(|val| val.as_string())
                        .collect::<Vec<String>>()
                })
                .unwrap_or_default();
        let on_push = Reflect::get(&config, &JsValue::from_str("onPush")).ok();
        let on_pop = Reflect::get(&config, &JsValue::from_str("onPop")).ok();

        let mut undo = InnerUndoManager::new(&doc.0);
        undo.set_max_undo_steps(max_undo_steps);
        undo.set_merge_interval(merge_interval);
        for prefix in exclude_origin_prefixes {
            undo.add_exclude_origin_prefix(&prefix);
        }

        let mut ans = UndoManager {
            undo,
            doc: doc.0.clone(),
        };

        if let Some(on_push) = on_push {
            ans.setOnPush(on_push);
        }
        if let Some(on_pop) = on_pop {
            ans.setOnPop(on_pop);
        }
        ans
    }

    /// Undo the last operation.
    pub fn undo(&mut self) -> JsResult<bool> {
        let executed = self.undo.undo(&self.doc)?;
        Ok(executed)
    }

    /// Redo the last undone operation.
    pub fn redo(&mut self) -> JsResult<bool> {
        let executed = self.undo.redo(&self.doc)?;
        Ok(executed)
    }

    /// Can undo the last operation.
    pub fn canUndo(&self) -> bool {
        self.undo.can_undo()
    }

    /// Can redo the last operation.
    pub fn canRedo(&self) -> bool {
        self.undo.can_redo()
    }

    /// The number of max undo steps.
    /// If the number of undo steps exceeds this number, the oldest undo step will be removed.
    pub fn setMaxUndoSteps(&mut self, steps: usize) {
        self.undo.set_max_undo_steps(steps);
    }

    /// Set the merge interval (in ms).
    /// If the interval is set to 0, the undo steps will not be merged.
    /// Otherwise, the undo steps will be merged if the interval between the two steps is less than the given interval.
    pub fn setMergeInterval(&mut self, interval: f64) {
        self.undo.set_merge_interval(interval as i64);
    }

    /// If a local event's origin matches the given prefix, it will not be recorded in the
    /// undo stack.
    pub fn addExcludeOriginPrefix(&mut self, prefix: String) {
        self.undo.add_exclude_origin_prefix(&prefix)
    }

    /// Check if the undo manager is bound to the given document.
    pub fn checkBinding(&self, doc: &Loro) -> bool {
        Arc::ptr_eq(&self.doc, &doc.0)
    }

    /// Set the on push event listener.
    ///
    /// Every time an undo step or redo step is pushed, the on push event listener will be called.
    #[wasm_bindgen(skip_typescript)]
    pub fn setOnPush(&mut self, on_push: JsValue) {
        let on_push = on_push.dyn_into::<js_sys::Function>().ok();
        if let Some(on_push) = on_push {
            let on_push = observer::Observer::new(on_push);
            self.undo.set_on_push(Some(Box::new(move |kind, span| {
                let is_undo = JsValue::from_bool(matches!(kind, UndoOrRedo::Undo));
                let counter_range = js_sys::Object::new();
                js_sys::Reflect::set(
                    &counter_range,
                    &JsValue::from_str("start"),
                    &JsValue::from_f64(span.start as f64),
                )
                .unwrap();
                js_sys::Reflect::set(
                    &counter_range,
                    &JsValue::from_str("end"),
                    &JsValue::from_f64(span.end as f64),
                )
                .unwrap();

                let mut undo_item_meta = UndoItemMeta::new();
                match on_push.call2(&is_undo, &counter_range) {
                    Ok(v) => {
                        if let Ok(obj) = v.dyn_into::<js_sys::Object>() {
                            if let Ok(value) =
                                js_sys::Reflect::get(&obj, &JsValue::from_str("value"))
                            {
                                let value: LoroValue = value.into();
                                undo_item_meta.value = value;
                            }
                            if let Ok(cursors) =
                                js_sys::Reflect::get(&obj, &JsValue::from_str("cursors"))
                            {
                                let cursors: js_sys::Array = cursors.into();
                                for cursor in cursors.iter() {
                                    let cursor = js_to_cursor(cursor).unwrap_throw();
                                    undo_item_meta.add_cursor(&cursor.pos);
                                }
                            }
                        }
                    }
                    Err(e) => {
                        throw_error_after_micro_task(e);
                    }
                }

                undo_item_meta
            })));
        } else {
            self.undo.set_on_push(None);
        }
    }

    /// Set the on pop event listener.
    ///
    /// Every time an undo step or redo step is popped, the on pop event listener will be called.
    #[wasm_bindgen(skip_typescript)]
    pub fn setOnPop(&mut self, on_pop: JsValue) {
        let on_pop = on_pop.dyn_into::<js_sys::Function>().ok();
        if let Some(on_pop) = on_pop {
            let on_pop = observer::Observer::new(on_pop);
            self.undo
                .set_on_pop(Some(Box::new(move |kind, span, value| {
                    let is_undo = JsValue::from_bool(matches!(kind, UndoOrRedo::Undo));
                    let meta = js_sys::Object::new();
                    js_sys::Reflect::set(&meta, &JsValue::from_str("value"), &value.value.into())
                        .unwrap();
                    let cursors_array = js_sys::Array::new();
                    for cursor in value.cursors {
                        let c = Cursor { pos: cursor.cursor };
                        cursors_array.push(&c.into());
                    }
                    js_sys::Reflect::set(&meta, &JsValue::from_str("cursors"), &cursors_array)
                        .unwrap();
                    let counter_range = js_sys::Object::new();
                    js_sys::Reflect::set(
                        &counter_range,
                        &JsValue::from_str("start"),
                        &JsValue::from_f64(span.start as f64),
                    )
                    .unwrap();
                    js_sys::Reflect::set(
                        &counter_range,
                        &JsValue::from_str("end"),
                        &JsValue::from_f64(span.end as f64),
                    )
                    .unwrap();
                    match on_pop.call3(&is_undo, &meta.into(), &counter_range) {
                        Ok(_) => {}
                        Err(e) => {
                            throw_error_after_micro_task(e);
                        }
                    }
                })));
        } else {
            self.undo.set_on_pop(None);
        }
    }
}

/// Use this function to throw an error after the micro task.
///
/// We should avoid panic or use js_throw directly inside a event listener as it might
/// break the internal invariants.
fn throw_error_after_micro_task(error: JsValue) {
    let drop_handler = Rc::new(RefCell::new(None));
    let drop_handler_clone = drop_handler.clone();
    let closure = Closure::once(Box::new(move |_| {
        drop(drop_handler_clone);
        throw_val(error);
    }));
    let promise = Promise::resolve(&JsValue::NULL);
    let _ = promise.then(&closure);
    drop_handler.borrow_mut().replace(closure);
}

/// [VersionVector](https://en.wikipedia.org/wiki/Version_vector)
/// is a map from [PeerID] to [Counter]. Its a right-open interval.
///
/// i.e. a [VersionVector] of `{A: 1, B: 2}` means that A has 1 atomic op and B has 2 atomic ops,
/// thus ID of `{client: A, counter: 1}` is out of the range.
#[wasm_bindgen]
#[derive(Debug, Default)]
pub struct VersionVector(pub(crate) InternalVersionVector);

#[wasm_bindgen]
impl VersionVector {
    /// Create a new version vector.
    #[wasm_bindgen(constructor)]
    pub fn new(value: JsIntoVersionVector) -> JsResult<VersionVector> {
        let value: JsValue = value.into();
        if value.is_null() || value.is_undefined() {
            return Ok(Self::default());
        }

        let is_bytes = value.is_instance_of::<js_sys::Uint8Array>();
        if is_bytes {
            let bytes = js_sys::Uint8Array::from(value.clone());
            let bytes = bytes.to_vec();
            return VersionVector::decode(&bytes);
        }

        VersionVector::from_json(JsVersionVectorMap::from(value))
    }

    /// Create a new version vector from a Map.
    #[wasm_bindgen(js_name = "parseJSON", method)]
    pub fn from_json(version: JsVersionVectorMap) -> JsResult<VersionVector> {
        let map: JsValue = version.into();
        let map: js_sys::Map = map.into();
        let mut vv = InternalVersionVector::new();
        for pair in map.entries() {
            let pair = pair.unwrap_throw();
            let key = Reflect::get(&pair, &0.into()).unwrap_throw();
            let peer_id = key.as_string().expect_throw("PeerID must be string");
            let value = Reflect::get(&pair, &1.into()).unwrap_throw();
            let counter = value.as_f64().expect_throw("Invalid counter") as Counter;
            vv.insert(
                peer_id
                    .parse()
                    .expect_throw(&format!("{} cannot be parsed as u64", peer_id)),
                counter,
            );
        }

        Ok(Self(vv))
    }

    /// Convert the version vector to a Map
    #[wasm_bindgen(js_name = "toJSON", method)]
    pub fn to_json(&self) -> JsVersionVectorMap {
        let vv = &self.0;
        let map = js_sys::Map::new();
        for (k, v) in vv.iter() {
            let k = k.to_string().into();
            let v = JsValue::from(*v);
            map.set(&k, &v);
        }

        let value: JsValue = map.into();
        JsVersionVectorMap::from(value)
    }

    /// Encode the version vector into a Uint8Array.
    pub fn encode(&self) -> Vec<u8> {
        self.0.encode()
    }

    /// Decode the version vector from a Uint8Array.
    pub fn decode(bytes: &[u8]) -> JsResult<VersionVector> {
        let vv = InternalVersionVector::decode(bytes)?;
        Ok(Self(vv))
    }

    /// Get the counter of a peer.
    pub fn get(&self, peer_id: JsIntoPeerID) -> JsResult<Option<Counter>> {
        let id = js_peer_to_peer(peer_id.into())?;
        Ok(self.0.get(&id).copied())
    }

    /// Compare the version vector with another version vector.
    ///
    /// If they are concurrent, return undefined.
    pub fn compare(&self, other: &VersionVector) -> Option<i32> {
        self.0.partial_cmp(&other.0).map(|o| match o {
            std::cmp::Ordering::Less => -1,
            std::cmp::Ordering::Equal => 0,
            std::cmp::Ordering::Greater => 1,
        })
    }
}

const ID_CONVERT_ERROR: &str = "Invalid peer id. It must be a number, a BigInt, or a decimal string that can be parsed to a unsigned 64-bit integer";
fn js_peer_to_peer(value: JsValue) -> JsResult<u64> {
    if value.is_bigint() {
        let bigint = js_sys::BigInt::from(value);
        let v: u64 = bigint
            .try_into()
            .map_err(|_| JsValue::from_str(ID_CONVERT_ERROR))?;
        Ok(v)
    } else if value.is_string() {
        let v: u64 = value
            .as_string()
            .unwrap()
            .parse()
            .expect_throw(ID_CONVERT_ERROR);
        Ok(v)
    } else if let Some(v) = value.as_f64() {
        Ok(v as u64)
    } else {
        Err(JsValue::from_str(ID_CONVERT_ERROR))
    }
}

enum Container {
    Text(LoroText),
    Map(LoroMap),
    List(LoroList),
    Tree(LoroTree),
    MovableList(LoroMovableList),
}

impl Container {
    fn to_handler(&self) -> Handler {
        match self {
            Container::Text(t) => Handler::Text(t.handler.clone()),
            Container::Map(m) => Handler::Map(m.handler.clone()),
            Container::List(l) => Handler::List(l.handler.clone()),
            Container::Tree(t) => Handler::Tree(t.handler.clone()),
            Container::MovableList(l) => Handler::MovableList(l.handler.clone()),
        }
    }
}

/// Decode the metadata of the import blob.
///
/// This method is useful to get the following metadata of the import blob:
///
/// - startVersionVector
/// - endVersionVector
/// - startTimestamp
/// - endTimestamp
/// - isSnapshot
/// - changeNum
#[wasm_bindgen(js_name = "decodeImportBlobMeta")]
pub fn decode_import_blob_meta(blob: &[u8]) -> JsResult<JsImportBlobMetadata> {
    let meta: ImportBlobMetadata = LoroDoc::decode_import_blob_meta(blob)?;
    Ok(meta.into())
}

#[wasm_bindgen(typescript_custom_section)]
const TYPES: &'static str = r#"
/**
* Container types supported by loro.
*
* It is most commonly used to specify the type of sub-container to be created.
* @example
* ```ts
* import { Loro } from "loro-crdt";
*
* const doc = new Loro();
* const list = doc.getList("list");
* list.insert(0, 100);
* const containerType = "Text";
* const text = list.insertContainer(1, containerType);
* ```
*/
export type ContainerType = "Text" | "Map" | "List"| "Tree" | "MovableList";

export type PeerID = `${number}`;
/**
* The unique id of each container.
*
* @example
* ```ts
* import { Loro } from "loro-crdt";
*
* const doc = new Loro();
* const list = doc.getList("list");
* const containerId = list.id;
* ```
*/
export type ContainerID =
  | `cid:root-${string}:${ContainerType}`
  | `cid:${number}@${PeerID}:${ContainerType}`;

/**
 * The unique id of each tree node.
 */
export type TreeID = `${number}@${PeerID}`;

interface Loro {
    /**
     * Export updates from the specific version to the current version
     *
     *  @example
     *  ```ts
     *  import { Loro } from "loro-crdt";
     *
     *  const doc = new Loro();
     *  const text = doc.getText("text");
     *  text.insert(0, "Hello");
     *  // get all updates of the doc
     *  const updates = doc.exportFrom();
     *  const version = doc.oplogVersion();
     *  text.insert(5, " World");
     *  // get updates from specific version to the latest version
     *  const updates2 = doc.exportFrom(version);
     *  ```
     */
    exportFrom(version?: VersionVector): Uint8Array;
    /**
     *
     *  Get the container corresponding to the container id
     *
     *
     *  @example
     *  ```ts
     *  import { Loro } from "loro-crdt";
     *
     *  const doc = new Loro();
     *  let text = doc.getText("text");
     *  const textId = text.id;
     *  text = doc.getContainerById(textId);
     *  ```
     */
    getContainerById(id: ContainerID): Container;
}

/**
 * Represents a `Delta` type which is a union of different operations that can be performed.
 *
 * @typeparam T - The data type for the `insert` operation.
 *
 * The `Delta` type can be one of three distinct shapes:
 *
 * 1. Insert Operation:
 *    - `insert`: The item to be inserted, of type T.
 *    - `attributes`: (Optional) A dictionary of attributes, describing styles in richtext
 *
 * 2. Delete Operation:
 *    - `delete`: The number of elements to delete.
 *
 * 3. Retain Operation:
 *    - `retain`: The number of elements to retain.
 *    - `attributes`: (Optional) A dictionary of attributes, describing styles in richtext
 */
export type Delta<T> =
  | {
    insert: T;
    attributes?: { [key in string]: {} };
    retain?: undefined;
    delete?: undefined;
  }
  | {
    delete: number;
    attributes?: undefined;
    retain?: undefined;
    insert?: undefined;
  }
  | {
    retain: number;
    attributes?: { [key in string]: {} };
    delete?: undefined;
    insert?: undefined;
  };

/**
 * The unique id of each operation.
 */
export type OpId = { peer: PeerID, counter: number };

/**
 * Change is a group of continuous operations
 */
export interface Change {
    peer: PeerID,
    counter: number,
    lamport: number,
    length: number,
    timestamp: number,
    deps: OpId[],
}


/**
 * Data types supported by loro
 */
export type Value =
  | ContainerID
  | string
  | number
  | boolean
  | null
  | { [key: string]: Value }
  | Uint8Array
  | Value[];

export type UndoConfig = {
    mergeInterval?: number,
    maxUndoSteps?: number,
    excludeOriginPrefixes?: string[],
    onPush?: (isUndo: boolean, counterRange: { start: number, end: number }) => { value: Value, cursors: Cursor[] },
    onPop?: (isUndo: boolean, value: { value: Value, cursors: Cursor[] }, counterRange: { start: number, end: number }) => void
};
export type Container = LoroList | LoroMap | LoroText | LoroTree | LoroMovableList;

export interface ImportBlobMetadata {
    /**
     * The version vector of the start of the import.
     *
     * Import blob includes all the ops from `partial_start_vv` to `partial_end_vv`.
     * However, it does not constitute a complete version vector, as it only contains counters
     * from peers included within the import blob.
     */
    partialStartVersionVector: VersionVector;
    /**
     * The version vector of the end of the import.
     *
     * Import blob includes all the ops from `partial_start_vv` to `partial_end_vv`.
     * However, it does not constitute a complete version vector, as it only contains counters
     * from peers included within the import blob.
     */
    partialEndVersionVector: VersionVector;

    startFrontiers: OpId[],
    startTimestamp: number;
    endTimestamp: number;
    isSnapshot: boolean;
    changeNum: number;
}

interface LoroText {
    /**
     * Get the cursor position at the given pos.
     *
     * When expressing the position of a cursor, using "index" can be unstable
     * because the cursor's position may change due to other deletions and insertions,
     * requiring updates with each edit. To stably represent a position or range within
     * a list structure, we can utilize the ID of each item/character on List CRDT or
     * Text CRDT for expression.
     *
     * Loro optimizes State metadata by not storing the IDs of deleted elements. This
     * approach complicates tracking cursors since they rely on these IDs. The solution
     * recalculates position by replaying relevant history to update cursors
     * accurately. To minimize the performance impact of history replay, the system
     * updates cursor info to reference only the IDs of currently present elements,
     * thereby reducing the need for replay.
     *
     * @example
     * ```ts
     *
     * const doc = new Loro();
     * const text = doc.getText("text");
     * text.insert(0, "123");
     * const pos0 = text.getCursor(0, 0);
     * {
     *   const ans = doc.getCursorPos(pos0!);
     *   expect(ans.offset).toBe(0);
     * }
     * text.insert(0, "1");
     * {
     *   const ans = doc.getCursorPos(pos0!);
     *   expect(ans.offset).toBe(1);
     * }
     * ```
     */
    getCursor(pos: number, side?: Side): Cursor | undefined;
}

interface LoroList {
    /**
     * Get the cursor position at the given pos.
     *
     * When expressing the position of a cursor, using "index" can be unstable
     * because the cursor's position may change due to other deletions and insertions,
     * requiring updates with each edit. To stably represent a position or range within
     * a list structure, we can utilize the ID of each item/character on List CRDT or
     * Text CRDT for expression.
     *
     * Loro optimizes State metadata by not storing the IDs of deleted elements. This
     * approach complicates tracking cursors since they rely on these IDs. The solution
     * recalculates position by replaying relevant history to update cursors
     * accurately. To minimize the performance impact of history replay, the system
     * updates cursor info to reference only the IDs of currently present elements,
     * thereby reducing the need for replay.
     *
     * @example
     * ```ts
     *
     * const doc = new Loro();
     * const text = doc.getList("list");
     * text.insert(0, "1");
     * const pos0 = text.getCursor(0, 0);
     * {
     *   const ans = doc.getCursorPos(pos0!);
     *   expect(ans.offset).toBe(0);
     * }
     * text.insert(0, "1");
     * {
     *   const ans = doc.getCursorPos(pos0!);
     *   expect(ans.offset).toBe(1);
     * }
     * ```
     */
    getCursor(pos: number, side?: Side): Cursor | undefined;
}

interface LoroMovableList {
    /**
     * Get the cursor position at the given pos.
     *
     * When expressing the position of a cursor, using "index" can be unstable
     * because the cursor's position may change due to other deletions and insertions,
     * requiring updates with each edit. To stably represent a position or range within
     * a list structure, we can utilize the ID of each item/character on List CRDT or
     * Text CRDT for expression.
     *
     * Loro optimizes State metadata by not storing the IDs of deleted elements. This
     * approach complicates tracking cursors since they rely on these IDs. The solution
     * recalculates position by replaying relevant history to update cursors
     * accurately. To minimize the performance impact of history replay, the system
     * updates cursor info to reference only the IDs of currently present elements,
     * thereby reducing the need for replay.
     *
     * @example
     * ```ts
     *
     * const doc = new Loro();
     * const text = doc.getMovableList("text");
     * text.insert(0, "1");
     * const pos0 = text.getCursor(0, 0);
     * {
     *   const ans = doc.getCursorPos(pos0!);
     *   expect(ans.offset).toBe(0);
     * }
     * text.insert(0, "1");
     * {
     *   const ans = doc.getCursorPos(pos0!);
     *   expect(ans.offset).toBe(1);
     * }
     * ```
     */
    getCursor(pos: number, side?: Side): Cursor | undefined;
}

export type Side = -1 | 0 | 1;
"#;

#[wasm_bindgen(typescript_custom_section)]
const JSON_SCHEMA_TYPES: &'static str = r#"
export type JsonOpID = `${number}@${PeerID}`;
export type JsonContainerID =  `🦜:${ContainerID}` ;
export type JsonValue  =
  | JsonContainerID
  | string
  | number
  | boolean
  | null
  | { [key: string]: JsonValue }
  | Uint8Array
  | JsonValue[];

export type JsonSchema = {
  schema_version: number;
  start_version: Map<string, number>,
  peers: PeerID[],
  changes: JsonChange[]
};

export type JsonChange = {
  id: JsonOpID
  timestamp: number,
  deps: JsonOpID[],
  lamport: number,
  msg: string | null,
  ops: JsonOp[]
}

export type JsonOp = {
  container: ContainerID,
  counter: number,
  content: ListOp | TextOp | MapOp | TreeOp | MovableListOp | UnknownOp
}

export type ListOp = {
  type: "insert",
  pos: number,
  value: JsonValue
} | {
  type: "delete",
  pos: number,
  len: number,
  start_id: JsonOpID,
};

export type MovableListOp = {
  type: "insert",
  pos: number,
  value: JsonValue
} | {
  type: "delete",
  pos: number,
  len: number,
  start_id: JsonOpID,
}| {
  type: "move",
  from: number,
  to: number,
  elem_id: JsonOpID,
}|{
  type: "set",
  elem_id: JsonOpID,
  value: JsonValue
}

export type TextOp = {
  type: "insert",
  pos: number,
  text: string
} | {
  type: "delete",
  pos: number,
  len: number,
  start_id: JsonOpID,
} | {
  type: "mark",
  start: number,
  end: number,
  style_key: string,
  style_value: JsonValue,
  info: number
}|{
  type: "mark_end"
};

export type MapOp = {
  type: "insert",
  key: string,
  value: JsonValue
} | {
  type: "delete",
  key: string,
};

export type TreeOp = {
  type: "create",
  target: TreeID,
  parent: TreeID | undefined,
  fractional_index: string
}|{
  type: "move",
  target: TreeID,
  parent: TreeID | undefined,
  fractional_index: string
}|{
  type: "delete",
  target: TreeID
};

export type UnknownOp = {
  type: "unknown"
  prop: number,
  value_type: "unknown",
  value: {
    kind: number,
    data: Uint8Array
  }
};
"#;<|MERGE_RESOLUTION|>--- conflicted
+++ resolved
@@ -2904,17 +2904,11 @@
     ///
     /// The objects returned are new js objects each time because they need to cross
     /// the WASM boundary.
-<<<<<<< HEAD
     #[wasm_bindgen]
     pub fn children(&self) -> JsValue {
         let Some(children) = self.tree.children(Some(self.id)) else {
             return JsValue::undefined();
         };
-=======
-    #[wasm_bindgen(skip_typescript)]
-    pub fn children(&self) -> Array {
-        let children = self.tree.children(Some(self.id));
->>>>>>> 9be969dd
         let children = children.into_iter().map(|c| {
             let node = LoroTreeNode::from_tree(c, self.tree.clone(), self.doc.clone());
             JsValue::from(node)
