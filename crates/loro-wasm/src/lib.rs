//! Loro WASM bindings.
#![allow(non_snake_case)]
#![warn(missing_docs)]
use convert::resolved_diff_to_js;
use js_sys::{Array, Object, Promise, Reflect, Uint8Array};
use loro_internal::{
    change::Lamport,
    configure::{StyleConfig, StyleConfigMap},
    container::{richtext::ExpandType, ContainerID},
    cursor::{self, Side},
    encoding::ImportBlobMetadata,
    event::Index,
    handler::{
        Handler, ListHandler, MapHandler, TextDelta, TextHandler, TreeHandler, ValueOrHandler,
    },
    id::{Counter, TreeID, ID},
    obs::SubID,
    version::Frontiers,
    ContainerType, DiffEvent, HandlerTrait, LoroDoc, LoroValue, MovableListHandler,
    VersionVector as InternalVersionVector,
};
use rle::HasLength;
use serde::{Deserialize, Serialize};
use std::{cell::RefCell, cmp::Ordering, rc::Rc, sync::Arc};
use wasm_bindgen::{__rt::IntoJsResult, prelude::*};

mod awareness;
mod log;

use crate::convert::{handler_to_js_value, js_to_container};
pub use awareness::AwarenessWasm;

mod convert;

#[wasm_bindgen(start)]
fn run() {
    console_error_panic_hook::set_once();
}

/// Enable debug info of Loro
#[wasm_bindgen(js_name = setDebug)]
pub fn set_debug() {
    tracing_wasm::set_as_global_default();
}

type JsResult<T> = Result<T, JsValue>;

/// The CRDTs document. Loro supports different CRDTs include [**List**](LoroList),
/// [**RichText**](LoroText), [**Map**](LoroMap) and [**Movable Tree**](LoroTree),
/// you could build all kind of applications by these.
///
/// @example
/// ```ts
/// import { Loro } import "loro-crdt"
///
/// const loro = new Loro();
/// const text = loro.getText("text");
/// const list = loro.getList("list");
/// const map = loro.getMap("Map");
/// const tree = loro.getTree("tree");
/// ```
///
// When FinalizationRegistry is unavailable, it's the users' responsibility to free the document.
#[wasm_bindgen]
pub struct Loro(Arc<LoroDoc>);

#[wasm_bindgen]
extern "C" {
    #[wasm_bindgen(typescript_type = "number | bigint | `${number}`")]
    pub type JsIntoPeerID;
    #[wasm_bindgen(typescript_type = "PeerID")]
    pub type JsStrPeerID;
    #[wasm_bindgen(typescript_type = "ContainerID")]
    pub type JsContainerID;
    #[wasm_bindgen(typescript_type = "ContainerID | string")]
    pub type JsIntoContainerID;
    #[wasm_bindgen(typescript_type = "Transaction | Loro")]
    pub type JsTransaction;
    #[wasm_bindgen(typescript_type = "string | undefined")]
    pub type JsOrigin;
    #[wasm_bindgen(typescript_type = "{ peer: PeerID, counter: number }")]
    pub type JsID;
    #[wasm_bindgen(typescript_type = "{ peer: PeerID, counter: number }[]")]
    pub type JsIDs;
    #[wasm_bindgen(typescript_type = "{ start: number, end: number }")]
    pub type JsRange;
    #[wasm_bindgen(typescript_type = "number|bool|string|null")]
    pub type JsMarkValue;
    #[wasm_bindgen(typescript_type = "TreeID")]
    pub type JsTreeID;
    #[wasm_bindgen(typescript_type = "TreeID | undefined")]
    pub type JsParentTreeID;
    #[wasm_bindgen(typescript_type = "Delta<string>[]")]
    pub type JsStringDelta;
    #[wasm_bindgen(typescript_type = "Map<PeerID, number>")]
    pub type JsVersionVectorMap;
    #[wasm_bindgen(typescript_type = "Map<PeerID, Change[]>")]
    pub type JsChanges;
    #[wasm_bindgen(typescript_type = "Change")]
    pub type JsChange;
    #[wasm_bindgen(typescript_type = "Change | undefined")]
    pub type JsChangeOrUndefined;
    #[wasm_bindgen(
        typescript_type = "Map<PeerID, number> | Uint8Array | VersionVector | undefined | null"
    )]
    pub type JsIntoVersionVector;
    #[wasm_bindgen(typescript_type = "Container")]
    pub type JsContainer;
    #[wasm_bindgen(typescript_type = "Value")]
    pub type JsLoroValue;
    #[wasm_bindgen(typescript_type = "Value | Container")]
    pub type JsValueOrContainer;
    #[wasm_bindgen(typescript_type = "Value | Container | undefined")]
    pub type JsValueOrContainerOrUndefined;
    #[wasm_bindgen(typescript_type = "Container | undefined")]
    pub type JsContainerOrUndefined;
    #[wasm_bindgen(typescript_type = "LoroText | undefined")]
    pub type JsLoroTextOrUndefined;
    #[wasm_bindgen(typescript_type = "LoroMap | undefined")]
    pub type JsLoroMapOrUndefined;
    #[wasm_bindgen(typescript_type = "LoroList | undefined")]
    pub type JsLoroListOrUndefined;
    #[wasm_bindgen(typescript_type = "LoroTree | undefined")]
    pub type JsLoroTreeOrUndefined;
    #[wasm_bindgen(typescript_type = "[string, Value | Container]")]
    pub type MapEntry;
    #[wasm_bindgen(typescript_type = "{[key: string]: { expand: 'before'|'after'|'none'|'both' }}")]
    pub type JsTextStyles;
    #[wasm_bindgen(typescript_type = "Delta<string>[]")]
    pub type JsDelta;
    #[wasm_bindgen(typescript_type = "-1 | 1 | 0 | undefined")]
    pub type JsPartialOrd;
    #[wasm_bindgen(typescript_type = "'Tree'|'Map'|'List'|'Text'")]
    pub type JsContainerKind;
    #[wasm_bindgen(typescript_type = "'Text'")]
    pub type JsTextStr;
    #[wasm_bindgen(typescript_type = "'Tree'")]
    pub type JsTreeStr;
    #[wasm_bindgen(typescript_type = "'Map'")]
    pub type JsMapStr;
    #[wasm_bindgen(typescript_type = "'List'")]
    pub type JsListStr;
    #[wasm_bindgen(typescript_type = "ImportBlobMetadata")]
    pub type JsImportBlobMetadata;
    #[wasm_bindgen(typescript_type = "Side")]
    pub type JsSide;
    #[wasm_bindgen(typescript_type = "{ update?: Cursor, offset: number, side: Side }")]
    pub type JsCursorQueryAns;
}

mod observer {
    use std::thread::ThreadId;

    use wasm_bindgen::JsValue;

    use crate::JsResult;

    /// We need to wrap the observer function in a struct so that we can implement Send for it.
    /// But it's not Send essentially, so we need to check it manually in runtime.
    #[derive(Clone)]
    pub(crate) struct Observer {
        f: js_sys::Function,
        thread: ThreadId,
    }

    impl Observer {
        pub fn new(f: js_sys::Function) -> Self {
            Self {
                f,
                thread: std::thread::current().id(),
            }
        }

        pub fn call1(&self, arg: &JsValue) -> JsResult<JsValue> {
            if std::thread::current().id() == self.thread {
                self.f.call1(&JsValue::NULL, arg)
            } else {
                panic!("Observer called from different thread")
            }
        }
    }

    unsafe impl Send for Observer {}
    unsafe impl Sync for Observer {}
}

fn ids_to_frontiers(ids: Vec<JsID>) -> JsResult<Frontiers> {
    let mut frontiers = Frontiers::default();
    for id in ids {
        let id = js_id_to_id(id)?;
        frontiers.push(id);
    }

    Ok(frontiers)
}

fn id_to_js(id: &ID) -> JsValue {
    let obj = Object::new();
    Reflect::set(&obj, &"peer".into(), &id.peer.to_string().into()).unwrap();
    Reflect::set(&obj, &"counter".into(), &id.counter.into()).unwrap();
    let value: JsValue = obj.into_js_result().unwrap();
    value
}

fn js_id_to_id(id: JsID) -> Result<ID, JsValue> {
    let peer = js_peer_to_peer(Reflect::get(&id, &"peer".into())?)?;
    let counter = Reflect::get(&id, &"counter".into())?.as_f64().unwrap() as Counter;
    let id = ID::new(peer, counter);
    Ok(id)
}

fn frontiers_to_ids(frontiers: &Frontiers) -> JsIDs {
    let js_arr = Array::new();
    for id in frontiers.iter() {
        let value = id_to_js(id);
        js_arr.push(&value);
    }

    let value: JsValue = js_arr.into();
    value.into()
}

fn js_value_to_container_id(
    cid: &JsIntoContainerID,
    kind: ContainerType,
) -> Result<ContainerID, JsValue> {
    if !cid.is_string() {
        return Err(JsValue::from_str(&format!(
            "ContainerID must be a string, but found {}",
            cid.js_typeof().as_string().unwrap(),
        )));
    }

    let s = cid.as_string().unwrap();
    let cid = ContainerID::try_from(s.as_str())
        .unwrap_or_else(|_| ContainerID::new_root(s.as_str(), kind));
    Ok(cid)
}

#[derive(Debug, Clone, Serialize)]
struct StringID {
    peer: String,
    counter: Counter,
}

#[derive(Debug, Clone, Serialize)]
struct ChangeMeta {
    lamport: Lamport,
    length: u32,
    peer: String,
    counter: Counter,
    deps: Vec<StringID>,
    timestamp: f64,
}

impl ChangeMeta {
    fn to_js(&self) -> JsValue {
        let s = serde_wasm_bindgen::Serializer::new();
        self.serialize(&s).unwrap()
    }
}

#[wasm_bindgen]
impl Loro {
    /// Create a new loro document.
    ///
    /// New document will have random peer id.
    #[wasm_bindgen(constructor)]
    pub fn new() -> Self {
        let mut doc = LoroDoc::new();
        doc.start_auto_commit();
        Self(Arc::new(doc))
    }

    /// Set whether to record the timestamp of each change. Default is `false`.
    ///
    /// If enabled, the Unix timestamp will be recorded for each change automatically.
    ///
    /// You can also set each timestamp manually when you commit a change.
    /// The timstamp manually set will override the automatic one.
    ///
    /// NOTE: Timestamps are forced to be in ascending order.
    /// If you commit a new change with a timestamp that is less than the existing one,
    /// the largest existing timestamp will be used instead.
    #[wasm_bindgen(js_name = "setRecordTimestamp")]
    pub fn set_record_timestamp(&self, auto_record: bool) {
        self.0.set_record_timestamp(auto_record);
    }

    /// If two continuous local changes are within the interval, they will be merged into one change.
    ///
    /// The defualt value is 1_000_000, the default unit is miliseconds.
    #[wasm_bindgen(js_name = "setChangeMergeInterval")]
    pub fn set_change_merge_interval(&self, interval: f64) {
        self.0.set_change_merge_interval(interval as i64);
    }

    /// Set the rich text format configuration of the document.
    ///
    /// You need to config it if you use rich text `mark` method.
    /// Specifically, you need to config the `expand` property of each style.
    ///
    /// Expand is used to specify the behavior of expanding when new text is inserted at the
    /// beginning or end of the style.
    ///
    /// You can specify the `expand` option to set the behavior when inserting text at the boundary of the range.
    ///
    /// - `after`(default): when inserting text right after the given range, the mark will be expanded to include the inserted text
    /// - `before`: when inserting text right before the given range, the mark will be expanded to include the inserted text
    /// - `none`: the mark will not be expanded to include the inserted text at the boundaries
    /// - `both`: when inserting text either right before or right after the given range, the mark will be expanded to include the inserted text
    ///
    /// @example
    /// ```ts
    /// const doc = new Loro();
    /// doc.configTextStyle({
    ///   bold: { expand: "after" },
    ///   link: { expand: "before" }
    /// });
    /// const text = doc.getText("text");
    /// text.insert(0, "Hello World!");
    /// text.mark({ start: 0, end: 5 }, "bold", true);
    /// expect(text.toDelta()).toStrictEqual([
    ///   {
    ///     insert: "Hello",
    ///     attributes: {
    ///       bold: true,
    ///     },
    ///   },
    ///   {
    ///     insert: " World!",
    ///   },
    /// ] as Delta<string>[]);
    /// ```
    #[wasm_bindgen(js_name = "configTextStyle")]
    pub fn config_text_style(&self, styles: JsTextStyles) -> JsResult<()> {
        let mut style_config = StyleConfigMap::new();
        // read key value pair in styles
        for key in Reflect::own_keys(&styles)?.iter() {
            let value = Reflect::get(&styles, &key).unwrap();
            let key = key.as_string().unwrap();
            // Assert value is an object, otherwise throw an error with desc
            if !value.is_object() {
                return Err("Text style config format error".into());
            }
            // read expand value from value
            let expand = Reflect::get(&value, &"expand".into()).expect("`expand` not specified");
            let expand_str = expand.as_string().unwrap();
            // read allowOverlap value from value
            style_config.insert(
                key.into(),
                StyleConfig {
                    expand: ExpandType::try_from_str(&expand_str)
                        .expect("`expand` must be one of `none`, `start`, `end`, `both`"),
                },
            );
        }

        self.0.config_text_style(style_config);
        Ok(())
    }

    /// Get a loro document from the snapshot.
    ///
    /// @see You can check out what is the snapshot [here](#).
    ///
    /// @example
    /// ```ts
    /// import { Loro } import "loro-crdt"
    ///
    /// const bytes = /* The bytes encoded from other loro document *\/;
    /// const loro = Loro.fromSnapshot(bytes);
    /// ```
    ///
    #[wasm_bindgen(js_name = "fromSnapshot")]
    pub fn from_snapshot(snapshot: &[u8]) -> JsResult<Loro> {
        let mut doc = LoroDoc::from_snapshot(snapshot)?;
        doc.start_auto_commit();
        Ok(Self(Arc::new(doc)))
    }

    /// Attach the document state to the latest known version.
    ///
    /// > The document becomes detached during a `checkout` operation.
    /// > Being `detached` implies that the `DocState` is not synchronized with the latest version of the `OpLog`.
    /// > In a detached state, the document is not editable, and any `import` operations will be
    /// > recorded in the `OpLog` without being applied to the `DocState`.
    ///
    /// This method has the same effect as invoking `checkout_to_latest`.
    ///
    /// @example
    /// ```ts
    /// import { Loro } from "loro-crdt";
    ///
    /// const doc = new Loro();
    /// const text = doc.getText("text");
    /// const frontiers = doc.frontiers();
    /// text.insert(0, "Hello World!");
    /// loro.checkout(frontiers);
    /// // you need call `attach()` or `checkoutToLatest()` before changing the doc.
    /// loro.attach();
    /// text.insert(0, "Hi");
    /// ```
    pub fn attach(&mut self) {
        self.0.attach();
    }

    /// `detached` indicates that the `DocState` is not synchronized with the latest version of `OpLog`.
    ///
    /// > The document becomes detached during a `checkout` operation.
    /// > Being `detached` implies that the `DocState` is not synchronized with the latest version of the `OpLog`.
    /// > In a detached state, the document is not editable, and any `import` operations will be
    /// > recorded in the `OpLog` without being applied to the `DocState`.
    ///
    /// When `detached`, the document is not editable.
    ///
    /// @example
    /// ```ts
    /// import { Loro } from "loro-crdt";
    ///
    /// const doc = new Loro();
    /// const text = doc.getText("text");
    /// const frontiers = doc.frontiers();
    /// text.insert(0, "Hello World!");
    /// console.log(doc.is_detached());  // false
    /// loro.checkout(frontiers);
    /// console.log(doc.is_detached());  // true
    /// loro.attach();
    /// console.log(doc.is_detached());  // false
    /// ```
    ///
    #[wasm_bindgen(js_name = "isDetached")]
    pub fn is_detached(&self) -> bool {
        self.0.is_detached()
    }

    /// Checkout the `DocState` to the latest version of `OpLog`.
    ///
    /// > The document becomes detached during a `checkout` operation.
    /// > Being `detached` implies that the `DocState` is not synchronized with the latest version of the `OpLog`.
    /// > In a detached state, the document is not editable, and any `import` operations will be
    /// > recorded in the `OpLog` without being applied to the `DocState`.
    ///
    /// This has the same effect as `attach`.
    ///
    /// @example
    /// ```ts
    /// import { Loro } from "loro-crdt";
    ///
    /// const doc = new Loro();
    /// const text = doc.getText("text");
    /// const frontiers = doc.frontiers();
    /// text.insert(0, "Hello World!");
    /// loro.checkout(frontiers);
    /// // you need call `checkoutToLatest()` or `attach()` before changing the doc.
    /// loro.checkoutToLatest();
    /// text.insert(0, "Hi");
    /// ```
    #[wasm_bindgen(js_name = "checkoutToLatest")]
    pub fn checkout_to_latest(&mut self) -> JsResult<()> {
        self.0.checkout_to_latest();
        Ok(())
    }

    /// Checkout the `DocState` to a specific version.
    ///
    /// > The document becomes detached during a `checkout` operation.
    /// > Being `detached` implies that the `DocState` is not synchronized with the latest version of the `OpLog`.
    /// > In a detached state, the document is not editable, and any `import` operations will be
    /// > recorded in the `OpLog` without being applied to the `DocState`.
    ///
    /// You should call `attach` to attach the `DocState` to the latest version of `OpLog`.
    ///
    /// @param frontiers - the specific frontiers
    ///
    /// @example
    /// ```ts
    /// import { Loro } from "loro-crdt";
    ///
    /// const doc = new Loro();
    /// const text = doc.getText("text");
    /// const frontiers = doc.frontiers();
    /// text.insert(0, "Hello World!");
    /// loro.checkout(frontiers);
    /// console.log(doc.toJSON()); // {"text": ""}
    /// ```
    pub fn checkout(&mut self, frontiers: Vec<JsID>) -> JsResult<()> {
        self.0.checkout(&ids_to_frontiers(frontiers)?)?;
        Ok(())
    }

    /// Peer ID of the current writer.
    #[wasm_bindgen(js_name = "peerId", method, getter)]
    pub fn peer_id(&self) -> u64 {
        self.0.peer_id()
    }

    /// Get peer id in decimal string.
    #[wasm_bindgen(js_name = "peerIdStr", method, getter)]
    pub fn peer_id_str(&self) -> JsStrPeerID {
        let v: JsValue = format!("{}", self.0.peer_id()).into();
        v.into()
    }

    /// Set the peer ID of the current writer.
    ///
    /// It must be a number, a BigInt, or a decimal string that can be parsed to a unsigned 64-bit integer.
    ///
    /// Note: use it with caution. You need to make sure there is not chance that two peers
    /// have the same peer ID. Otherwise, we cannot ensure the consistency of the document.
    #[wasm_bindgen(js_name = "setPeerId", method)]
    pub fn set_peer_id(&self, peer_id: JsIntoPeerID) -> JsResult<()> {
        let id = js_peer_to_peer(peer_id.into())?;
        self.0.set_peer_id(id)?;
        Ok(())
    }

    /// Commit the cumulative auto committed transaction.
    ///
    /// You can specify the `origin` and `timestamp` of the commit.
    ///
    /// NOTE: Timestamps are forced to be in ascending order.
    /// If you commit a new change with a timestamp that is less than the existing one,
    /// the largest existing timestamp will be used instead.
    pub fn commit(&self, origin: Option<String>, timestamp: Option<f64>) {
        self.0
            .commit_with(origin.map(|x| x.into()), timestamp.map(|x| x as i64), true);
    }

    /// Get a LoroText by container id.
    ///
    /// The object returned is a new js object each time because it need to cross
    /// the WASM boundary.
    ///
    /// @example
    /// ```ts
    /// import { Loro } from "loro-crdt";
    ///
    /// const doc = new Loro();
    /// const text = doc.getText("text");
    /// ```
    #[wasm_bindgen(js_name = "getText")]
    pub fn get_text(&self, cid: &JsIntoContainerID) -> JsResult<LoroText> {
        let text = self
            .0
            .get_text(js_value_to_container_id(cid, ContainerType::Text)?);
        Ok(LoroText {
            handler: text,
            doc: Some(self.0.clone()),
        })
    }

    /// Get a LoroMap by container id
    ///
    /// The object returned is a new js object each time because it need to cross
    /// the WASM boundary.
    ///
    /// @example
    /// ```ts
    /// import { Loro } from "loro-crdt";
    ///
    /// const doc = new Loro();
    /// const map = doc.getMap("map");
    /// ```
    #[wasm_bindgen(js_name = "getMap", skip_typescript)]
    pub fn get_map(&self, cid: &JsIntoContainerID) -> JsResult<LoroMap> {
        let map = self
            .0
            .get_map(js_value_to_container_id(cid, ContainerType::Map)?);
        Ok(LoroMap {
            handler: map,
            doc: Some(self.0.clone()),
        })
    }

    /// Get a LoroList by container id
    ///
    /// The object returned is a new js object each time because it need to cross
    /// the WASM boundary.
    ///
    /// @example
    /// ```ts
    /// import { Loro } from "loro-crdt";
    ///
    /// const doc = new Loro();
    /// const list = doc.getList("list");
    /// ```
    #[wasm_bindgen(js_name = "getList", skip_typescript)]
    pub fn get_list(&self, cid: &JsIntoContainerID) -> JsResult<LoroList> {
        let list = self
            .0
            .get_list(js_value_to_container_id(cid, ContainerType::List)?);
        Ok(LoroList {
            handler: list,
            doc: Some(self.0.clone()),
        })
    }

    /// Get a LoroMovableList by container id
    ///
    /// The object returned is a new js object each time because it need to cross
    /// the WASM boundary.
    ///
    /// @example
    /// ```ts
    /// import { Loro } from "loro-crdt";
    ///
    /// const doc = new Loro();
    /// const list = doc.getMovableList("list");
    /// ```
    #[wasm_bindgen(skip_typescript)]
    pub fn getMovableList(&self, cid: &JsIntoContainerID) -> JsResult<LoroMovableList> {
        let list = self
            .0
            .get_movable_list(js_value_to_container_id(cid, ContainerType::MovableList)?);
        Ok(LoroMovableList {
            handler: list,
            doc: Some(self.0.clone()),
        })
    }

    /// Get a LoroTree by container id
    ///
    /// The object returned is a new js object each time because it need to cross
    /// the WASM boundary.
    ///
    /// @example
    /// ```ts
    /// import { Loro } from "loro-crdt";
    ///
    /// const doc = new Loro();
    /// const tree = doc.getTree("tree");
    /// ```
    #[wasm_bindgen(js_name = "getTree", skip_typescript)]
    pub fn get_tree(&self, cid: &JsIntoContainerID) -> JsResult<LoroTree> {
        let tree = self
            .0
            .get_tree(js_value_to_container_id(cid, ContainerType::Tree)?);
        Ok(LoroTree {
            handler: tree,
            doc: Some(self.0.clone()),
        })
    }

    /// Get the container corresponding to the container id
    ///
    ///
    /// @example
    /// ```ts
    /// import { Loro } from "loro-crdt";
    ///
    /// const doc = new Loro();
    /// let text = doc.getText("text");
    /// const textId = text.id;
    /// text = doc.getContainerById(textId);
    /// ```
    #[wasm_bindgen(skip_typescript, js_name = "getContainerById")]
    pub fn get_container_by_id(&self, container_id: JsContainerID) -> JsResult<JsValue> {
        let container_id: ContainerID = container_id.to_owned().try_into()?;
        let ty = container_id.container_type();
        Ok(match ty {
            ContainerType::Map => {
                let map = self.0.get_map(container_id);
                LoroMap {
                    handler: map,
                    doc: Some(self.0.clone()),
                }
                .into()
            }
            ContainerType::List => {
                let list = self.0.get_list(container_id);
                LoroList {
                    handler: list,
                    doc: Some(self.0.clone()),
                }
                .into()
            }
            ContainerType::Text => {
                let richtext = self.0.get_text(container_id);
                LoroText {
                    handler: richtext,
                    doc: Some(self.0.clone()),
                }
                .into()
            }
            ContainerType::Tree => {
                let tree = self.0.get_tree(container_id);
                LoroTree {
                    handler: tree,
                    doc: Some(self.0.clone()),
                }
                .into()
            }
            ContainerType::MovableList => {
                unimplemented!()
            }
        })
    }

    /// Get the encoded version vector of the current document.
    ///
    /// If you checkout to a specific version, the version vector will change.
    #[inline(always)]
    pub fn version(&self) -> VersionVector {
        VersionVector(self.0.state_vv())
    }

    /// Get the encoded version vector of the latest version in OpLog.
    ///
    /// If you checkout to a specific version, the version vector will not change.
    #[wasm_bindgen(js_name = "oplogVersion")]
    pub fn oplog_version(&self) -> VersionVector {
        VersionVector(self.0.oplog_vv())
    }

    /// Get the frontiers of the current document.
    ///
    /// If you checkout to a specific version, this value will change.
    #[inline]
    pub fn frontiers(&self) -> JsIDs {
        frontiers_to_ids(&self.0.state_frontiers())
    }

    /// Get the frontiers of the latest version in OpLog.
    ///
    /// If you checkout to a specific version, this value will not change.
    #[inline(always)]
    #[wasm_bindgen(js_name = "oplogFrontiers")]
    pub fn oplog_frontiers(&self) -> JsIDs {
        frontiers_to_ids(&self.0.oplog_frontiers())
    }

    /// Compare the version of the OpLog with the specified frontiers.
    ///
    /// This method is useful to compare the version by only a small amount of data.
    ///
    /// This method returns an integer indicating the relationship between the version of the OpLog (referred to as 'self')
    /// and the provided 'frontiers' parameter:
    ///
    /// - -1: The version of 'self' is either less than 'frontiers' or is non-comparable (parallel) to 'frontiers',
    ///        indicating that it is not definitively less than 'frontiers'.
    /// - 0: The version of 'self' is equal to 'frontiers'.
    /// - 1: The version of 'self' is greater than 'frontiers'.
    ///
    /// # Internal
    ///
    /// Frontiers cannot be compared without the history of the OpLog.
    ///
    #[wasm_bindgen(js_name = "cmpWithFrontiers")]
    pub fn cmp_with_frontiers(&self, frontiers: Vec<JsID>) -> JsResult<i32> {
        let frontiers = ids_to_frontiers(frontiers)?;
        Ok(match self.0.cmp_with_frontiers(&frontiers) {
            Ordering::Less => -1,
            Ordering::Greater => 1,
            Ordering::Equal => 0,
        })
    }

    /// Compare the ordering of two Frontiers.
    ///
    /// It's assumed that both Frontiers are included by the doc. Otherwise, an error will be thrown.
    ///
    /// Return value:
    ///
    /// - -1: a < b
    /// - 0: a == b
    /// - 1: a > b
    /// - undefined: a ∥ b: a and b are concurrent
    #[wasm_bindgen(js_name = "cmpFrontiers")]
    pub fn cmp_frontiers(&self, a: Vec<JsID>, b: Vec<JsID>) -> JsResult<JsPartialOrd> {
        let a = ids_to_frontiers(a)?;
        let b = ids_to_frontiers(b)?;
        let c = self
            .0
            .cmp_frontiers(&a, &b)
            .map_err(|e| JsError::new(&e.to_string()))?;
        if let Some(c) = c {
            let v: JsValue = match c {
                Ordering::Less => -1,
                Ordering::Greater => 1,
                Ordering::Equal => 0,
            }
            .into();
            Ok(v.into())
        } else {
            Ok(JsValue::UNDEFINED.into())
        }
    }

    /// Export the snapshot of current version, it's include all content of
    /// operations and states
    #[wasm_bindgen(js_name = "exportSnapshot")]
    pub fn export_snapshot(&self) -> JsResult<Vec<u8>> {
        Ok(self.0.export_snapshot())
    }

    /// Export updates from the specific version to the current version
    ///
    /// @example
    /// ```ts
    /// import { Loro } from "loro-crdt";
    ///
    /// const doc = new Loro();
    /// const text = doc.getText("text");
    /// text.insert(0, "Hello");
    /// // get all updates of the doc
    /// const updates = doc.exportFrom();
    /// const version = doc.oplogVersion();
    /// text.insert(5, " World");
    /// // get updates from specific version to the latest version
    /// const updates2 = doc.exportFrom(version);
    /// ```
    #[wasm_bindgen(skip_typescript, js_name = "exportFrom")]
    pub fn export_from(&self, vv: Option<VersionVector>) -> JsResult<Vec<u8>> {
        if let Some(vv) = vv {
            // `version` may be null or undefined
            Ok(self.0.export_from(&vv.0))
        } else {
            Ok(self.0.export_from(&Default::default()))
        }
    }

    /// Import a snapshot or a update to current doc.
    ///
    /// Note:
    /// - Updates within the current version will be ignored
    /// - Updates with missing dependencies will be pending until the dependencies are received
    ///
    /// @example
    /// ```ts
    /// import { Loro } from "loro-crdt";
    ///
    /// const doc = new Loro();
    /// const text = doc.getText("text");
    /// text.insert(0, "Hello");
    /// // get all updates of the doc
    /// const updates = doc.exportFrom();
    /// const snapshot = doc.exportSnapshot();
    /// const doc2 = new Loro();
    /// // import snapshot
    /// doc2.import(snapshot);
    /// // or import updates
    /// doc2.import(updates);
    /// ```
    pub fn import(&self, update_or_snapshot: &[u8]) -> JsResult<()> {
        self.0.import(update_or_snapshot)?;
        Ok(())
    }

    /// Import a batch of updates.
    ///
    /// It's more efficient than importing updates one by one.
    ///
    /// @example
    /// ```ts
    /// import { Loro } from "loro-crdt";
    ///
    /// const doc = new Loro();
    /// const text = doc.getText("text");
    /// text.insert(0, "Hello");
    /// const updates = doc.exportFrom();
    /// const snapshot = doc.exportSnapshot();
    /// const doc2 = new Loro();
    /// doc2.importUpdateBatch([snapshot, updates]);
    /// ```
    #[wasm_bindgen(js_name = "importUpdateBatch")]
    pub fn import_update_batch(&mut self, data: Array) -> JsResult<()> {
        let data = data
            .iter()
            .map(|x| {
                let arr: Uint8Array = Uint8Array::new(&x);
                arr.to_vec()
            })
            .collect::<Vec<_>>();
        if data.is_empty() {
            return Ok(());
        }
        Ok(self.0.import_batch(&data)?)
    }

    /// Get the json format of the document state.
    ///
    /// @example
    /// ```ts
    /// import { Loro } from "loro-crdt";
    ///
    /// const doc = new Loro();
    /// const list = doc.getList("list");
    /// list.insert(0, "Hello");
    /// const text = list.insertContainer(0, new LoroText());
    /// text.insert(0, "Hello");
    /// const map = list.insertContainer(1, new LoroMap());
    /// map.set("foo", "bar");
    /// /*
    /// {"list": ["Hello", {"foo": "bar"}]}
    ///  *\/
    /// console.log(doc.toJSON());
    /// ```
    #[wasm_bindgen(js_name = "toJSON")]
    pub fn to_json(&self) -> JsResult<JsValue> {
        let json = self.0.get_deep_value();
        Ok(json.into())
    }

    /// Subscribe to the changes of the loro document. The function will be called when the
    /// transaction is committed or updates from remote are imported.
    ///
    /// Returns a subscription ID, which can be used to unsubscribe.
    ///
    /// @example
    /// ```ts
    /// import { Loro } from "loro-crdt";
    ///
    /// const doc = new Loro();
    /// const text = doc.getText("text");
    /// doc.subscribe((event)=>{
    ///     console.log(event);
    /// });
    /// text.insert(0, "Hello");
    /// // the events will be emitted when `commit()` is called.
    /// doc.commit();
    /// ```
    // TODO: convert event and event sub config
    pub fn subscribe(&self, f: js_sys::Function) -> u32 {
        let observer = observer::Observer::new(f);
        let doc = self.0.clone();
        self.0
            .subscribe_root(Arc::new(move |e| {
                call_after_micro_task(observer.clone(), e, &doc)
                // call_subscriber(observer.clone(), e);
            }))
            .into_u32()
    }

    /// Unsubscribe by the subscription id.
    ///
    /// @example
    /// ```ts
    /// import { Loro } from "loro-crdt";
    ///
    /// const doc = new Loro();
    /// const text = doc.getText("text");
    /// const subscription = doc.subscribe((event)=>{
    ///     console.log(event);
    /// });
    /// text.insert(0, "Hello");
    /// // the events will be emitted when `commit()` is called.
    /// doc.commit();
    /// doc.unsubscribe(subscription);
    /// ```
    pub fn unsubscribe(&self, subscription: u32) {
        self.0.unsubscribe(SubID::from_u32(subscription))
    }

    /// Debug the size of the history
    #[wasm_bindgen(js_name = "debugHistory")]
    pub fn debug_history(&self) {
        let borrow_mut = &self.0;
        let oplog = borrow_mut.oplog().lock().unwrap();
        console_log!("{:#?}", oplog.diagnose_size());
    }

    /// Get all of changes in the oplog
    ///
    /// @example
    /// ```ts
    /// import { Loro } from "loro-crdt";
    ///
    /// const doc = new Loro();
    /// const text = doc.getText("text");
    /// text.insert(0, "Hello");
    /// const changes = doc.getAllChanges();
    ///
    /// for (let [peer, changes] of changes.entries()){
    ///     console.log("peer: ", peer);
    ///     for (let change in changes){
    ///         console.log("change: ", change);
    ///     }
    /// }
    /// ```
    #[wasm_bindgen(js_name = "getAllChanges")]
    pub fn get_all_changes(&self) -> JsChanges {
        let borrow_mut = &self.0;
        let oplog = borrow_mut.oplog().lock().unwrap();
        let changes = oplog.changes();
        let ans = js_sys::Map::new();
        for (peer_id, changes) in changes {
            let row = js_sys::Array::new_with_length(changes.len() as u32);
            for (i, change) in changes.iter().enumerate() {
                let change = ChangeMeta {
                    lamport: change.lamport(),
                    length: change.atom_len() as u32,
                    peer: change.peer().to_string(),
                    counter: change.id().counter,
                    deps: change
                        .deps()
                        .iter()
                        .map(|dep| StringID {
                            peer: dep.peer.to_string(),
                            counter: dep.counter,
                        })
                        .collect(),
                    timestamp: change.timestamp() as f64,
                };
                row.set(i as u32, change.to_js());
            }
            ans.set(&peer_id.to_string().into(), &row);
        }

        let value: JsValue = ans.into();
        value.into()
    }

    /// Get the change of a specific ID
    #[wasm_bindgen(js_name = "getChangeAt")]
    pub fn get_change_at(&self, id: JsID) -> JsResult<JsChange> {
        let id = js_id_to_id(id)?;
        let borrow_mut = &self.0;
        let oplog = borrow_mut.oplog().lock().unwrap();
        let change = oplog
            .get_change_at(id)
            .ok_or_else(|| JsError::new(&format!("Change {:?} not found", id)))?;
        let change = ChangeMeta {
            lamport: change.lamport(),
            length: change.atom_len() as u32,
            peer: change.peer().to_string(),
            counter: change.id().counter,
            deps: change
                .deps()
                .iter()
                .map(|dep| StringID {
                    peer: dep.peer.to_string(),
                    counter: dep.counter,
                })
                .collect(),
            timestamp: change.timestamp() as f64,
        };
        Ok(change.to_js().into())
    }

    /// Get the change of with specific peer_id and lamport <= given lamport
    #[wasm_bindgen(js_name = "getChangeAtLamport")]
    pub fn get_change_at_lamport(
        &self,
        peer_id: &str,
        lamport: u32,
    ) -> JsResult<JsChangeOrUndefined> {
        let borrow_mut = &self.0;
        let oplog = borrow_mut.oplog().lock().unwrap();
        let Some(change) = oplog.get_change_with_lamport(peer_id.parse().unwrap_throw(), lamport)
        else {
            return Ok(JsValue::UNDEFINED.into());
        };

        let change = ChangeMeta {
            lamport: change.lamport(),
            length: change.atom_len() as u32,
            peer: change.peer().to_string(),
            counter: change.id().counter,
            deps: change
                .deps()
                .iter()
                .map(|dep| StringID {
                    peer: dep.peer.to_string(),
                    counter: dep.counter,
                })
                .collect(),
            timestamp: change.timestamp() as f64,
        };
        Ok(change.to_js().into())
    }

    /// Get all ops of the change of a specific ID
    #[wasm_bindgen(js_name = "getOpsInChange")]
    pub fn get_ops_in_change(&self, id: JsID) -> JsResult<Vec<JsValue>> {
        let id = js_id_to_id(id)?;
        let borrow_mut = &self.0;
        let oplog = borrow_mut.oplog().lock().unwrap();
        let change = oplog
            .get_remote_change_at(id)
            .ok_or_else(|| JsError::new(&format!("Change {:?} not found", id)))?;
        let ops = change
            .ops()
            .iter()
            .map(|op| serde_wasm_bindgen::to_value(op).unwrap())
            .collect::<Vec<_>>();
        Ok(ops)
    }

    /// Convert frontiers to a readable version vector
    ///
    /// @example
    /// ```ts
    /// import { Loro } from "loro-crdt";
    ///
    /// const doc = new Loro();
    /// const text = doc.getText("text");
    /// text.insert(0, "Hello");
    /// const frontiers = doc.frontiers();
    /// const version = doc.frontiersToVV(frontiers);
    /// ```
    #[wasm_bindgen(js_name = "frontiersToVV")]
    pub fn frontiers_to_vv(&self, frontiers: Vec<JsID>) -> JsResult<VersionVector> {
        let frontiers = ids_to_frontiers(frontiers)?;
        let borrow_mut = &self.0;
        let oplog = borrow_mut.oplog().try_lock().unwrap();
        oplog
            .dag()
            .frontiers_to_vv(&frontiers)
            .map(VersionVector)
            .ok_or_else(|| JsError::new("Frontiers not found").into())
    }

    /// Convert a version vector to frontiers
    ///
    /// @example
    /// ```ts
    /// import { Loro } from "loro-crdt";
    ///
    /// const doc = new Loro();
    /// const text = doc.getText("text");
    /// text.insert(0, "Hello");
    /// const version = doc.version();
    /// const frontiers = doc.vvToFrontiers(version);
    /// ```
    #[wasm_bindgen(js_name = "vvToFrontiers")]
    pub fn vv_to_frontiers(&self, vv: &VersionVector) -> JsResult<JsIDs> {
        let f = self.0.oplog().lock().unwrap().dag().vv_to_frontiers(&vv.0);
        Ok(frontiers_to_ids(&f))
    }

    /// Get the value or container at the given path
    ///
    /// @example
    /// ```ts
    /// import { Loro } from "loro-crdt";
    ///
    /// const doc = new Loro();
    /// const map = doc.getMap("map");
    /// map.set("key", 1);
    /// console.log(doc.getByPath("map/key")); // 1
    /// console.log(doc.getByPath("map"));     // LoroMap
    /// ```
    #[wasm_bindgen(js_name = "getByPath")]
    pub fn get_by_path(&self, path: &str) -> JsValueOrContainerOrUndefined {
        let ans = self.0.get_by_str_path(path);
        let v: JsValue = match ans {
            Some(ValueOrHandler::Handler(h)) => handler_to_js_value(h, Some(self.0.clone())),
            Some(ValueOrHandler::Value(v)) => v.into(),
            None => JsValue::UNDEFINED,
        };
        v.into()
    }

    /// Get the absolute position of the given Cursor
    ///
    /// @example
    /// ```ts
    /// const doc = new Loro();
    /// const text = doc.getText("text");
    /// text.insert(0, "123");
    /// const pos0 = text.getCursor(0, 0);
    /// {
    ///    const ans = doc.getCursorPos(pos0!);
    ///    expect(ans.offset).toBe(0);
    /// }
    /// text.insert(0, "1");
    /// {
    ///    const ans = doc.getCursorPos(pos0!);
    ///    expect(ans.offset).toBe(1);
    /// }
    /// ```
    pub fn getCursorPos(&self, cursor: &Cursor) -> JsResult<JsCursorQueryAns> {
        let ans = self
            .0
            .query_pos(&cursor.pos)
            .map_err(|e| JsError::new(&e.to_string()))?;

        let obj = Object::new();
        let update = ans.update.map(|u| Cursor { pos: u });
        if let Some(update) = update {
            let update_value: JsValue = update.into();
            Reflect::set(&obj, &JsValue::from_str("update"), &update_value)?;
        }
        Reflect::set(
            &obj,
            &JsValue::from_str("offset"),
            &JsValue::from(ans.current.pos),
        )?;
        Reflect::set(
            &obj,
            &JsValue::from_str("side"),
            &JsValue::from(ans.current.side.to_i32()),
        )?;
        Ok(JsValue::from(obj).into())
    }
}

#[allow(unused)]
fn call_subscriber(ob: observer::Observer, e: DiffEvent, doc: &Arc<LoroDoc>) {
    // We convert the event to js object here, so that we don't need to worry about GC.
    // In the future, when FinalizationRegistry[1] is stable, we can use `--weak-ref`[2] feature
    // in wasm-bindgen to avoid this.
    //
    // [1]: https://caniuse.com/?search=FinalizationRegistry
    // [2]: https://rustwasm.github.io/wasm-bindgen/reference/weak-references.html
    let event = diff_event_to_js_value(e, doc);
    ob.call1(&event).unwrap_throw();
}

#[allow(unused)]
fn call_after_micro_task(ob: observer::Observer, event: DiffEvent, doc: &Arc<LoroDoc>) {
    let promise = Promise::resolve(&JsValue::NULL);
    type C = Closure<dyn FnMut(JsValue)>;
    let drop_handler: Rc<RefCell<Option<C>>> = Rc::new(RefCell::new(None));
    let copy = drop_handler.clone();
    let event = diff_event_to_js_value(event, doc);
    let closure = Closure::once(move |_: JsValue| {
        let ans = ob.call1(&event);
        drop(copy);
        if let Err(e) = ans {
            console_error!("Error when calling observer: {:#?}", e);
        }
    });

    let _ = promise.then(&closure);
    drop_handler.borrow_mut().replace(closure);
}

impl Default for Loro {
    fn default() -> Self {
        Self::new()
    }
}

fn diff_event_to_js_value(event: DiffEvent, doc: &Arc<LoroDoc>) -> JsValue {
    let obj = js_sys::Object::new();
    Reflect::set(&obj, &"by".into(), &event.event_meta.by.to_string().into()).unwrap();
    let origin: &str = &event.event_meta.origin;
    Reflect::set(&obj, &"origin".into(), &JsValue::from_str(origin)).unwrap();
    if let Some(t) = event.current_target.as_ref() {
        Reflect::set(&obj, &"currentTarget".into(), &t.to_string().into()).unwrap();
    }

    let events = js_sys::Array::new_with_length(event.events.len() as u32);
    for (i, &event) in event.events.iter().enumerate() {
        events.set(i as u32, container_diff_to_js_value(event, doc));
    }

    Reflect::set(&obj, &"events".into(), &events.into()).unwrap();
    obj.into()
}

/// /**
/// * The concrete event of Loro.
/// */
/// export interface LoroEvent {
///   /**
///    * The container ID of the event's target.
///    */
///   target: ContainerID;
///   diff: Diff;
///   /**
///    * The absolute path of the event's emitter, which can be an index of a list container or a key of a map container.
///    */
///   path: Path;
/// }
///
fn container_diff_to_js_value(event: &loro_internal::ContainerDiff, doc: &Arc<LoroDoc>) -> JsValue {
    let obj = js_sys::Object::new();
    Reflect::set(&obj, &"target".into(), &event.id.to_string().into()).unwrap();
    Reflect::set(&obj, &"diff".into(), &resolved_diff_to_js(&event.diff, doc)).unwrap();
    Reflect::set(
        &obj,
        &"path".into(),
        &convert_container_path_to_js_value(&event.path),
    )
    .unwrap();
    obj.into()
}

fn convert_container_path_to_js_value(path: &[(ContainerID, Index)]) -> JsValue {
    let arr = Array::new_with_length(path.len() as u32);
    for (i, p) in path.iter().enumerate() {
        arr.set(i as u32, p.1.clone().into());
    }
    let path: JsValue = arr.into_js_result().unwrap();
    path
}

/// The handler of a text or richtext container.
///
#[derive(Clone)]
#[wasm_bindgen]
pub struct LoroText {
    handler: TextHandler,
    doc: Option<Arc<LoroDoc>>,
}

#[derive(Serialize, Deserialize)]
struct MarkRange {
    start: usize,
    end: usize,
}

#[wasm_bindgen]
impl LoroText {
    /// Create a new detached LoroText.
    ///
    /// The edits on a detached container will not be persisted.
    /// To attach the container to the document, please insert it into an attached container.
    #[wasm_bindgen(constructor)]
    pub fn new() -> Self {
        Self {
            handler: TextHandler::new_detached(),
            doc: None,
        }
    }

    /// "Text"
    pub fn kind(&self) -> JsTextStr {
        JsValue::from_str("Text").into()
    }

    /// Insert some string at index.
    ///
    /// @example
    /// ```ts
    /// import { Loro } from "loro-crdt";
    ///
    /// const doc = new Loro();
    /// const text = doc.getText("text");
    /// text.insert(0, "Hello");
    /// ```
    pub fn insert(&mut self, index: usize, content: &str) -> JsResult<()> {
        self.handler.insert(index, content)?;
        Ok(())
    }

    /// Delete elements from index to index + len
    ///
    /// @example
    /// ```ts
    /// import { Loro } from "loro-crdt";
    ///
    /// const doc = new Loro();
    /// const text = doc.getText("text");
    /// text.insert(0, "Hello");
    /// text.delete(1, 3);
    /// const s = text.toString();
    /// console.log(s); // "Ho"
    /// ```
    pub fn delete(&mut self, index: usize, len: usize) -> JsResult<()> {
        self.handler.delete(index, len)?;
        Ok(())
    }

    /// Mark a range of text with a key and a value.
    ///
    /// > You should call `configTextStyle` before using `mark` and `unmark`.
    ///
    /// You can use it to create a highlight, make a range of text bold, or add a link to a range of text.
    ///
    /// Note: this is not suitable for unmergeable annotations like comments.
    ///
    /// @example
    /// ```ts
    /// import { Loro } from "loro-crdt";
    ///
    /// const doc = new Loro();
    /// doc.configTextStyle({bold: {expand: "after"}});
    /// const text = doc.getText("text");
    /// text.insert(0, "Hello World!");
    /// text.mark({ start: 0, end: 5 }, "bold", true);
    /// ```
    pub fn mark(&self, range: JsRange, key: &str, value: JsValue) -> Result<(), JsError> {
        let range: MarkRange = serde_wasm_bindgen::from_value(range.into())?;
        let value: LoroValue = LoroValue::from(value);
        self.handler.mark(range.start, range.end, key, value)?;
        Ok(())
    }

    /// Unmark a range of text with a key and a value.
    ///
    /// > You should call `configTextStyle` before using `mark` and `unmark`.
    ///
    /// You can use it to remove highlights, bolds or links
    ///
    /// @example
    /// ```ts
    /// import { Loro } from "loro-crdt";
    ///
    /// const doc = new Loro();
    /// doc.configTextStyle({bold: {expand: "after"}});
    /// const text = doc.getText("text");
    /// text.insert(0, "Hello World!");
    /// text.mark({ start: 0, end: 5 }, "bold", true);
    /// text.unmark({ start: 0, end: 5 }, "bold");
    /// ```
    pub fn unmark(&self, range: JsRange, key: &str) -> Result<(), JsValue> {
        // Internally, this may be marking with null or deleting all the marks with key in the range entirely.
        let range: MarkRange = serde_wasm_bindgen::from_value(range.into())?;
        self.handler.unmark(range.start, range.end, key)?;
        Ok(())
    }

    /// Convert the state to string
    #[allow(clippy::inherent_to_string)]
    #[wasm_bindgen(js_name = "toString")]
    pub fn to_string(&self) -> String {
        self.handler.get_value().as_string().unwrap().to_string()
    }

    /// Get the text in [Delta](https://quilljs.com/docs/delta/) format.
    ///
    /// The returned value will include the rich text information.
    ///
    /// @example
    /// ```ts
    /// import { Loro } from "loro-crdt";
    ///
    /// const doc = new Loro();
    /// const text = doc.getText("text");
    /// doc.configTextStyle({bold: {expand: "after"}});
    /// text.insert(0, "Hello World!");
    /// text.mark({ start: 0, end: 5 }, "bold", true);
    /// console.log(text.toDelta());  // [ { insert: 'Hello', attributes: { bold: true } } ]
    /// ```
    #[wasm_bindgen(js_name = "toDelta")]
    pub fn to_delta(&self) -> JsStringDelta {
        let delta = self.handler.get_richtext_value();
        let value: JsValue = delta.into();
        value.into()
    }

    /// Get the container id of the text.
    #[wasm_bindgen(js_name = "id", method, getter)]
    pub fn id(&self) -> JsContainerID {
        let value: JsValue = (&self.handler.id()).into();
        value.into()
    }

    /// Get the length of text
    #[wasm_bindgen(js_name = "length", method, getter)]
    pub fn length(&self) -> usize {
        self.handler.len_utf16()
    }

    /// Subscribe to the changes of the text.
    ///
    /// returns a subscription id, which can be used to unsubscribe.
    pub fn subscribe(&self, f: js_sys::Function) -> JsResult<u32> {
        let observer = observer::Observer::new(f);
        let doc = self
            .doc
            .clone()
            .ok_or_else(|| JsError::new("Document is not attached"))?;
        let doc_clone = doc.clone();
        let ans = doc.subscribe(
            &self.handler.id(),
            Arc::new(move |e| {
                call_after_micro_task(observer.clone(), e, &doc_clone);
            }),
        );

        Ok(ans.into_u32())
    }

    /// Unsubscribe by the subscription id.
    pub fn unsubscribe(&self, subscription: u32) -> JsResult<()> {
        self.doc
            .as_ref()
            .ok_or_else(|| JsError::new("Document is not attached"))?
            .unsubscribe(SubID::from_u32(subscription));
        Ok(())
    }

    /// Change the state of this text by delta.
    ///
    /// If a delta item is `insert`, it should include all the attributes of the inserted text.
    /// Loro's rich text CRDT may make the inserted text inherit some styles when you use
    /// `insert` method directly. However, when you use `applyDelta` if some attributes are
    /// inherited from CRDT but not included in the delta, they will be removed.
    ///
    /// Another special property of `applyDelta` is if you format an attribute for ranges out of
    /// the text length, Loro will insert new lines to fill the gap first. It's useful when you
    /// build the binding between Loro and rich text editors like Quill, which might assume there
    /// is always a newline at the end of the text implicitly.
    ///
    /// @example
    /// ```ts
    /// import { Loro } from "loro-crdt";
    ///
    /// const doc = new Loro();
    /// const text = doc.getText("text");
    /// doc.configTextStyle({bold: {expand: "after"}});
    /// text.insert(0, "Hello World!");
    /// text.mark({ start: 0, end: 5 }, "bold", true);
    /// const delta = text.toDelta();
    /// const text2 = doc.getText("text2");
    /// text2.applyDelta(delta);
    /// expect(text2.toDelta()).toStrictEqual(delta);
    /// ```
    #[wasm_bindgen(js_name = "applyDelta")]
    pub fn apply_delta(&self, delta: JsDelta) -> JsResult<()> {
        let delta: Vec<TextDelta> = serde_wasm_bindgen::from_value(delta.into())?;
        self.handler.apply_delta(&delta)?;
        Ok(())
    }

    /// Get the parent container.
    ///
    /// - The parent container of the root tree is `undefined`.
    /// - The object returned is a new js object each time because it need to cross
    ///   the WASM boundary.
    pub fn parent(&self) -> JsContainerOrUndefined {
        if let Some(p) = self.handler.parent() {
            handler_to_js_value(p, self.doc.clone()).into()
        } else {
            JsContainerOrUndefined::from(JsValue::UNDEFINED)
        }
    }

    /// Whether the container is attached to a docuemnt.
    ///
    /// If it's detached, the operations on the container will not be persisted.
    #[wasm_bindgen(js_name = "isAttached")]
    pub fn is_attached(&self) -> bool {
        self.handler.is_attached()
    }

    /// Get the attached container associated with this.
    ///
    /// Returns an attached `Container` that equals to this or created by this, otherwise `undefined`.
    #[wasm_bindgen(js_name = "getAttached")]
    pub fn get_attached(&self) -> JsLoroTextOrUndefined {
        if self.is_attached() {
            let value: JsValue = self.clone().into();
            return value.into();
        }

        if let Some(h) = self.handler.get_attached() {
            handler_to_js_value(Handler::Text(h), self.doc.clone()).into()
        } else {
            JsValue::UNDEFINED.into()
        }
    }

    /// get the cursor at the given position.
    #[wasm_bindgen(skip_typescript)]
    pub fn getCursor(&self, pos: usize, side: JsSide) -> Option<Cursor> {
        let mut side_value = Side::Middle;
        if side.is_truthy() {
            let num = side.as_f64().expect("Side must be -1 | 0 | 1");
            side_value = Side::from_i32(num as i32).expect("Side must be -1 | 0 | 1");
        }
        self.handler
            .get_cursor(pos, side_value)
            .map(|pos| Cursor { pos })
    }
}

impl Default for LoroText {
    fn default() -> Self {
        Self::new()
    }
}

/// The handler of a map container.
#[derive(Clone)]
#[wasm_bindgen]
pub struct LoroMap {
    handler: MapHandler,
    doc: Option<Arc<LoroDoc>>,
}

#[wasm_bindgen]
impl LoroMap {
    /// Create a new detached LoroMap.
    ///
    /// The edits on a detached container will not be persisted.
    /// To attach the container to the document, please insert it into an attached container.
    #[wasm_bindgen(constructor)]
    pub fn new() -> Self {
        Self {
            handler: MapHandler::new_detached(),
            doc: None,
        }
    }

    /// "Map"
    pub fn kind(&self) -> JsMapStr {
        JsValue::from_str("Map").into()
    }

    /// Set the key with the value.
    ///
    /// If the value of the key is exist, the old value will be updated.
    ///
    /// @example
    /// ```ts
    /// import { Loro } from "loro-crdt";
    ///
    /// const doc = new Loro();
    /// const map = doc.getMap("map");
    /// map.set("foo", "bar");
    /// map.set("foo", "baz");
    /// ```
    #[wasm_bindgen(js_name = "set", skip_typescript)]
    pub fn insert(&mut self, key: &str, value: JsLoroValue) -> JsResult<()> {
        let v: JsValue = value.into();
        self.handler.insert(key, v)?;
        Ok(())
    }

    /// Remove the key from the map.
    ///
    /// @example
    /// ```ts
    /// import { Loro } from "loro-crdt";
    ///
    /// const doc = new Loro();
    /// const map = doc.getMap("map");
    /// map.set("foo", "bar");
    /// map.delete("foo");
    /// ```
    pub fn delete(&mut self, key: &str) -> JsResult<()> {
        self.handler.delete(key)?;
        Ok(())
    }

    /// Get the value of the key. If the value is a child container, the corresponding
    /// `Container` will be returned.
    ///
    /// The object/value returned is a new js object/value each time because it need to cross
    /// the WASM boundary.
    ///
    /// @example
    /// ```ts
    /// import { Loro } from "loro-crdt";
    ///
    /// const doc = new Loro();
    /// const map = doc.getMap("map");
    /// map.set("foo", "bar");
    /// const bar = map.get("foo");
    /// ```
    #[wasm_bindgen(skip_typescript)]
    pub fn get(&self, key: &str) -> JsValueOrContainerOrUndefined {
        let v = self.handler.get_(key);
        (match v {
            Some(ValueOrHandler::Handler(c)) => handler_to_js_value(c, self.doc.clone()),
            Some(ValueOrHandler::Value(v)) => v.into(),
            None => JsValue::UNDEFINED,
        })
        .into()
    }

    /// Get the value of the key. If the value is a child container, the corresponding
    /// `Container` will be returned.
    ///
    /// The object returned is a new js object each time because it need to cross
    ///
    /// @example
    /// ```ts
    /// import { Loro } from "loro-crdt";
    ///
    /// const doc = new Loro();
    /// const map = doc.getMap("map");
    /// map.set("foo", "bar");
    /// const bar = map.get("foo");
    /// ```
    #[wasm_bindgen(js_name = "getOrCreateContainer", skip_typescript)]
    pub fn get_or_create_container(&self, key: &str, child: JsContainer) -> JsResult<JsContainer> {
        let child = convert::js_to_container(child)?;
        let handler = self
            .handler
            .get_or_create_container(key, child.to_handler())?;
        Ok(handler_to_js_value(handler, self.doc.clone()).into())
    }

    /// Get the keys of the map.
    ///
    /// @example
    /// ```ts
    /// import { Loro } from "loro-crdt";
    ///
    /// const doc = new Loro();
    /// const map = doc.getMap("map");
    /// map.set("foo", "bar");
    /// map.set("baz", "bar");
    /// const keys = map.keys(); // ["foo", "baz"]
    /// ```
    pub fn keys(&self) -> Vec<JsValue> {
        let mut ans = Vec::with_capacity(self.handler.len());
        self.handler.for_each(|k, _| {
            ans.push(k.to_string().into());
        });
        ans
    }

    /// Get the values of the map. If the value is a child container, the corresponding
    /// `Container` will be returned.
    ///
    /// @example
    /// ```ts
    /// import { Loro } from "loro-crdt";
    ///
    /// const doc = new Loro();
    /// const map = doc.getMap("map");
    /// map.set("foo", "bar");
    /// map.set("baz", "bar");
    /// const values = map.values(); // ["bar", "bar"]
    /// ```
    pub fn values(&self) -> Vec<JsValue> {
        let mut ans: Vec<JsValue> = Vec::with_capacity(self.handler.len());
        self.handler.for_each(|_, v| {
            ans.push(loro_value_to_js_value_or_container(v, self.doc.clone()));
        });
        ans
    }

    /// Get the entries of the map. If the value is a child container, the corresponding
    /// `Container` will be returned.
    ///
    /// @example
    /// ```ts
    /// import { Loro } from "loro-crdt";
    ///
    /// const doc = new Loro();
    /// const map = doc.getMap("map");
    /// map.set("foo", "bar");
    /// map.set("baz", "bar");
    /// const entries = map.entries(); // [["foo", "bar"], ["baz", "bar"]]
    /// ```
    pub fn entries(&self) -> Vec<MapEntry> {
        let mut ans: Vec<MapEntry> = Vec::with_capacity(self.handler.len());
        self.handler.for_each(|k, v| {
            let array = Array::new();
            array.push(&k.to_string().into());
            array.push(&loro_value_to_js_value_or_container(v, self.doc.clone()));
            let v: JsValue = array.into();
            ans.push(v.into());
        });
        ans
    }

    /// The container id of this handler.
    #[wasm_bindgen(js_name = "id", method, getter)]
    pub fn id(&self) -> JsContainerID {
        let value: JsValue = (&self.handler.id()).into();
        value.into()
    }

    /// Get the keys and the values. If the type of value is a child container,
    /// it will be resolved recursively.
    ///
    /// @example
    /// ```ts
    /// import { Loro } from "loro-crdt";
    ///
    /// const doc = new Loro();
    /// const map = doc.getMap("map");
    /// map.set("foo", "bar");
    /// const text = map.setContainer("text", new LoroText());
    /// text.insert(0, "Hello");
    /// console.log(map.getDeepValue());  // {"foo": "bar", "text": "Hello"}
    /// ```
    #[wasm_bindgen(js_name = "toJSON")]
    pub fn to_json(&self) -> JsValue {
        self.handler.get_deep_value().into()
    }

    /// Set the key with a container.
    ///
    /// @example
    /// ```ts
    /// import { Loro } from "loro-crdt";
    ///
    /// const doc = new Loro();
    /// const map = doc.getMap("map");
    /// map.set("foo", "bar");
    /// const text = map.setContainer("text", new LoroText());
    /// const list = map.setContainer("list", new LoroText());
    /// ```
    #[wasm_bindgen(js_name = "setContainer", skip_typescript)]
    pub fn insert_container(&mut self, key: &str, child: JsContainer) -> JsResult<JsContainer> {
        let child = convert::js_to_container(child)?;
        let c = self.handler.insert_container(key, child.to_handler())?;
        Ok(handler_to_js_value(c, self.doc.clone()).into())
    }

    /// Subscribe to the changes of the map.
    ///
    /// returns a subscription id, which can be used to unsubscribe.
    ///
    /// @param {Listener} f - Event listener
    ///
    /// @example
    /// ```ts
    /// import { Loro } from "loro-crdt";
    ///
    /// const doc = new Loro();
    /// const map = doc.getMap("map");
    /// map.subscribe((event)=>{
    ///     console.log(event);
    /// });
    /// map.set("foo", "bar");
    /// doc.commit();
    /// ```
    pub fn subscribe(&self, f: js_sys::Function) -> JsResult<u32> {
        let observer = observer::Observer::new(f);
        let doc = self
            .doc
            .clone()
            .ok_or_else(|| JsError::new("Document is not attached"))?;
        let doc_clone = doc.clone();
        let id = doc.subscribe(
            &self.handler.id(),
            Arc::new(move |e| {
                call_after_micro_task(observer.clone(), e, &doc_clone);
            }),
        );

        Ok(id.into_u32())
    }

    /// Unsubscribe by the subscription.
    ///
    /// @example
    /// ```ts
    /// import { Loro } from "loro-crdt";
    ///
    /// const doc = new Loro();
    /// const map = doc.getMap("map");
    /// const subscription = map.subscribe((event)=>{
    ///     console.log(event);
    /// });
    /// map.set("foo", "bar");
    /// doc.commit();
    /// map.unsubscribe(subscription);
    /// ```
    pub fn unsubscribe(&self, subscription: u32) -> JsResult<()> {
        self.doc
            .as_ref()
            .ok_or_else(|| JsError::new("Document is not attached"))?
            .unsubscribe(SubID::from_u32(subscription));
        Ok(())
    }

    /// Get the size of the map.
    ///
    /// @example
    /// ```ts
    /// import { Loro } from "loro-crdt";
    ///
    /// const doc = new Loro();
    /// const map = doc.getMap("map");
    /// map.set("foo", "bar");
    /// console.log(map.size);   // 1
    /// ```
    #[wasm_bindgen(js_name = "size", method, getter)]
    pub fn size(&self) -> usize {
        self.handler.len()
    }

    /// Get the parent container.
    ///
    /// - The parent container of the root tree is `undefined`.
    /// - The object returned is a new js object each time because it need to cross
    ///   the WASM boundary.
    pub fn parent(&self) -> JsContainerOrUndefined {
        if let Some(p) = self.handler.parent() {
            handler_to_js_value(p, self.doc.clone()).into()
        } else {
            JsContainerOrUndefined::from(JsValue::UNDEFINED)
        }
    }

    /// Whether the container is attached to a docuemnt.
    ///
    /// If it's detached, the operations on the container will not be persisted.
    #[wasm_bindgen(js_name = "isAttached")]
    pub fn is_attached(&self) -> bool {
        self.handler.is_attached()
    }

    /// Get the attached container associated with this.
    ///
    /// Returns an attached `Container` that equals to this or created by this, otherwise `undefined`.
    #[wasm_bindgen(js_name = "getAttached")]
    pub fn get_attached(&self) -> JsLoroMapOrUndefined {
        if self.is_attached() {
            let value: JsValue = self.clone().into();
            return value.into();
        }

        let Some(h) = self.handler.get_attached() else {
            return JsValue::UNDEFINED.into();
        };
        handler_to_js_value(Handler::Map(h), self.doc.clone()).into()
    }
}

impl Default for LoroMap {
    fn default() -> Self {
        Self::new()
    }
}

/// The handler of a list container.
#[derive(Clone)]
#[wasm_bindgen]
pub struct LoroList {
    handler: ListHandler,
    doc: Option<Arc<LoroDoc>>,
}

#[wasm_bindgen]
impl LoroList {
    /// Create a new detached LoroList.
    ///
    /// The edits on a detached container will not be persisted.
    /// To attach the container to the document, please insert it into an attached container.
    #[wasm_bindgen(constructor)]
    pub fn new() -> Self {
        Self {
            handler: ListHandler::new_detached(),
            doc: None,
        }
    }

    /// "List"
    pub fn kind(&self) -> JsListStr {
        JsValue::from_str("List").into()
    }

    /// Insert a value at index.
    ///
    /// @example
    /// ```ts
    /// import { Loro } from "loro-crdt";
    ///
    /// const doc = new Loro();
    /// const list = doc.getList("list");
    /// list.insert(0, 100);
    /// list.insert(1, "foo");
    /// list.insert(2, true);
    /// console.log(list.value);  // [100, "foo", true];
    /// ```
    #[wasm_bindgen(skip_typescript)]
    pub fn insert(&mut self, index: usize, value: JsLoroValue) -> JsResult<()> {
        let v: JsValue = value.into();
        self.handler.insert(index, v)?;
        Ok(())
    }

    /// Delete elements from index to index + len.
    ///
    /// @example
    /// ```ts
    /// import { Loro } from "loro-crdt";
    ///
    /// const doc = new Loro();
    /// const list = doc.getList("list");
    /// list.insert(0, 100);
    /// list.delete(0, 1);
    /// console.log(list.value);  // []
    /// ```
    pub fn delete(&mut self, index: usize, len: usize) -> JsResult<()> {
        self.handler.delete(index, len)?;
        Ok(())
    }

    /// Get the value at the index. If the value is a container, the corresponding handler will be returned.
    ///
    /// @example
    /// ```ts
    /// import { Loro } from "loro-crdt";
    ///
    /// const doc = new Loro();
    /// const list = doc.getList("list");
    /// list.insert(0, 100);
    /// console.log(list.get(0));  // 100
    /// console.log(list.get(1));  // undefined
    /// ```
    #[wasm_bindgen(skip_typescript)]
    pub fn get(&self, index: usize) -> JsValueOrContainerOrUndefined {
        let Some(v) = self.handler.get_(index) else {
            return JsValue::UNDEFINED.into();
        };

        (match v {
            ValueOrHandler::Value(v) => v.into(),
            ValueOrHandler::Handler(h) => handler_to_js_value(h, self.doc.clone()),
        })
        .into()
    }

    /// Get the id of this container.
    #[wasm_bindgen(js_name = "id", method, getter)]
    pub fn id(&self) -> JsContainerID {
        let value: JsValue = (&self.handler.id()).into();
        value.into()
    }

    /// Get elements of the list. If the value is a child container, the corresponding
    /// `Container` will be returned.
    ///
    /// @example
    /// ```ts
    /// import { Loro } from "loro-crdt";
    ///
    /// const doc = new Loro();
    /// const list = doc.getList("list");
    /// list.insert(0, 100);
    /// list.insert(1, "foo");
    /// list.insert(2, true);
    /// list.insertContainer(3, new LoroText());
    /// console.log(list.value);  // [100, "foo", true, LoroText];
    /// ```
    #[wasm_bindgen(js_name = "toArray", method, skip_typescript)]
    pub fn to_array(&mut self) -> Vec<JsValueOrContainer> {
        let mut arr: Vec<JsValueOrContainer> = Vec::with_capacity(self.length());
        self.handler.for_each(|(_, x)| {
            arr.push(match x {
                ValueOrHandler::Value(v) => {
                    let v: JsValue = v.into();
                    v.into()
                }
                ValueOrHandler::Handler(h) => {
                    let v: JsValue = handler_to_js_value(h, self.doc.clone());
                    v.into()
                }
            });
        });
        arr
    }

    /// Get elements of the list. If the type of a element is a container, it will be
    /// resolved recursively.
    ///
    /// @example
    /// ```ts
    /// import { Loro } from "loro-crdt";
    ///
    /// const doc = new Loro();
    /// const list = doc.getList("list");
    /// list.insert(0, 100);
    /// const text = list.insertContainer(1, new LoroText());
    /// text.insert(0, "Hello");
    /// console.log(list.getDeepValue());  // [100, "Hello"];
    /// ```
    #[wasm_bindgen(js_name = "toJSON")]
    pub fn to_json(&self) -> JsValue {
        let value = self.handler.get_deep_value();
        value.into()
    }

    /// Insert a container at the index.
    ///
    /// @example
    /// ```ts
    /// import { Loro } from "loro-crdt";
    ///
    /// const doc = new Loro();
    /// const list = doc.getList("list");
    /// list.insert(0, 100);
    /// const text = list.insertContainer(1, new LoroText());
    /// text.insert(0, "Hello");
    /// console.log(list.getDeepValue());  // [100, "Hello"];
    /// ```
    #[wasm_bindgen(js_name = "insertContainer", skip_typescript)]
    pub fn insert_container(&mut self, index: usize, child: JsContainer) -> JsResult<JsContainer> {
        let child = js_to_container(child)?;
        let c = self.handler.insert_container(index, child.to_handler())?;
        Ok(handler_to_js_value(c, self.doc.clone()).into())
    }

    /// Subscribe to the changes of the list.
    ///
    /// Returns a subscription id, which can be used to unsubscribe.
    ///
    /// @example
    /// ```ts
    /// import { Loro } from "loro-crdt";
    ///
    /// const doc = new Loro();
    /// const list = doc.getList("list");
    /// list.subscribe((event)=>{
    ///     console.log(event);
    /// });
    /// list.insert(0, 100);
    /// doc.commit();
    /// ```
    pub fn subscribe(&self, f: js_sys::Function) -> JsResult<u32> {
        let observer = observer::Observer::new(f);
        let doc = self
            .doc
            .clone()
            .ok_or_else(|| JsError::new("Document is not attached"))?;
        let doc_clone = doc.clone();
        let ans = doc.subscribe(
            &self.handler.id(),
            Arc::new(move |e| {
                call_after_micro_task(observer.clone(), e, &doc_clone);
            }),
        );
        Ok(ans.into_u32())
    }

    /// Unsubscribe by the subscription id.
    ///
    /// @example
    /// ```ts
    /// import { Loro } from "loro-crdt";
    ///
    /// const doc = new Loro();
    /// const list = doc.getList("list");
    /// const subscription = list.subscribe((event)=>{
    ///     console.log(event);
    /// });
    /// list.insert(0, 100);
    /// doc.commit();
    /// list.unsubscribe(subscription);
    /// ```
    pub fn unsubscribe(&self, subscription: u32) -> JsResult<()> {
        self.doc
            .as_ref()
            .ok_or_else(|| JsError::new("Document is not attached"))?
            .unsubscribe(SubID::from_u32(subscription));
        Ok(())
    }

    /// Get the length of list.
    ///
    /// @example
    /// ```ts
    /// import { Loro } from "loro-crdt";
    ///
    /// const doc = new Loro();
    /// const list = doc.getList("list");
    /// list.insert(0, 100);
    /// list.insert(1, "foo");
    /// list.insert(2, true);
    /// console.log(list.length);  // 3
    /// ```
    #[wasm_bindgen(js_name = "length", method, getter)]
    pub fn length(&self) -> usize {
        self.handler.len()
    }

    /// Get the parent container.
    ///
    /// - The parent container of the root tree is `undefined`.
    /// - The object returned is a new js object each time because it need to cross
    ///   the WASM boundary.
    pub fn parent(&self) -> JsContainerOrUndefined {
        if let Some(p) = self.handler.parent() {
            handler_to_js_value(p, self.doc.clone()).into()
        } else {
            JsContainerOrUndefined::from(JsValue::UNDEFINED)
        }
    }

    /// Whether the container is attached to a docuemnt.
    ///
    /// If it's detached, the operations on the container will not be persisted.
    #[wasm_bindgen(js_name = "isAttached")]
    pub fn is_attached(&self) -> bool {
        self.handler.is_attached()
    }

    /// Get the attached container associated with this.
    ///
    /// Returns an attached `Container` that equals to this or created by this, otherwise `undefined`.
    #[wasm_bindgen(js_name = "getAttached")]
    pub fn get_attached(&self) -> JsLoroListOrUndefined {
        if self.is_attached() {
            let value: JsValue = self.clone().into();
            return value.into();
        }

        if let Some(h) = self.handler.get_attached() {
            handler_to_js_value(Handler::List(h), self.doc.clone()).into()
        } else {
            JsValue::UNDEFINED.into()
        }
    }

    /// Get the cursor at the position.
    #[wasm_bindgen(skip_typescript)]
    pub fn getCursor(&self, pos: usize, side: JsSide) -> Option<Cursor> {
        let mut side_value = Side::Middle;
        if side.is_truthy() {
            let num = side.as_f64().expect("Side must be -1 | 0 | 1");
            side_value = Side::from_i32(num as i32).expect("Side must be -1 | 0 | 1");
        }
        self.handler
            .get_cursor(pos, side_value)
            .map(|pos| Cursor { pos })
    }

    /// Push a value to the end of the list.
    pub fn push(&self, value: JsLoroValue) -> JsResult<()> {
        let v: JsValue = value.into();
        self.handler.push(v.into())?;
        Ok(())
    }

    /// Pop a value from the end of the list.
    pub fn pop(&self) -> JsResult<Option<JsLoroValue>> {
        let v = self.handler.pop()?;
        if let Some(v) = v {
            let v: JsValue = v.into();
            Ok(Some(v.into()))
        } else {
            Ok(None)
        }
    }
}

impl Default for LoroList {
    fn default() -> Self {
        Self::new()
    }
}

/// The handler of a list container.
#[derive(Clone)]
#[wasm_bindgen]
pub struct LoroMovableList {
    handler: MovableListHandler,
    doc: Option<Arc<LoroDoc>>,
}

impl Default for LoroMovableList {
    fn default() -> Self {
        Self::new()
    }
}

#[wasm_bindgen]
impl LoroMovableList {
    /// Create a new detached LoroList.
    ///
    /// The edits on a detached container will not be persisted.
    /// To attach the container to the document, please insert it into an attached container.
    #[wasm_bindgen(constructor)]
    pub fn new() -> Self {
        Self {
            handler: MovableListHandler::new_detached(),
            doc: None,
        }
    }

    /// "List"
    pub fn kind(&self) -> JsListStr {
        JsValue::from_str("MovableList").into()
    }

    /// Insert a value at index.
    ///
    /// @example
    /// ```ts
    /// import { Loro } from "loro-crdt";
    ///
    /// const doc = new Loro();
    /// const list = doc.getList("list");
    /// list.insert(0, 100);
    /// list.insert(1, "foo");
    /// list.insert(2, true);
    /// console.log(list.value);  // [100, "foo", true];
    /// ```
    #[wasm_bindgen(skip_typescript)]
    pub fn insert(&mut self, index: usize, value: JsLoroValue) -> JsResult<()> {
        let v: JsValue = value.into();
        self.handler.insert(index, v)?;
        Ok(())
    }

    /// Delete elements from index to index + len.
    ///
    /// @example
    /// ```ts
    /// import { Loro } from "loro-crdt";
    ///
    /// const doc = new Loro();
    /// const list = doc.getList("list");
    /// list.insert(0, 100);
    /// list.delete(0, 1);
    /// console.log(list.value);  // []
    /// ```
    pub fn delete(&mut self, index: usize, len: usize) -> JsResult<()> {
        self.handler.delete(index, len)?;
        Ok(())
    }

    /// Get the value at the index. If the value is a container, the corresponding handler will be returned.
    ///
    /// @example
    /// ```ts
    /// import { Loro } from "loro-crdt";
    ///
    /// const doc = new Loro();
    /// const list = doc.getList("list");
    /// list.insert(0, 100);
    /// console.log(list.get(0));  // 100
    /// console.log(list.get(1));  // undefined
    /// ```
    #[wasm_bindgen(skip_typescript)]
    pub fn get(&self, index: usize) -> JsValueOrContainerOrUndefined {
        let Some(v) = self.handler.get_(index) else {
            return JsValue::UNDEFINED.into();
        };

        (match v {
            ValueOrHandler::Value(v) => v.into(),
            ValueOrHandler::Handler(h) => handler_to_js_value(h, self.doc.clone()),
        })
        .into()
    }

    /// Get the id of this container.
    #[wasm_bindgen(js_name = "id", method, getter)]
    pub fn id(&self) -> JsContainerID {
        let value: JsValue = (&self.handler.id()).into();
        value.into()
    }

    /// Get elements of the list. If the value is a child container, the corresponding
    /// `Container` will be returned.
    ///
    /// @example
    /// ```ts
    /// import { Loro } from "loro-crdt";
    ///
    /// const doc = new Loro();
    /// const list = doc.getList("list");
    /// list.insert(0, 100);
    /// list.insert(1, "foo");
    /// list.insert(2, true);
    /// list.insertContainer(3, new LoroText());
    /// console.log(list.value);  // [100, "foo", true, LoroText];
    /// ```
    #[wasm_bindgen(js_name = "toArray", method, skip_typescript)]
    pub fn to_array(&mut self) -> Vec<JsValueOrContainer> {
        let mut arr: Vec<JsValueOrContainer> = Vec::with_capacity(self.length());
        self.handler.for_each(|x| {
            arr.push(match x {
                ValueOrHandler::Value(v) => {
                    let v: JsValue = v.into();
                    v.into()
                }
                ValueOrHandler::Handler(h) => {
                    let v: JsValue = handler_to_js_value(h, self.doc.clone());
                    v.into()
                }
            });
        });
        arr
    }

    /// Get elements of the list. If the type of a element is a container, it will be
    /// resolved recursively.
    ///
    /// @example
    /// ```ts
    /// import { Loro } from "loro-crdt";
    ///
    /// const doc = new Loro();
    /// const list = doc.getList("list");
    /// list.insert(0, 100);
    /// const text = list.insertContainer(1, new LoroText());
    /// text.insert(0, "Hello");
    /// console.log(list.getDeepValue());  // [100, "Hello"];
    /// ```
    #[wasm_bindgen(js_name = "toJSON")]
    pub fn to_json(&self) -> JsValue {
        let value = self.handler.get_deep_value();
        value.into()
    }

    /// Insert a container at the index.
    ///
    /// @example
    /// ```ts
    /// import { Loro } from "loro-crdt";
    ///
    /// const doc = new Loro();
    /// const list = doc.getList("list");
    /// list.insert(0, 100);
    /// const text = list.insertContainer(1, new LoroText());
    /// text.insert(0, "Hello");
    /// console.log(list.getDeepValue());  // [100, "Hello"];
    /// ```
    #[wasm_bindgen(js_name = "insertContainer", skip_typescript)]
    pub fn insert_container(&mut self, index: usize, child: JsContainer) -> JsResult<JsContainer> {
        let child = js_to_container(child)?;
        let c = self.handler.insert_container(index, child.to_handler())?;
        Ok(handler_to_js_value(c, self.doc.clone()).into())
    }

    /// Subscribe to the changes of the list.
    ///
    /// Returns a subscription id, which can be used to unsubscribe.
    ///
    /// @example
    /// ```ts
    /// import { Loro } from "loro-crdt";
    ///
    /// const doc = new Loro();
    /// const list = doc.getList("list");
    /// list.subscribe((event)=>{
    ///     console.log(event);
    /// });
    /// list.insert(0, 100);
    /// doc.commit();
    /// ```
    pub fn subscribe(&self, f: js_sys::Function) -> JsResult<u32> {
        let observer = observer::Observer::new(f);
        let loro = self
            .doc
            .as_ref()
            .ok_or_else(|| JsError::new("Document is not attached"))?;
        let doc_clone = loro.clone();
        let ans = loro.subscribe(
            &self.handler.id(),
            Arc::new(move |e| {
                call_after_micro_task(observer.clone(), e, &doc_clone);
            }),
        );
        Ok(ans.into_u32())
    }

    /// Unsubscribe by the subscription id.
    ///
    /// @example
    /// ```ts
    /// import { Loro } from "loro-crdt";
    ///
    /// const doc = new Loro();
    /// const list = doc.getList("list");
    /// const subscription = list.subscribe((event)=>{
    ///     console.log(event);
    /// });
    /// list.insert(0, 100);
    /// doc.commit();
    /// list.unsubscribe(subscription);
    /// ```
    pub fn unsubscribe(&self, subscription: u32) -> JsResult<()> {
        self.doc
            .as_ref()
            .ok_or_else(|| JsError::new("Document is not attached"))?
            .unsubscribe(SubID::from_u32(subscription));
        Ok(())
    }

    /// Get the length of list.
    ///
    /// @example
    /// ```ts
    /// import { Loro } from "loro-crdt";
    ///
    /// const doc = new Loro();
    /// const list = doc.getList("list");
    /// list.insert(0, 100);
    /// list.insert(1, "foo");
    /// list.insert(2, true);
    /// console.log(list.length);  // 3
    /// ```
    #[wasm_bindgen(js_name = "length", method, getter)]
    pub fn length(&self) -> usize {
        self.handler.len()
    }

    /// Get the parent container.
    ///
    /// - The parent container of the root tree is `undefined`.
    /// - The object returned is a new js object each time because it need to cross
    ///   the WASM boundary.
    pub fn parent(&self) -> JsContainerOrUndefined {
        if let Some(p) = self.handler.parent() {
            handler_to_js_value(p, self.doc.clone()).into()
        } else {
            JsContainerOrUndefined::from(JsValue::UNDEFINED)
        }
    }

    /// Whether the container is attached to a docuemnt.
    ///
    /// If it's detached, the operations on the container will not be persisted.
    #[wasm_bindgen(js_name = "isAttached")]
    pub fn is_attached(&self) -> bool {
        self.handler.is_attached()
    }

    /// Get the attached container associated with this.
    ///
    /// Returns an attached `Container` that equals to this or created by this, otherwise `undefined`.
    #[wasm_bindgen(js_name = "getAttached")]
    pub fn get_attached(&self) -> JsLoroListOrUndefined {
        if self.is_attached() {
            let value: JsValue = self.clone().into();
            return value.into();
        }

        if let Some(h) = self.handler.get_attached() {
            handler_to_js_value(Handler::MovableList(h), self.doc.clone()).into()
        } else {
            JsValue::UNDEFINED.into()
        }
    }

    /// Get the cursor of the container.
    #[wasm_bindgen(skip_typescript)]
    pub fn getCursor(&self, pos: usize, side: JsSide) -> Option<Cursor> {
        let mut side_value = Side::Middle;
        if side.is_truthy() {
            let num = side.as_f64().expect("Side must be -1 | 0 | 1");
            side_value = Side::from_i32(num as i32).expect("Side must be -1 | 0 | 1");
        }
        self.handler
            .get_cursor(pos, side_value)
            .map(|pos| Cursor { pos })
    }

    /// Move the element from `from` to `to`.
    ///
    /// The new position of the element will be `to`.
    /// Move the element from `from` to `to`.
    ///
    /// The new position of the element will be `to`. This method is optimized to prevent redundant
    /// operations that might occur with a naive remove and insert approach. Specifically, it avoids
    /// creating surplus values in the list, unlike a delete followed by an insert, which can lead to
    /// additional values in cases of concurrent edits. This ensures more efficient and accurate
    /// operations in a MovableList.
    #[wasm_bindgen(js_name = "move")]
    pub fn mov(&self, from: usize, to: usize) -> JsResult<()> {
        self.handler.mov(from, to)?;
        Ok(())
    }

    /// Set the value at the given position.
    ///
    /// It's different from `delete` + `insert` that it will replace the value at the position.
    ///
    /// For example, if you have a list `[1, 2, 3]`, and you call `set(1, 100)`, the list will be `[1, 100, 3]`.
    /// If concurrently someone call `set(1, 200)`, the list will be `[1, 200, 3]` or `[1, 100, 3]`.
    ///
    /// But if you use `delete` + `insert` to simulate the set operation, they may create redundant operations
    /// and the final result will be `[1, 100, 200, 3]` or `[1, 200, 100, 3]`.
    #[wasm_bindgen(skip_typescript)]
    pub fn set(&self, pos: usize, value: JsLoroValue) -> JsResult<()> {
        let v: JsValue = value.into();
        self.handler.set(pos, v)?;
        Ok(())
    }

    /// Set the container at the given position.
    #[wasm_bindgen(skip_typescript)]
    pub fn setContainer(&self, pos: usize, child: JsContainer) -> JsResult<JsContainer> {
        let child = js_to_container(child)?;
        let c = self.handler.set_container(pos, child.to_handler())?;
        Ok(handler_to_js_value(c, self.doc.clone()).into())
    }

    /// Push a value to the end of the list.
    pub fn push(&self, value: JsLoroValue) -> JsResult<()> {
        let v: JsValue = value.into();
        self.handler.push(v.into())?;
        Ok(())
    }

    /// Pop a value from the end of the list.
    pub fn pop(&self) -> JsResult<Option<JsLoroValue>> {
        let v = self.handler.pop()?;
        Ok(v.map(|v| {
            let v: JsValue = v.into();
            v.into()
        }))
    }
}

/// The handler of a tree(forest) container.
#[derive(Clone)]
#[wasm_bindgen]
pub struct LoroTree {
    handler: TreeHandler,
    doc: Option<Arc<LoroDoc>>,
}

<<<<<<< HEAD
#[derive(Clone)]
=======
/// The handler of a tree node.
>>>>>>> 996ce70e
#[wasm_bindgen]
pub struct LoroTreeNode {
    id: TreeID,
    tree: TreeHandler,
    doc: Option<Arc<LoroDoc>>,
}

fn parse_js_parent(parent: &JsParentTreeID) -> JsResult<Option<TreeID>> {
    let js_value: JsValue = parent.into();
    let parent: Option<TreeID> = if js_value.is_undefined() {
        None
    } else {
        Some(TreeID::try_from(js_value)?)
    };
    Ok(parent)
}

// TODO: avoid converting
fn parse_js_tree_id(target: &JsTreeID) -> JsResult<TreeID> {
    let target: JsValue = target.into();
    let target = TreeID::try_from(target)?;
    Ok(target)
}

#[wasm_bindgen]
impl LoroTreeNode {
    fn from_tree(id: TreeID, tree: TreeHandler, doc: Option<Arc<LoroDoc>>) -> Self {
        Self { id, tree, doc }
    }

    /// The TreeID of the node.
    #[wasm_bindgen(getter, js_name = "id")]
    pub fn id(&self) -> JsTreeID {
        let value: JsValue = self.id.into();
        value.into()
    }

    /// Create a new node as the child of the current node and
    /// return an instance of `LoroTreeNode`.
    ///
    /// If the index is not provided, the new node will be appended to the end.
    ///
    /// @example
    /// ```typescript
    /// import { Loro } from "loro-crdt";
    /// let doc = new Loro();
    /// let tree = doc.getTree("tree");
    /// let root = tree.createNode();
    /// let node = root.createNode();
    /// let node2 = root.createNode(0);
    /// //    root
    /// //    /  \
    /// // node2 node
    /// ```
    #[wasm_bindgen(js_name = "createNode")]
    pub fn create_node(&self, index: Option<usize>) -> JsResult<LoroTreeNode> {
        let id = if let Some(index) = index {
            self.tree.create_at(Some(self.id), index)?
        } else {
            self.tree.create(Some(self.id))?
        };
        let node = LoroTreeNode::from_tree(id, self.tree.clone(), self.doc.clone());
        Ok(node)
    }

    /// Move this tree node to be a child of the parent.
    /// If the parent is undefined, this node will be a root node.
    ///
    /// If the index is not provided, the node will be appended to the end.
    ///
    /// It's not allowed that the target is an ancestor of the parent.
    ///
    /// @example
    /// ```ts
    /// const doc = new Loro();
    /// const tree = doc.getTree("tree");
    /// const root = tree.createChildNode();
    /// const node = root.createChildNode();
    /// const node2 = node.createChildNode();
    /// node2.moveTo(undefined, 0);
    /// // node2   root
    /// //          |
    /// //         node
    ///
    /// ```
    #[wasm_bindgen(js_name = "move")]
    pub fn mov(&self, parent: &JsParentTreeID, index: Option<usize>) -> JsResult<()> {
        let parent: Option<TreeID> = parse_js_parent(parent)?;
        if let Some(index) = index {
            self.tree.move_to(self.id, parent, index)?
        } else {
            self.tree.mov(self.id, parent)?;
        }

        Ok(())
    }

    #[wasm_bindgen(js_name = "moveAfter")]
    pub fn mov_after(&self, target: &JsTreeID) -> JsResult<()> {
        let target = parse_js_tree_id(target)?;
        self.tree.mov_after(self.id, target)?;
        Ok(())
    }

    #[wasm_bindgen(js_name = "moveBefore")]
    pub fn mov_before(&self, target: &JsTreeID) -> JsResult<()> {
        let target = parse_js_tree_id(target)?;
        self.tree.mov_before(self.id, target)?;
        Ok(())
    }

    /// Get the index of the node in the parent's children.
    #[wasm_bindgen]
    pub fn index(&self) -> JsResult<Option<usize>> {
        let index = self.tree.get_index_by_tree_id(&self.id);
        Ok(index)
    }

    /// Get the associated metadata map container of a tree node.
    #[wasm_bindgen(getter, skip_typescript)]
    pub fn data(&self) -> JsResult<LoroMap> {
        let data = self.tree.get_meta(self.id)?;
        let map = LoroMap {
            handler: data,
            doc: self.doc.clone(),
        };
        Ok(map)
    }

    /// Get the parent node of this node.
    ///
    /// - The parent of the root node is `undefined`.
    /// - The object returned is a new js object each time because it need to cross
    ///   the WASM boundary.
    #[wasm_bindgen]
    pub fn parent(&self) -> Option<LoroTreeNode> {
        let parent = self.tree.get_node_parent(&self.id).flatten();
        parent.map(|p| LoroTreeNode::from_tree(p, self.tree.clone(), self.doc.clone()))
    }

    /// Get the children of this node.
    ///
    /// The objects returned are new js objects each time because they need to cross
    /// the WASM boundary.
    #[wasm_bindgen]
    pub fn children(&self) -> Array {
        let children = self.tree.children(Some(self.id));
        let children = children.into_iter().map(|c| {
            let node = LoroTreeNode::from_tree(c, self.tree.clone(), self.doc.clone());
            JsValue::from(node)
        });
        Array::from_iter(children)
    }
}

#[wasm_bindgen]
impl LoroTree {
    /// Create a new detached LoroTree.
    ///
    /// The edits on a detached container will not be persisted.
    /// To attach the container to the document, please insert it into an attached container.
    #[wasm_bindgen(constructor)]
    pub fn new() -> Self {
        Self {
            handler: TreeHandler::new_detached(),
            doc: None,
        }
    }

    /// "Tree"
    pub fn kind(&self) -> JsTreeStr {
        JsValue::from_str("Tree").into()
    }

    /// Create a new tree node as the child of parent and return a `LoroTreeNode` instance.
    /// If the parent is undefined, the tree node will be a root node.
    ///
    /// If the index is not provided, the new node will be appended to the end.
    ///
    /// @example
    /// ```ts
    /// import { Loro } from "loro-crdt";
    ///
    /// const doc = new Loro();
    /// const tree = doc.getTree("tree");
    /// const root = tree.createNode();
    /// const node = tree.createNode(undefined, 0);
    ///
    /// //  undefined
    /// //    /   \
    /// // node  root
    /// ```
    #[wasm_bindgen(js_name = "createNode")]
    pub fn create_node(
        &mut self,
        parent: &JsParentTreeID,
        index: Option<usize>,
    ) -> JsResult<LoroTreeNode> {
        let parent: Option<TreeID> = parse_js_parent(parent)?;
        let id = if let Some(index) = index {
            self.handler.create_at(parent, index)?
        } else {
            self.handler.create(parent)?
        };
        let node = LoroTreeNode::from_tree(id, self.handler.clone(), self.doc.clone());
        Ok(node)
    }

    /// Move the target tree node to be a child of the parent.
    /// It's not allowed that the target is an ancestor of the parent
    /// or the target and the parent are the same node.
    ///
    /// @example
    /// ```ts
    /// import { Loro } from "loro-crdt";
    ///
    /// const doc = new Loro();
    /// const tree = doc.getTree("tree");
    /// const root = tree.createNode();
    /// const node = root.createNode();
    /// const node2 = node.createNode();
    /// tree.move(node2, root);
    /// // Error will be thrown if move operation creates a cycle
    /// tree.move(root, node);
    /// ```
    #[wasm_bindgen(js_name = "move")]
    pub fn mov(
        &mut self,
        target: &JsTreeID,
        parent: &JsParentTreeID,
        index: Option<usize>,
    ) -> JsResult<()> {
        let target = parse_js_tree_id(target)?;
        let parent = parse_js_parent(parent)?;

        if let Some(index) = index {
            self.handler.move_to(target, parent, index)?
        } else {
            self.handler.mov(target, parent)?
        };

        Ok(())
    }

    /// Delete a tree node from the forest.
    ///
    /// @example
    /// ```ts
    /// import { Loro } from "loro-crdt";
    ///
    /// const doc = new Loro();
    /// const tree = doc.getTree("tree");
    /// const root = tree.createNode();
    /// const node = root.createNode();
    /// tree.delete(node.id);
    /// ```
    pub fn delete(&mut self, target: &JsTreeID) -> JsResult<()> {
        let target = parse_js_tree_id(target)?;
        self.handler.delete(target)?;
        Ok(())
    }

    /// Get LoroTreeNode by the TreeID.
    #[wasm_bindgen(js_name = "getNodeByID")]
    pub fn get_node_by_id(&self, target: &JsTreeID) -> Option<LoroTreeNode> {
        let target: JsValue = target.into();
        let target = TreeID::try_from(target).ok()?;
        if self.handler.contains(target) {
            Some(LoroTreeNode::from_tree(
                target,
                self.handler.clone(),
                self.doc.clone(),
            ))
        } else {
            None
        }
    }

    /// Get the id of the container.
    #[wasm_bindgen(js_name = "id", getter)]
    pub fn id(&self) -> JsContainerID {
        let value: JsValue = (&self.handler.id()).into();
        value.into()
    }

    /// Return `true` if the tree contains the TreeID, `false` if the target is deleted or wrong.
    #[wasm_bindgen(js_name = "has")]
    pub fn contains(&self, target: &JsTreeID) -> bool {
        let target: JsValue = target.into();
        self.handler.contains(target.try_into().unwrap())
    }

    /// Get the flat array of the forest.
    ///
    /// Note: the metadata will be not resolved. So if you don't only care about hierarchy
    /// but also the metadata, you should use `toJson()`.
    ///
    // TODO: perf
    #[wasm_bindgen(js_name = "toArray")]
    pub fn to_array(&mut self) -> JsResult<Array> {
        let value = self.handler.get_value().into_list().unwrap();
        let ans = Array::new();
        for v in value.as_ref() {
            let v = v.as_map().unwrap();
            let id: JsValue = TreeID::try_from(v["id"].as_string().unwrap().as_str())
                .unwrap()
                .into();
            let id: JsTreeID = id.into();
            let parent = if let LoroValue::String(p) = &v["parent"] {
                Some(TreeID::try_from(p.as_str())?)
            } else {
                None
            };
            let parent: JsParentTreeID = parent
                .map(|x| LoroTreeNode::from_tree(x, self.handler.clone(), self.doc.clone()).into())
                .unwrap_or(JsValue::undefined())
                .into();
            let index = *v["index"].as_i64().unwrap() as u32;
            let position = v["position"].as_string().unwrap();
            let map: LoroMap = self.get_node_by_id(&id).unwrap().data()?;
            let obj = Object::new();
            js_sys::Reflect::set(&obj, &"id".into(), &id)?;
            js_sys::Reflect::set(&obj, &"parent".into(), &parent)?;
            js_sys::Reflect::set(&obj, &"index".into(), &JsValue::from(index))?;
            js_sys::Reflect::set(&obj, &"position".into(), &JsValue::from_str(position))?;
            js_sys::Reflect::set(&obj, &"meta".into(), &map.into())?;
            ans.push(&obj);
        }
        Ok(ans)
    }

    /// Get the flat array with metadata of the forest.
    ///
    /// @example
    /// ```ts
    /// import { Loro } from "loro-crdt";
    ///
    /// const doc = new Loro();
    /// const tree = doc.getTree("tree");
    /// const root = tree.createNode();
    /// root.data.set("color", "red");
    /// // [ { id: '0@F2462C4159C4C8D1', parent: null, meta: { color: 'red' } } ]
    /// console.log(tree.toJSON());
    /// ```
    #[wasm_bindgen(js_name = "toJSON")]
    pub fn to_json(&self) -> JsValue {
        self.handler.get_deep_value().into()
    }

    /// Get all tree ids of the forest.
    ///
    /// @example
    /// ```ts
    /// import { Loro } from "loro-crdt";
    ///
    /// const doc = new Loro();
    /// const tree = doc.getTree("tree");
    /// const root = tree.createNode();
    /// const node = root.createNode();
    /// const node2 = node.createNode();
    /// console.log(tree.nodes());
    /// ```
    #[wasm_bindgen]
    pub fn nodes(&mut self) -> Vec<LoroTreeNode> {
        self.handler
            .nodes()
            .into_iter()
            .map(|n| LoroTreeNode::from_tree(n, self.handler.clone(), self.doc.clone()))
            .collect()
    }

    /// Subscribe to the changes of the tree.
    ///
    /// Returns a subscription id, which can be used to unsubscribe.
    ///
    /// Trees have three types of events: `create`, `delete`, and `move`.
    /// - `create`: Creates a new node with its `target` TreeID. If `parent` is undefined,
    ///             a root node is created; otherwise, a child node of `parent` is created.
    ///             If the node being created was previously deleted and has archived child nodes,
    ///             create events for these child nodes will also be received.
    /// - `delete`: Deletes the target node. The structure and state of the target node and
    ///             its child nodes are archived, and delete events for the child nodes will not be received.
    /// - `move`:   Moves the target node. If `parent` is undefined, the target node becomes a root node;
    ///             otherwise, it becomes a child node of `parent`.
    ///
    /// If a tree container is subscribed, the event of metadata changes will also be received as a MapDiff.
    /// And event's `path` will end with `TreeID`.
    ///
    /// @example
    /// ```ts
    /// import { Loro } from "loro-crdt";
    ///
    /// const doc = new Loro();
    /// const tree = doc.getTree("tree");
    /// tree.subscribe((event)=>{
    ///     // event.type: "create" | "delete" | "move"
    /// });
    /// const root = tree.createNode();
    /// const node = root.createNode();
    /// doc.commit();
    /// ```
    pub fn subscribe(&self, f: js_sys::Function) -> JsResult<u32> {
        let observer = observer::Observer::new(f);
        let doc = self
            .doc
            .clone()
            .ok_or_else(|| JsError::new("Document is not attached"))?;
        let doc_clone = doc.clone();
        let ans = doc.subscribe(
            &self.handler.id(),
            Arc::new(move |e| {
                call_after_micro_task(observer.clone(), e, &doc_clone);
            }),
        );
        Ok(ans.into_u32())
    }

    /// Unsubscribe by the subscription id.
    ///
    /// @example
    /// ```ts
    /// import { Loro } from "loro-crdt";
    ///
    /// const doc = new Loro();
    /// const tree = doc.getTree("tree");
    /// const subscription = tree.subscribe((event)=>{
    ///     console.log(event);
    /// });
    /// const root = tree.createNode();
    /// const node = root.createNode();
    /// doc.commit();
    /// tree.unsubscribe(subscription);
    /// ```
    pub fn unsubscribe(&self, subscription: u32) -> JsResult<()> {
        self.doc
            .as_ref()
            .ok_or_else(|| JsError::new("Document is not attached"))?
            .unsubscribe(SubID::from_u32(subscription));
        Ok(())
    }

    /// Get the parent container of the tree container.
    ///
    /// - The parent container of the root tree is `undefined`.
    /// - The object returned is a new js object each time because it need to cross
    ///   the WASM boundary.
    pub fn parent(&self) -> JsContainerOrUndefined {
        if let Some(p) = HandlerTrait::parent(&self.handler) {
            handler_to_js_value(p, self.doc.clone()).into()
        } else {
            JsContainerOrUndefined::from(JsValue::UNDEFINED)
        }
    }

    /// Whether the container is attached to a docuemnt.
    ///
    /// If it's detached, the operations on the container will not be persisted.
    #[wasm_bindgen(js_name = "isAttached")]
    pub fn is_attached(&self) -> bool {
        self.handler.is_attached()
    }

    /// Get the attached container associated with this.
    ///
    /// Returns an attached `Container` that equals to this or created by this, otherwise `undefined`.
    #[wasm_bindgen(js_name = "getAttached")]
    pub fn get_attached(&self) -> JsLoroTreeOrUndefined {
        if self.is_attached() {
            let value: JsValue = self.clone().into();
            return value.into();
        }

        if let Some(h) = self.handler.get_attached() {
            handler_to_js_value(Handler::Tree(h), self.doc.clone()).into()
        } else {
            JsValue::UNDEFINED.into()
        }
    }
}

impl Default for LoroTree {
    fn default() -> Self {
        Self::new()
    }
}

/// Cursor is a stable position representation in the doc.
/// When expressing the position of a cursor, using "index" can be unstable
/// because the cursor's position may change due to other deletions and insertions,
/// requiring updates with each edit. To stably represent a position or range within
/// a list structure, we can utilize the ID of each item/character on List CRDT or
/// Text CRDT for expression.
///
/// Loro optimizes State metadata by not storing the IDs of deleted elements. This
/// approach complicates tracking cursors since they rely on these IDs. The solution
/// recalculates position by replaying relevant history to update cursors
/// accurately. To minimize the performance impact of history replay, the system
/// updates cursor info to reference only the IDs of currently present elements,
/// thereby reducing the need for replay.
///
/// @example
/// ```ts
///
/// const doc = new Loro();
/// const text = doc.getText("text");
/// text.insert(0, "123");
/// const pos0 = text.getCursor(0, 0);
/// {
///   const ans = doc.getCursorPos(pos0!);
///   expect(ans.offset).toBe(0);
/// }
/// text.insert(0, "1");
/// {
///   const ans = doc.getCursorPos(pos0!);
///   expect(ans.offset).toBe(1);
/// }
/// ```
#[derive(Clone)]
#[wasm_bindgen]
pub struct Cursor {
    pos: cursor::Cursor,
}

#[wasm_bindgen]
impl Cursor {
    /// Get the id of the given container.
    pub fn containerId(&self) -> JsContainerID {
        let js_value: JsValue = self.pos.container.to_string().into();
        JsContainerID::from(js_value)
    }

    /// Get the ID that represents the position.
    ///
    /// It can be undefined if it's not binded into a specific ID.
    pub fn pos(&self) -> Option<JsID> {
        match self.pos.id {
            Some(id) => {
                let value: JsValue = id_to_js(&id);
                Some(value.into())
            }
            None => None,
        }
    }

    /// Get which side of the character/list item the cursor is on.
    pub fn side(&self) -> JsSide {
        JsValue::from(match self.pos.side {
            cursor::Side::Left => -1,
            cursor::Side::Middle => 0,
            cursor::Side::Right => 1,
        })
        .into()
    }

    /// Encode the cursor into a Uint8Array.
    pub fn encode(&self) -> Vec<u8> {
        self.pos.encode()
    }

    /// Decode the cursor from a Uint8Array.
    pub fn decode(data: &[u8]) -> JsResult<Cursor> {
        let pos = cursor::Cursor::decode(data).map_err(|e| JsValue::from_str(&e.to_string()))?;
        Ok(Cursor { pos })
    }
}

fn loro_value_to_js_value_or_container(
    value: ValueOrHandler,
    doc: Option<Arc<LoroDoc>>,
) -> JsValue {
    match value {
        ValueOrHandler::Value(v) => {
            let value: JsValue = v.into();
            value
        }
        ValueOrHandler::Handler(c) => {
            let handler: JsValue = handler_to_js_value(c, doc.clone());
            handler
        }
    }
}

/// [VersionVector](https://en.wikipedia.org/wiki/Version_vector)
/// is a map from [PeerID] to [Counter]. Its a right-open interval.
///
/// i.e. a [VersionVector] of `{A: 1, B: 2}` means that A has 1 atomic op and B has 2 atomic ops,
/// thus ID of `{client: A, counter: 1}` is out of the range.
#[wasm_bindgen]
#[derive(Debug, Default)]
pub struct VersionVector(pub(crate) InternalVersionVector);

#[wasm_bindgen]
impl VersionVector {
    /// Create a new version vector.
    #[wasm_bindgen(constructor)]
    pub fn new(value: JsIntoVersionVector) -> JsResult<VersionVector> {
        let value: JsValue = value.into();
        if value.is_null() || value.is_undefined() {
            return Ok(Self::default());
        }

        let is_bytes = value.is_instance_of::<js_sys::Uint8Array>();
        if is_bytes {
            let bytes = js_sys::Uint8Array::from(value.clone());
            let bytes = bytes.to_vec();
            return VersionVector::decode(&bytes);
        }

        VersionVector::from_json(JsVersionVectorMap::from(value))
    }

    /// Create a new version vector from a Map.
    #[wasm_bindgen(js_name = "parseJSON", method)]
    pub fn from_json(version: JsVersionVectorMap) -> JsResult<VersionVector> {
        let map: JsValue = version.into();
        let map: js_sys::Map = map.into();
        let mut vv = InternalVersionVector::new();
        for pair in map.entries() {
            let pair = pair.unwrap_throw();
            let key = Reflect::get(&pair, &0.into()).unwrap_throw();
            let peer_id = key.as_string().expect_throw("PeerID must be string");
            let value = Reflect::get(&pair, &1.into()).unwrap_throw();
            let counter = value.as_f64().expect_throw("Invalid counter") as Counter;
            vv.insert(
                peer_id
                    .parse()
                    .expect_throw(&format!("{} cannot be parsed as u64", peer_id)),
                counter,
            );
        }

        Ok(Self(vv))
    }

    /// Convert the version vector to a Map
    #[wasm_bindgen(js_name = "toJSON", method)]
    pub fn to_json(&self) -> JsVersionVectorMap {
        let vv = &self.0;
        let map = js_sys::Map::new();
        for (k, v) in vv.iter() {
            let k = k.to_string().into();
            let v = JsValue::from(*v);
            map.set(&k, &v);
        }

        let value: JsValue = map.into();
        JsVersionVectorMap::from(value)
    }

    /// Encode the version vector into a Uint8Array.
    pub fn encode(&self) -> Vec<u8> {
        self.0.encode()
    }

    /// Decode the version vector from a Uint8Array.
    pub fn decode(bytes: &[u8]) -> JsResult<VersionVector> {
        let vv = InternalVersionVector::decode(bytes)?;
        Ok(Self(vv))
    }

    /// Get the counter of a peer.
    pub fn get(&self, peer_id: JsIntoPeerID) -> JsResult<Option<Counter>> {
        let id = js_peer_to_peer(peer_id.into())?;
        Ok(self.0.get(&id).copied())
    }

    /// Compare the version vector with another version vector.
    ///
    /// If they are concurrent, return undefined.
    pub fn compare(&self, other: &VersionVector) -> Option<i32> {
        self.0.partial_cmp(&other.0).map(|o| match o {
            std::cmp::Ordering::Less => -1,
            std::cmp::Ordering::Equal => 0,
            std::cmp::Ordering::Greater => 1,
        })
    }
}

const ID_CONVERT_ERROR: &str = "Invalid peer id. It must be a number, a BigInt, or a decimal string that can be parsed to a unsigned 64-bit integer";
fn js_peer_to_peer(value: JsValue) -> JsResult<u64> {
    if value.is_bigint() {
        let bigint = js_sys::BigInt::from(value);
        let v: u64 = bigint
            .try_into()
            .map_err(|_| JsValue::from_str(ID_CONVERT_ERROR))?;
        Ok(v)
    } else if value.is_string() {
        let v: u64 = value
            .as_string()
            .unwrap()
            .parse()
            .expect_throw(ID_CONVERT_ERROR);
        Ok(v)
    } else if let Some(v) = value.as_f64() {
        Ok(v as u64)
    } else {
        Err(JsValue::from_str(ID_CONVERT_ERROR))
    }
}

enum Container {
    Text(LoroText),
    Map(LoroMap),
    List(LoroList),
    Tree(LoroTree),
    MovableList(LoroMovableList),
}

impl Container {
    fn to_handler(&self) -> Handler {
        match self {
            Container::Text(t) => Handler::Text(t.handler.clone()),
            Container::Map(m) => Handler::Map(m.handler.clone()),
            Container::List(l) => Handler::List(l.handler.clone()),
            Container::Tree(t) => Handler::Tree(t.handler.clone()),
            Container::MovableList(l) => Handler::MovableList(l.handler.clone()),
        }
    }
}

/// Decode the metadata of the import blob.
///
/// This method is useful to get the following metadata of the import blob:
///
/// - startVersionVector
/// - endVersionVector
/// - startTimestamp
/// - endTimestamp
/// - isSnapshot
/// - changeNum
#[wasm_bindgen(js_name = "decodeImportBlobMeta")]
pub fn decode_import_blob_meta(blob: &[u8]) -> JsResult<JsImportBlobMetadata> {
    let meta: ImportBlobMetadata = LoroDoc::decode_import_blob_meta(blob)?;
    Ok(meta.into())
}

#[wasm_bindgen(typescript_custom_section)]
const TYPES: &'static str = r#"
/**
* Container types supported by loro.
*
* It is most commonly used to specify the type of sub-container to be created.
* @example
* ```ts
* import { Loro } from "loro-crdt";
*
* const doc = new Loro();
* const list = doc.getList("list");
* list.insert(0, 100);
* const containerType = "Text";
* const text = list.insertContainer(1, containerType);
* ```
*/
export type ContainerType = "Text" | "Map" | "List"| "Tree" | "MovableList";

export type PeerID = `${number}`;
/**
* The unique id of each container.
*
* @example
* ```ts
* import { Loro } from "loro-crdt";
*
* const doc = new Loro();
* const list = doc.getList("list");
* const containerId = list.id;
* ```
*/
export type ContainerID =
  | `cid:root-${string}:${ContainerType}`
  | `cid:${number}@${PeerID}:${ContainerType}`;

/**
 * The unique id of each tree node.
 */
export type TreeID = `${number}@${PeerID}`;

interface Loro {
    /**
     * Export updates from the specific version to the current version
     *
     *  @example
     *  ```ts
     *  import { Loro } from "loro-crdt";
     *
     *  const doc = new Loro();
     *  const text = doc.getText("text");
     *  text.insert(0, "Hello");
     *  // get all updates of the doc
     *  const updates = doc.exportFrom();
     *  const version = doc.oplogVersion();
     *  text.insert(5, " World");
     *  // get updates from specific version to the latest version
     *  const updates2 = doc.exportFrom(version);
     *  ```
     */
    exportFrom(version?: VersionVector): Uint8Array;
    /**
     *
     *  Get the container corresponding to the container id
     *
     *
     *  @example
     *  ```ts
     *  import { Loro } from "loro-crdt";
     *
     *  const doc = new Loro();
     *  let text = doc.getText("text");
     *  const textId = text.id;
     *  text = doc.getContainerById(textId);
     *  ```
     */
    getContainerById(id: ContainerID): Container;
}

/**
 * Represents a `Delta` type which is a union of different operations that can be performed.
 *
 * @typeparam T - The data type for the `insert` operation.
 *
 * The `Delta` type can be one of three distinct shapes:
 *
 * 1. Insert Operation:
 *    - `insert`: The item to be inserted, of type T.
 *    - `attributes`: (Optional) A dictionary of attributes, describing styles in richtext
 *
 * 2. Delete Operation:
 *    - `delete`: The number of elements to delete.
 *
 * 3. Retain Operation:
 *    - `retain`: The number of elements to retain.
 *    - `attributes`: (Optional) A dictionary of attributes, describing styles in richtext
 */
export type Delta<T> =
  | {
    insert: T;
    attributes?: { [key in string]: {} };
    retain?: undefined;
    delete?: undefined;
  }
  | {
    delete: number;
    attributes?: undefined;
    retain?: undefined;
    insert?: undefined;
  }
  | {
    retain: number;
    attributes?: { [key in string]: {} };
    delete?: undefined;
    insert?: undefined;
  };

/**
 * The unique id of each operation.
 */
export type OpId = { peer: PeerID, counter: number };

/**
 * Change is a group of continuous operations
 */
export interface Change {
    peer: PeerID,
    counter: number,
    lamport: number,
    length: number,
    timestamp: number,
    deps: OpId[],
}


/**
 * Data types supported by loro
 */
export type Value =
  | ContainerID
  | string
  | number
  | boolean
  | null
  | { [key: string]: Value }
  | Uint8Array
  | Value[];

export type Container = LoroList | LoroMap | LoroText | LoroTree | LoroMovableList;

export interface ImportBlobMetadata {
    /**
     * The version vector of the start of the import.
     *
     * Import blob includes all the ops from `partial_start_vv` to `partial_end_vv`.
     * However, it does not constitute a complete version vector, as it only contains counters
     * from peers included within the import blob.
     */
    partialStartVersionVector: VersionVector;
    /**
     * The version vector of the end of the import.
     *
     * Import blob includes all the ops from `partial_start_vv` to `partial_end_vv`.
     * However, it does not constitute a complete version vector, as it only contains counters
     * from peers included within the import blob.
     */
    partialEndVersionVector: VersionVector;

    startFrontiers: OpId[],
    startTimestamp: number;
    endTimestamp: number;
    isSnapshot: boolean;
    changeNum: number;
}

interface LoroText {
    /**
     * Get the cursor position at the given pos.
     *
     * When expressing the position of a cursor, using "index" can be unstable
     * because the cursor's position may change due to other deletions and insertions,
     * requiring updates with each edit. To stably represent a position or range within
     * a list structure, we can utilize the ID of each item/character on List CRDT or
     * Text CRDT for expression.
     *
     * Loro optimizes State metadata by not storing the IDs of deleted elements. This
     * approach complicates tracking cursors since they rely on these IDs. The solution
     * recalculates position by replaying relevant history to update cursors
     * accurately. To minimize the performance impact of history replay, the system
     * updates cursor info to reference only the IDs of currently present elements,
     * thereby reducing the need for replay.
     *
     * @example
     * ```ts
     *
     * const doc = new Loro();
     * const text = doc.getText("text");
     * text.insert(0, "123");
     * const pos0 = text.getCursor(0, 0);
     * {
     *   const ans = doc.getCursorPos(pos0!);
     *   expect(ans.offset).toBe(0);
     * }
     * text.insert(0, "1");
     * {
     *   const ans = doc.getCursorPos(pos0!);
     *   expect(ans.offset).toBe(1);
     * }
     * ```
     */
    getCursor(pos: number, side?: Side): Cursor | undefined;
}

interface LoroList {
    /**
     * Get the cursor position at the given pos.
     *
     * When expressing the position of a cursor, using "index" can be unstable
     * because the cursor's position may change due to other deletions and insertions,
     * requiring updates with each edit. To stably represent a position or range within
     * a list structure, we can utilize the ID of each item/character on List CRDT or
     * Text CRDT for expression.
     *
     * Loro optimizes State metadata by not storing the IDs of deleted elements. This
     * approach complicates tracking cursors since they rely on these IDs. The solution
     * recalculates position by replaying relevant history to update cursors
     * accurately. To minimize the performance impact of history replay, the system
     * updates cursor info to reference only the IDs of currently present elements,
     * thereby reducing the need for replay.
     *
     * @example
     * ```ts
     *
     * const doc = new Loro();
     * const text = doc.getList("list");
     * text.insert(0, "1");
     * const pos0 = text.getCursor(0, 0);
     * {
     *   const ans = doc.getCursorPos(pos0!);
     *   expect(ans.offset).toBe(0);
     * }
     * text.insert(0, "1");
     * {
     *   const ans = doc.getCursorPos(pos0!);
     *   expect(ans.offset).toBe(1);
     * }
     * ```
     */
    getCursor(pos: number, side?: Side): Cursor | undefined;
}

interface LoroMovableList {
    /**
     * Get the cursor position at the given pos.
     *
     * When expressing the position of a cursor, using "index" can be unstable
     * because the cursor's position may change due to other deletions and insertions,
     * requiring updates with each edit. To stably represent a position or range within
     * a list structure, we can utilize the ID of each item/character on List CRDT or
     * Text CRDT for expression.
     *
     * Loro optimizes State metadata by not storing the IDs of deleted elements. This
     * approach complicates tracking cursors since they rely on these IDs. The solution
     * recalculates position by replaying relevant history to update cursors
     * accurately. To minimize the performance impact of history replay, the system
     * updates cursor info to reference only the IDs of currently present elements,
     * thereby reducing the need for replay.
     *
     * @example
     * ```ts
     *
     * const doc = new Loro();
     * const text = doc.getMovableList("text");
     * text.insert(0, "1");
     * const pos0 = text.getCursor(0, 0);
     * {
     *   const ans = doc.getCursorPos(pos0!);
     *   expect(ans.offset).toBe(0);
     * }
     * text.insert(0, "1");
     * {
     *   const ans = doc.getCursorPos(pos0!);
     *   expect(ans.offset).toBe(1);
     * }
     * ```
     */
    getCursor(pos: number, side?: Side): Cursor | undefined;
}

export type Side = -1 | 0 | 1;
"#;<|MERGE_RESOLUTION|>--- conflicted
+++ resolved
@@ -2589,11 +2589,8 @@
     doc: Option<Arc<LoroDoc>>,
 }
 
-<<<<<<< HEAD
+/// The handler of a tree node.
 #[derive(Clone)]
-=======
-/// The handler of a tree node.
->>>>>>> 996ce70e
 #[wasm_bindgen]
 pub struct LoroTreeNode {
     id: TreeID,
