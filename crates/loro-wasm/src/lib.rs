--- conflicted
+++ resolved
@@ -1422,7 +1422,7 @@
         let observer = observer::Observer::new(f);
         let doc = loro.0.clone();
         let ans = loro.0.subscribe(
-            self.handler.id(),
+            &self.handler.id(),
             Arc::new(move |e| {
                 call_after_micro_task(observer.clone(), e, &doc);
             }),
@@ -1743,49 +1743,11 @@
     /// const text = map.setContainer("text", new LoroText());
     /// const list = map.setContainer("list", new LoroText());
     /// ```
-<<<<<<< HEAD
-    #[wasm_bindgen(js_name = "setContainer")]
-    pub fn insert_container(&mut self, key: &str, container_type: &str) -> JsResult<JsValue> {
-        let type_ = match container_type {
-            "text" | "Text" => ContainerType::Text,
-            "map" | "Map" => ContainerType::Map,
-            "list" | "List" => ContainerType::List,
-            "tree" | "Tree" => ContainerType::Tree,
-            _ => return Err(JsValue::from_str(CONTAINER_TYPE_ERR)),
-        };
-        let c = self.handler.insert_container(key, type_)?;
-
-        let container = match type_ {
-            ContainerType::Map => LoroMap {
-                handler: c.into_map().unwrap(),
-                doc: self.doc.clone(),
-            }
-            .into(),
-            ContainerType::List => LoroList {
-                handler: c.into_list().unwrap(),
-                doc: self.doc.clone(),
-            }
-            .into(),
-            ContainerType::Text => LoroText {
-                handler: c.into_text().unwrap(),
-                _doc: self.doc.clone(),
-            }
-            .into(),
-            ContainerType::Tree => LoroTree {
-                handler: c.into_tree().unwrap(),
-                doc: self.doc.clone(),
-            }
-            .into(),
-            ContainerType::MovableList => unimplemented!(),
-        };
-        Ok(container)
-=======
     #[wasm_bindgen(js_name = "setContainer", skip_typescript)]
     pub fn insert_container(&mut self, key: &str, child: JsContainer) -> JsResult<JsContainer> {
         let child = convert::js_to_container(child)?;
         let c = self.handler.insert_container(key, child.to_handler())?;
         Ok(handler_to_js_value(c, self.doc.clone()).into())
->>>>>>> 454b4088
     }
 
     /// Subscribe to the changes of the map.
@@ -1810,7 +1772,7 @@
         let observer = observer::Observer::new(f);
         let doc = loro.0.clone();
         let id = loro.0.subscribe(
-            self.handler.id(),
+            &self.handler.id(),
             Arc::new(move |e| {
                 call_after_micro_task(observer.clone(), e, &doc);
             }),
@@ -2061,48 +2023,11 @@
     /// text.insert(0, "Hello");
     /// console.log(list.getDeepValue());  // [100, "Hello"];
     /// ```
-<<<<<<< HEAD
-    #[wasm_bindgen(js_name = "insertContainer")]
-    pub fn insert_container(&mut self, index: usize, container: &str) -> JsResult<JsValue> {
-        let _type = match container {
-            "text" | "Text" => ContainerType::Text,
-            "map" | "Map" => ContainerType::Map,
-            "list" | "List" => ContainerType::List,
-            "tree" | "Tree" => ContainerType::Tree,
-            _ => return Err(JsValue::from_str(CONTAINER_TYPE_ERR)),
-        };
-        let c = self.handler.insert_container(index, _type)?;
-        let container = match _type {
-            ContainerType::Map => LoroMap {
-                handler: c.into_map().unwrap(),
-                doc: self.doc.clone(),
-            }
-            .into(),
-            ContainerType::List => LoroList {
-                handler: c.into_list().unwrap(),
-                doc: self.doc.clone(),
-            }
-            .into(),
-            ContainerType::Text => LoroText {
-                handler: c.into_text().unwrap(),
-                _doc: self.doc.clone(),
-            }
-            .into(),
-            ContainerType::Tree => LoroTree {
-                handler: c.into_tree().unwrap(),
-                doc: self.doc.clone(),
-            }
-            .into(),
-            ContainerType::MovableList => unimplemented!(),
-        };
-        Ok(container)
-=======
     #[wasm_bindgen(js_name = "insertContainer", skip_typescript)]
     pub fn insert_container(&mut self, index: usize, child: JsContainer) -> JsResult<JsContainer> {
         let child = js_to_container(child)?;
         let c = self.handler.insert_container(index, child.to_handler())?;
         Ok(handler_to_js_value(c, self.doc.clone()).into())
->>>>>>> 454b4088
     }
 
     /// Subscribe to the changes of the list.
@@ -2125,7 +2050,7 @@
         let observer = observer::Observer::new(f);
         let doc = loro.0.clone();
         let ans = loro.0.subscribe(
-            self.handler.id(),
+            &self.handler.id(),
             Arc::new(move |e| {
                 call_after_micro_task(observer.clone(), e, &doc);
             }),
@@ -2572,7 +2497,7 @@
         let observer = observer::Observer::new(f);
         let doc = loro.0.clone();
         let ans = loro.0.subscribe(
-            self.handler.id(),
+            &self.handler.id(),
             Arc::new(move |e| {
                 call_after_micro_task(observer.clone(), e, &doc);
             }),
@@ -3026,17 +2951,17 @@
      * requiring updates with each edit. To stably represent a position or range within
      * a list structure, we can utilize the ID of each item/character on List CRDT or
      * Text CRDT for expression.
-     * 
-     * Loro optimizes State metadata by not storing the IDs of deleted elements. This 
-     * approach complicates tracking cursors since they rely on these IDs. The solution 
-     * recalculates position by replaying relevant history to update stable positions 
-     * accurately. To minimize the performance impact of history replay, the system 
-     * updates cursor info to reference only the IDs of currently present elements, 
+     *
+     * Loro optimizes State metadata by not storing the IDs of deleted elements. This
+     * approach complicates tracking cursors since they rely on these IDs. The solution
+     * recalculates position by replaying relevant history to update stable positions
+     * accurately. To minimize the performance impact of history replay, the system
+     * updates cursor info to reference only the IDs of currently present elements,
      * thereby reducing the need for replay.
-     * 
+     *
      * @example
      * ```ts
-     * 
+     *
      * const doc = new Loro();
      * const text = doc.getText("text");
      * text.insert(0, "123");
@@ -3064,17 +2989,17 @@
      * requiring updates with each edit. To stably represent a position or range within
      * a list structure, we can utilize the ID of each item/character on List CRDT or
      * Text CRDT for expression.
-     * 
-     * Loro optimizes State metadata by not storing the IDs of deleted elements. This 
-     * approach complicates tracking cursors since they rely on these IDs. The solution 
-     * recalculates position by replaying relevant history to update stable positions 
-     * accurately. To minimize the performance impact of history replay, the system 
-     * updates cursor info to reference only the IDs of currently present elements, 
+     *
+     * Loro optimizes State metadata by not storing the IDs of deleted elements. This
+     * approach complicates tracking cursors since they rely on these IDs. The solution
+     * recalculates position by replaying relevant history to update stable positions
+     * accurately. To minimize the performance impact of history replay, the system
+     * updates cursor info to reference only the IDs of currently present elements,
      * thereby reducing the need for replay.
-     * 
+     *
      * @example
      * ```ts
-     * 
+     *
      * const doc = new Loro();
      * const text = doc.getList("list");
      * text.insert(0, "1");
