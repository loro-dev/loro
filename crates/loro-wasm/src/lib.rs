//! Loro WASM bindings.
#![allow(non_snake_case)]
#![warn(missing_docs)]
use convert::resolved_diff_to_js;
use js_sys::{Array, Object, Promise, Reflect, Uint8Array};
use loro_internal::{
    change::Lamport,
    configure::{StyleConfig, StyleConfigMap},
    container::{richtext::ExpandType, ContainerID},
    cursor::{self, Side},
    encoding::ImportBlobMetadata,
    event::Index,
    handler::{
        Handler, ListHandler, MapHandler, TextDelta, TextHandler, TreeHandler, ValueOrHandler,
    },
    id::{Counter, TreeID, ID},
    obs::SubID,
    version::Frontiers,
    ContainerType, DiffEvent, HandlerTrait, LoroDoc, LoroValue, MovableListHandler,
    VersionVector as InternalVersionVector,
};
use rle::HasLength;
use serde::{Deserialize, Serialize};
use std::{cell::RefCell, cmp::Ordering, rc::Rc, sync::Arc};
use wasm_bindgen::{__rt::IntoJsResult, prelude::*};

mod awareness;
mod log;

use crate::convert::{handler_to_js_value, js_to_container};
pub use awareness::AwarenessWasm;

mod convert;

#[wasm_bindgen(start)]
fn run() {
    console_error_panic_hook::set_once();
}

/// Enable debug info of Loro
#[wasm_bindgen(js_name = setDebug)]
pub fn set_debug() {
    tracing_wasm::set_as_global_default();
}

type JsResult<T> = Result<T, JsValue>;

/// The CRDTs document. Loro supports different CRDTs include [**List**](LoroList),
/// [**RichText**](LoroText), [**Map**](LoroMap) and [**Movable Tree**](LoroTree),
/// you could build all kind of applications by these.
///
/// @example
/// ```ts
/// import { Loro } import "loro-crdt"
///
/// const loro = new Loro();
/// const text = loro.getText("text");
/// const list = loro.getList("list");
/// const map = loro.getMap("Map");
/// const tree = loro.getTree("tree");
/// ```
///
// When FinalizationRegistry is unavailable, it's the users' responsibility to free the document.
#[wasm_bindgen]
pub struct Loro(Arc<LoroDoc>);

#[wasm_bindgen]
extern "C" {
    #[wasm_bindgen(typescript_type = "number | bigint | `${number}`")]
    pub type JsIntoPeerID;
    #[wasm_bindgen(typescript_type = "PeerID")]
    pub type JsStrPeerID;
    #[wasm_bindgen(typescript_type = "ContainerID")]
    pub type JsContainerID;
    #[wasm_bindgen(typescript_type = "ContainerID | string")]
    pub type JsIntoContainerID;
    #[wasm_bindgen(typescript_type = "Transaction | Loro")]
    pub type JsTransaction;
    #[wasm_bindgen(typescript_type = "string | undefined")]
    pub type JsOrigin;
    #[wasm_bindgen(typescript_type = "{ peer: PeerID, counter: number }")]
    pub type JsID;
    #[wasm_bindgen(typescript_type = "{ peer: PeerID, counter: number }[]")]
    pub type JsIDs;
    #[wasm_bindgen(typescript_type = "{ start: number, end: number }")]
    pub type JsRange;
    #[wasm_bindgen(typescript_type = "number|bool|string|null")]
    pub type JsMarkValue;
    #[wasm_bindgen(typescript_type = "TreeID")]
    pub type JsTreeID;
    #[wasm_bindgen(typescript_type = "Delta<string>[]")]
    pub type JsStringDelta;
    #[wasm_bindgen(typescript_type = "Map<PeerID, number>")]
    pub type JsVersionVectorMap;
    #[wasm_bindgen(typescript_type = "Map<PeerID, Change[]>")]
    pub type JsChanges;
    #[wasm_bindgen(typescript_type = "Change")]
    pub type JsChange;
    #[wasm_bindgen(typescript_type = "Change | undefined")]
    pub type JsChangeOrUndefined;
    #[wasm_bindgen(
        typescript_type = "Map<PeerID, number> | Uint8Array | VersionVector | undefined | null"
    )]
    pub type JsIntoVersionVector;
    #[wasm_bindgen(typescript_type = "Container")]
    pub type JsContainer;
    #[wasm_bindgen(typescript_type = "Value")]
    pub type JsLoroValue;
    #[wasm_bindgen(typescript_type = "Value | Container")]
    pub type JsValueOrContainer;
    #[wasm_bindgen(typescript_type = "Value | Container | undefined")]
    pub type JsValueOrContainerOrUndefined;
    #[wasm_bindgen(typescript_type = "Container | undefined")]
    pub type JsContainerOrUndefined;
    #[wasm_bindgen(typescript_type = "LoroText | undefined")]
    pub type JsLoroTextOrUndefined;
    #[wasm_bindgen(typescript_type = "LoroMap | undefined")]
    pub type JsLoroMapOrUndefined;
    #[wasm_bindgen(typescript_type = "LoroList | undefined")]
    pub type JsLoroListOrUndefined;
    #[wasm_bindgen(typescript_type = "LoroTree | undefined")]
    pub type JsLoroTreeOrUndefined;
    #[wasm_bindgen(typescript_type = "[string, Value | Container]")]
    pub type MapEntry;
    #[wasm_bindgen(typescript_type = "{[key: string]: { expand: 'before'|'after'|'none'|'both' }}")]
    pub type JsTextStyles;
    #[wasm_bindgen(typescript_type = "Delta<string>[]")]
    pub type JsDelta;
    #[wasm_bindgen(typescript_type = "-1 | 1 | 0 | undefined")]
    pub type JsPartialOrd;
    #[wasm_bindgen(typescript_type = "'Tree'|'Map'|'List'|'Text'")]
    pub type JsContainerKind;
    #[wasm_bindgen(typescript_type = "'Text'")]
    pub type JsTextStr;
    #[wasm_bindgen(typescript_type = "'Tree'")]
    pub type JsTreeStr;
    #[wasm_bindgen(typescript_type = "'Map'")]
    pub type JsMapStr;
    #[wasm_bindgen(typescript_type = "'List'")]
    pub type JsListStr;
    #[wasm_bindgen(typescript_type = "ImportBlobMetadata")]
    pub type JsImportBlobMetadata;
    #[wasm_bindgen(typescript_type = "Side")]
    pub type JsSide;
    #[wasm_bindgen(typescript_type = "{ update?: Cursor, offset: number, side: Side }")]
    pub type JsCursorQueryAns;
}

mod observer {
    use std::thread::ThreadId;

    use wasm_bindgen::JsValue;

    use crate::JsResult;

    /// We need to wrap the observer function in a struct so that we can implement Send for it.
    /// But it's not Send essentially, so we need to check it manually in runtime.
    #[derive(Clone)]
    pub(crate) struct Observer {
        f: js_sys::Function,
        thread: ThreadId,
    }

    impl Observer {
        pub fn new(f: js_sys::Function) -> Self {
            Self {
                f,
                thread: std::thread::current().id(),
            }
        }

        pub fn call1(&self, arg: &JsValue) -> JsResult<JsValue> {
            if std::thread::current().id() == self.thread {
                self.f.call1(&JsValue::NULL, arg)
            } else {
                panic!("Observer called from different thread")
            }
        }
    }

    unsafe impl Send for Observer {}
    unsafe impl Sync for Observer {}
}

fn ids_to_frontiers(ids: Vec<JsID>) -> JsResult<Frontiers> {
    let mut frontiers = Frontiers::default();
    for id in ids {
        let id = js_id_to_id(id)?;
        frontiers.push(id);
    }

    Ok(frontiers)
}

fn id_to_js(id: &ID) -> JsValue {
    let obj = Object::new();
    Reflect::set(&obj, &"peer".into(), &id.peer.to_string().into()).unwrap();
    Reflect::set(&obj, &"counter".into(), &id.counter.into()).unwrap();
    let value: JsValue = obj.into_js_result().unwrap();
    value
}

fn js_id_to_id(id: JsID) -> Result<ID, JsValue> {
    let peer = js_peer_to_peer(Reflect::get(&id, &"peer".into())?)?;
    let counter = Reflect::get(&id, &"counter".into())?.as_f64().unwrap() as Counter;
    let id = ID::new(peer, counter);
    Ok(id)
}

fn frontiers_to_ids(frontiers: &Frontiers) -> JsIDs {
    let js_arr = Array::new();
    for id in frontiers.iter() {
        let value = id_to_js(id);
        js_arr.push(&value);
    }

    let value: JsValue = js_arr.into();
    value.into()
}

fn js_value_to_container_id(
    cid: &JsIntoContainerID,
    kind: ContainerType,
) -> Result<ContainerID, JsValue> {
    if !cid.is_string() {
        return Err(JsValue::from_str(&format!(
            "ContainerID must be a string, but found {}",
            cid.js_typeof().as_string().unwrap(),
        )));
    }

    let s = cid.as_string().unwrap();
    let cid = ContainerID::try_from(s.as_str())
        .unwrap_or_else(|_| ContainerID::new_root(s.as_str(), kind));
    Ok(cid)
}

#[derive(Debug, Clone, Serialize)]
struct StringID {
    peer: String,
    counter: Counter,
}

#[derive(Debug, Clone, Serialize)]
struct ChangeMeta {
    lamport: Lamport,
    length: u32,
    peer: String,
    counter: Counter,
    deps: Vec<StringID>,
    timestamp: f64,
}

impl ChangeMeta {
    fn to_js(&self) -> JsValue {
        let s = serde_wasm_bindgen::Serializer::new();
        self.serialize(&s).unwrap()
    }
}

#[wasm_bindgen]
impl Loro {
    /// Create a new loro document.
    ///
    /// New document will have random peer id.
    #[wasm_bindgen(constructor)]
    pub fn new() -> Self {
        let mut doc = LoroDoc::new();
        doc.start_auto_commit();
        Self(Arc::new(doc))
    }

    /// Set whether to record the timestamp of each change. Default is `false`.
    ///
    /// If enabled, the Unix timestamp will be recorded for each change automatically.
    ///
    /// You can also set each timestamp manually when you commit a change.
    /// The timstamp manually set will override the automatic one.
    ///
    /// NOTE: Timestamps are forced to be in ascending order.
    /// If you commit a new change with a timestamp that is less than the existing one,
    /// the largest existing timestamp will be used instead.
    #[wasm_bindgen(js_name = "setRecordTimestamp")]
    pub fn set_record_timestamp(&self, auto_record: bool) {
        self.0.set_record_timestamp(auto_record);
    }

    /// If two continuous local changes are within the interval, they will be merged into one change.
    ///
    /// The defualt value is 1_000_000, the default unit is miliseconds.
    #[wasm_bindgen(js_name = "setChangeMergeInterval")]
    pub fn set_change_merge_interval(&self, interval: f64) {
        self.0.set_change_merge_interval(interval as i64);
    }

    /// Set the rich text format configuration of the document.
    ///
    /// You need to config it if you use rich text `mark` method.
    /// Specifically, you need to config the `expand` property of each style.
    ///
    /// Expand is used to specify the behavior of expanding when new text is inserted at the
    /// beginning or end of the style.
    ///
    /// You can specify the `expand` option to set the behavior when inserting text at the boundary of the range.
    ///
    /// - `after`(default): when inserting text right after the given range, the mark will be expanded to include the inserted text
    /// - `before`: when inserting text right before the given range, the mark will be expanded to include the inserted text
    /// - `none`: the mark will not be expanded to include the inserted text at the boundaries
    /// - `both`: when inserting text either right before or right after the given range, the mark will be expanded to include the inserted text
    ///
    /// @example
    /// ```ts
    /// const doc = new Loro();
    /// doc.configTextStyle({
    ///   bold: { expand: "after" },
    ///   link: { expand: "before" }
    /// });
    /// const text = doc.getText("text");
    /// text.insert(0, "Hello World!");
    /// text.mark({ start: 0, end: 5 }, "bold", true);
    /// expect(text.toDelta()).toStrictEqual([
    ///   {
    ///     insert: "Hello",
    ///     attributes: {
    ///       bold: true,
    ///     },
    ///   },
    ///   {
    ///     insert: " World!",
    ///   },
    /// ] as Delta<string>[]);
    /// ```
    #[wasm_bindgen(js_name = "configTextStyle")]
    pub fn config_text_style(&self, styles: JsTextStyles) -> JsResult<()> {
        let mut style_config = StyleConfigMap::new();
        // read key value pair in styles
        for key in Reflect::own_keys(&styles)?.iter() {
            let value = Reflect::get(&styles, &key).unwrap();
            let key = key.as_string().unwrap();
            // Assert value is an object, otherwise throw an error with desc
            if !value.is_object() {
                return Err("Text style config format error".into());
            }
            // read expand value from value
            let expand = Reflect::get(&value, &"expand".into()).expect("`expand` not specified");
            let expand_str = expand.as_string().unwrap();
            // read allowOverlap value from value
            style_config.insert(
                key.into(),
                StyleConfig {
                    expand: ExpandType::try_from_str(&expand_str)
                        .expect("`expand` must be one of `none`, `start`, `end`, `both`"),
                },
            );
        }

        self.0.config_text_style(style_config);
        Ok(())
    }

    /// Get a loro document from the snapshot.
    ///
    /// @see You can check out what is the snapshot [here](#).
    ///
    /// @example
    /// ```ts
    /// import { Loro } import "loro-crdt"
    ///
    /// const bytes = /* The bytes encoded from other loro document *\/;
    /// const loro = Loro.fromSnapshot(bytes);
    /// ```
    ///
    #[wasm_bindgen(js_name = "fromSnapshot")]
    pub fn from_snapshot(snapshot: &[u8]) -> JsResult<Loro> {
        let mut doc = LoroDoc::from_snapshot(snapshot)?;
        doc.start_auto_commit();
        Ok(Self(Arc::new(doc)))
    }

    /// Attach the document state to the latest known version.
    ///
    /// > The document becomes detached during a `checkout` operation.
    /// > Being `detached` implies that the `DocState` is not synchronized with the latest version of the `OpLog`.
    /// > In a detached state, the document is not editable, and any `import` operations will be
    /// > recorded in the `OpLog` without being applied to the `DocState`.
    ///
    /// This method has the same effect as invoking `checkout_to_latest`.
    ///
    /// @example
    /// ```ts
    /// import { Loro } from "loro-crdt";
    ///
    /// const doc = new Loro();
    /// const text = doc.getText("text");
    /// const frontiers = doc.frontiers();
    /// text.insert(0, "Hello World!");
    /// loro.checkout(frontiers);
    /// // you need call `attach()` or `checkoutToLatest()` before changing the doc.
    /// loro.attach();
    /// text.insert(0, "Hi");
    /// ```
    pub fn attach(&mut self) {
        self.0.attach();
    }

    /// `detached` indicates that the `DocState` is not synchronized with the latest version of `OpLog`.
    ///
    /// > The document becomes detached during a `checkout` operation.
    /// > Being `detached` implies that the `DocState` is not synchronized with the latest version of the `OpLog`.
    /// > In a detached state, the document is not editable, and any `import` operations will be
    /// > recorded in the `OpLog` without being applied to the `DocState`.
    ///
    /// When `detached`, the document is not editable.
    ///
    /// @example
    /// ```ts
    /// import { Loro } from "loro-crdt";
    ///
    /// const doc = new Loro();
    /// const text = doc.getText("text");
    /// const frontiers = doc.frontiers();
    /// text.insert(0, "Hello World!");
    /// console.log(doc.is_detached());  // false
    /// loro.checkout(frontiers);
    /// console.log(doc.is_detached());  // true
    /// loro.attach();
    /// console.log(doc.is_detached());  // false
    /// ```
    ///
    #[wasm_bindgen(js_name = "isDetached")]
    pub fn is_detached(&self) -> bool {
        self.0.is_detached()
    }

    /// Checkout the `DocState` to the latest version of `OpLog`.
    ///
    /// > The document becomes detached during a `checkout` operation.
    /// > Being `detached` implies that the `DocState` is not synchronized with the latest version of the `OpLog`.
    /// > In a detached state, the document is not editable, and any `import` operations will be
    /// > recorded in the `OpLog` without being applied to the `DocState`.
    ///
    /// This has the same effect as `attach`.
    ///
    /// @example
    /// ```ts
    /// import { Loro } from "loro-crdt";
    ///
    /// const doc = new Loro();
    /// const text = doc.getText("text");
    /// const frontiers = doc.frontiers();
    /// text.insert(0, "Hello World!");
    /// loro.checkout(frontiers);
    /// // you need call `checkoutToLatest()` or `attach()` before changing the doc.
    /// loro.checkoutToLatest();
    /// text.insert(0, "Hi");
    /// ```
    #[wasm_bindgen(js_name = "checkoutToLatest")]
    pub fn checkout_to_latest(&mut self) -> JsResult<()> {
        self.0.checkout_to_latest();
        Ok(())
    }

    /// Checkout the `DocState` to a specific version.
    ///
    /// > The document becomes detached during a `checkout` operation.
    /// > Being `detached` implies that the `DocState` is not synchronized with the latest version of the `OpLog`.
    /// > In a detached state, the document is not editable, and any `import` operations will be
    /// > recorded in the `OpLog` without being applied to the `DocState`.
    ///
    /// You should call `attach` to attach the `DocState` to the latest version of `OpLog`.
    ///
    /// @param frontiers - the specific frontiers
    ///
    /// @example
    /// ```ts
    /// import { Loro } from "loro-crdt";
    ///
    /// const doc = new Loro();
    /// const text = doc.getText("text");
    /// const frontiers = doc.frontiers();
    /// text.insert(0, "Hello World!");
    /// loro.checkout(frontiers);
    /// console.log(doc.toJSON()); // {"text": ""}
    /// ```
    pub fn checkout(&mut self, frontiers: Vec<JsID>) -> JsResult<()> {
        self.0.checkout(&ids_to_frontiers(frontiers)?)?;
        Ok(())
    }

    /// Peer ID of the current writer.
    #[wasm_bindgen(js_name = "peerId", method, getter)]
    pub fn peer_id(&self) -> u64 {
        self.0.peer_id()
    }

    /// Get peer id in decimal string.
    #[wasm_bindgen(js_name = "peerIdStr", method, getter)]
    pub fn peer_id_str(&self) -> JsStrPeerID {
        let v: JsValue = format!("{}", self.0.peer_id()).into();
        v.into()
    }

    /// Set the peer ID of the current writer.
    ///
    /// It must be a number, a BigInt, or a decimal string that can be parsed to a unsigned 64-bit integer.
    ///
    /// Note: use it with caution. You need to make sure there is not chance that two peers
    /// have the same peer ID. Otherwise, we cannot ensure the consistency of the document.
    #[wasm_bindgen(js_name = "setPeerId", method)]
    pub fn set_peer_id(&self, peer_id: JsIntoPeerID) -> JsResult<()> {
        let id = js_peer_to_peer(peer_id.into())?;
        self.0.set_peer_id(id)?;
        Ok(())
    }

    /// Commit the cumulative auto committed transaction.
    ///
    /// You can specify the `origin` and `timestamp` of the commit.
    ///
    /// NOTE: Timestamps are forced to be in ascending order.
    /// If you commit a new change with a timestamp that is less than the existing one,
    /// the largest existing timestamp will be used instead.
    pub fn commit(&self, origin: Option<String>, timestamp: Option<f64>) {
        self.0
            .commit_with(origin.map(|x| x.into()), timestamp.map(|x| x as i64), true);
    }

    /// Get a LoroText by container id.
    ///
    /// The object returned is a new js object each time because it need to cross
    /// the WASM boundary.
    ///
    /// @example
    /// ```ts
    /// import { Loro } from "loro-crdt";
    ///
    /// const doc = new Loro();
    /// const text = doc.getText("text");
    /// ```
    #[wasm_bindgen(js_name = "getText")]
    pub fn get_text(&self, cid: &JsIntoContainerID) -> JsResult<LoroText> {
        let text = self
            .0
            .get_text(js_value_to_container_id(cid, ContainerType::Text)?);
        Ok(LoroText {
            handler: text,
            doc: Some(self.0.clone()),
        })
    }

    /// Get a LoroMap by container id
    ///
    /// The object returned is a new js object each time because it need to cross
    /// the WASM boundary.
    ///
    /// @example
    /// ```ts
    /// import { Loro } from "loro-crdt";
    ///
    /// const doc = new Loro();
    /// const map = doc.getMap("map");
    /// ```
    #[wasm_bindgen(js_name = "getMap", skip_typescript)]
    pub fn get_map(&self, cid: &JsIntoContainerID) -> JsResult<LoroMap> {
        let map = self
            .0
            .get_map(js_value_to_container_id(cid, ContainerType::Map)?);
        Ok(LoroMap {
            handler: map,
            doc: Some(self.0.clone()),
        })
    }

    /// Get a LoroList by container id
    ///
    /// The object returned is a new js object each time because it need to cross
    /// the WASM boundary.
    ///
    /// @example
    /// ```ts
    /// import { Loro } from "loro-crdt";
    ///
    /// const doc = new Loro();
    /// const list = doc.getList("list");
    /// ```
    #[wasm_bindgen(js_name = "getList", skip_typescript)]
    pub fn get_list(&self, cid: &JsIntoContainerID) -> JsResult<LoroList> {
        let list = self
            .0
            .get_list(js_value_to_container_id(cid, ContainerType::List)?);
        Ok(LoroList {
            handler: list,
            doc: Some(self.0.clone()),
        })
    }

    /// Get a LoroMovableList by container id
    ///
    /// The object returned is a new js object each time because it need to cross
    /// the WASM boundary.
    ///
    /// @example
    /// ```ts
    /// import { Loro } from "loro-crdt";
    ///
    /// const doc = new Loro();
    /// const list = doc.getMovableList("list");
    /// ```
    #[wasm_bindgen(skip_typescript)]
    pub fn getMovableList(&self, cid: &JsIntoContainerID) -> JsResult<LoroMovableList> {
        let list = self
            .0
            .get_movable_list(js_value_to_container_id(cid, ContainerType::MovableList)?);
        Ok(LoroMovableList {
            handler: list,
            doc: Some(self.0.clone()),
        })
    }

    /// Get a LoroTree by container id
    ///
    /// The object returned is a new js object each time because it need to cross
    /// the WASM boundary.
    ///
    /// @example
    /// ```ts
    /// import { Loro } from "loro-crdt";
    ///
    /// const doc = new Loro();
    /// const tree = doc.getTree("tree");
    /// ```
    #[wasm_bindgen(js_name = "getTree", skip_typescript)]
    pub fn get_tree(&self, cid: &JsIntoContainerID) -> JsResult<LoroTree> {
        let tree = self
            .0
            .get_tree(js_value_to_container_id(cid, ContainerType::Tree)?);
        Ok(LoroTree {
            handler: tree,
            doc: Some(self.0.clone()),
        })
    }

    /// Get the container corresponding to the container id
    ///
    ///
    /// @example
    /// ```ts
    /// import { Loro } from "loro-crdt";
    ///
    /// const doc = new Loro();
    /// let text = doc.getText("text");
    /// const textId = text.id;
    /// text = doc.getContainerById(textId);
    /// ```
    #[wasm_bindgen(skip_typescript, js_name = "getContainerById")]
    pub fn get_container_by_id(&self, container_id: JsContainerID) -> JsResult<JsValue> {
        let container_id: ContainerID = container_id.to_owned().try_into()?;
        let ty = container_id.container_type();
        Ok(match ty {
            ContainerType::Map => {
                let map = self.0.get_map(container_id);
                LoroMap {
                    handler: map,
                    doc: Some(self.0.clone()),
                }
                .into()
            }
            ContainerType::List => {
                let list = self.0.get_list(container_id);
                LoroList {
                    handler: list,
                    doc: Some(self.0.clone()),
                }
                .into()
            }
            ContainerType::Text => {
                let richtext = self.0.get_text(container_id);
                LoroText {
                    handler: richtext,
                    doc: Some(self.0.clone()),
                }
                .into()
            }
            ContainerType::Tree => {
                let tree = self.0.get_tree(container_id);
                LoroTree {
                    handler: tree,
                    doc: Some(self.0.clone()),
                }
                .into()
            }
            ContainerType::MovableList => {
                unimplemented!()
            }
        })
    }

    /// Get the encoded version vector of the current document.
    ///
    /// If you checkout to a specific version, the version vector will change.
    #[inline(always)]
    pub fn version(&self) -> VersionVector {
        VersionVector(self.0.state_vv())
    }

    /// Get the encoded version vector of the latest version in OpLog.
    ///
    /// If you checkout to a specific version, the version vector will not change.
    #[wasm_bindgen(js_name = "oplogVersion")]
    pub fn oplog_version(&self) -> VersionVector {
        VersionVector(self.0.oplog_vv())
    }

    /// Get the frontiers of the current document.
    ///
    /// If you checkout to a specific version, this value will change.
    #[inline]
    pub fn frontiers(&self) -> JsIDs {
        frontiers_to_ids(&self.0.state_frontiers())
    }

    /// Get the frontiers of the latest version in OpLog.
    ///
    /// If you checkout to a specific version, this value will not change.
    #[inline(always)]
    #[wasm_bindgen(js_name = "oplogFrontiers")]
    pub fn oplog_frontiers(&self) -> JsIDs {
        frontiers_to_ids(&self.0.oplog_frontiers())
    }

    /// Compare the version of the OpLog with the specified frontiers.
    ///
    /// This method is useful to compare the version by only a small amount of data.
    ///
    /// This method returns an integer indicating the relationship between the version of the OpLog (referred to as 'self')
    /// and the provided 'frontiers' parameter:
    ///
    /// - -1: The version of 'self' is either less than 'frontiers' or is non-comparable (parallel) to 'frontiers',
    ///        indicating that it is not definitively less than 'frontiers'.
    /// - 0: The version of 'self' is equal to 'frontiers'.
    /// - 1: The version of 'self' is greater than 'frontiers'.
    ///
    /// # Internal
    ///
    /// Frontiers cannot be compared without the history of the OpLog.
    ///
    #[wasm_bindgen(js_name = "cmpWithFrontiers")]
    pub fn cmp_with_frontiers(&self, frontiers: Vec<JsID>) -> JsResult<i32> {
        let frontiers = ids_to_frontiers(frontiers)?;
        Ok(match self.0.cmp_with_frontiers(&frontiers) {
            Ordering::Less => -1,
            Ordering::Greater => 1,
            Ordering::Equal => 0,
        })
    }

    /// Compare the ordering of two Frontiers.
    ///
    /// It's assumed that both Frontiers are included by the doc. Otherwise, an error will be thrown.
    ///
    /// Return value:
    ///
    /// - -1: a < b
    /// - 0: a == b
    /// - 1: a > b
    /// - undefined: a ∥ b: a and b are concurrent
    #[wasm_bindgen(js_name = "cmpFrontiers")]
    pub fn cmp_frontiers(&self, a: Vec<JsID>, b: Vec<JsID>) -> JsResult<JsPartialOrd> {
        let a = ids_to_frontiers(a)?;
        let b = ids_to_frontiers(b)?;
        let c = self
            .0
            .cmp_frontiers(&a, &b)
            .map_err(|e| JsError::new(&e.to_string()))?;
        if let Some(c) = c {
            let v: JsValue = match c {
                Ordering::Less => -1,
                Ordering::Greater => 1,
                Ordering::Equal => 0,
            }
            .into();
            Ok(v.into())
        } else {
            Ok(JsValue::UNDEFINED.into())
        }
    }

    /// Export the snapshot of current version, it's include all content of
    /// operations and states
    #[wasm_bindgen(js_name = "exportSnapshot")]
    pub fn export_snapshot(&self) -> JsResult<Vec<u8>> {
        Ok(self.0.export_snapshot())
    }

    /// Export updates from the specific version to the current version
    ///
    /// @example
    /// ```ts
    /// import { Loro } from "loro-crdt";
    ///
    /// const doc = new Loro();
    /// const text = doc.getText("text");
    /// text.insert(0, "Hello");
    /// // get all updates of the doc
    /// const updates = doc.exportFrom();
    /// const version = doc.oplogVersion();
    /// text.insert(5, " World");
    /// // get updates from specific version to the latest version
    /// const updates2 = doc.exportFrom(version);
    /// ```
    #[wasm_bindgen(skip_typescript, js_name = "exportFrom")]
    pub fn export_from(&self, vv: Option<VersionVector>) -> JsResult<Vec<u8>> {
        if let Some(vv) = vv {
            // `version` may be null or undefined
            Ok(self.0.export_from(&vv.0))
        } else {
            Ok(self.0.export_from(&Default::default()))
        }
    }

    /// Import a snapshot or a update to current doc.
    ///
    /// Note:
    /// - Updates within the current version will be ignored
    /// - Updates with missing dependencies will be pending until the dependencies are received
    ///
    /// @example
    /// ```ts
    /// import { Loro } from "loro-crdt";
    ///
    /// const doc = new Loro();
    /// const text = doc.getText("text");
    /// text.insert(0, "Hello");
    /// // get all updates of the doc
    /// const updates = doc.exportFrom();
    /// const snapshot = doc.exportSnapshot();
    /// const doc2 = new Loro();
    /// // import snapshot
    /// doc2.import(snapshot);
    /// // or import updates
    /// doc2.import(updates);
    /// ```
    pub fn import(&self, update_or_snapshot: &[u8]) -> JsResult<()> {
        self.0.import(update_or_snapshot)?;
        Ok(())
    }

    /// Import a batch of updates.
    ///
    /// It's more efficient than importing updates one by one.
    ///
    /// @example
    /// ```ts
    /// import { Loro } from "loro-crdt";
    ///
    /// const doc = new Loro();
    /// const text = doc.getText("text");
    /// text.insert(0, "Hello");
    /// const updates = doc.exportFrom();
    /// const snapshot = doc.exportSnapshot();
    /// const doc2 = new Loro();
    /// doc2.importUpdateBatch([snapshot, updates]);
    /// ```
    #[wasm_bindgen(js_name = "importUpdateBatch")]
    pub fn import_update_batch(&mut self, data: Array) -> JsResult<()> {
        let data = data
            .iter()
            .map(|x| {
                let arr: Uint8Array = Uint8Array::new(&x);
                arr.to_vec()
            })
            .collect::<Vec<_>>();
        if data.is_empty() {
            return Ok(());
        }
        Ok(self.0.import_batch(&data)?)
    }

    /// Get the json format of the document state.
    ///
    /// @example
    /// ```ts
    /// import { Loro } from "loro-crdt";
    ///
    /// const doc = new Loro();
    /// const list = doc.getList("list");
    /// list.insert(0, "Hello");
    /// const text = list.insertContainer(0, new LoroText());
    /// text.insert(0, "Hello");
    /// const map = list.insertContainer(1, new LoroMap());
    /// map.set("foo", "bar");
    /// /*
    /// {"list": ["Hello", {"foo": "bar"}]}
    ///  *\/
    /// console.log(doc.toJSON());
    /// ```
    #[wasm_bindgen(js_name = "toJSON")]
    pub fn to_json(&self) -> JsResult<JsValue> {
        let json = self.0.get_deep_value();
        Ok(json.into())
    }

    /// Subscribe to the changes of the loro document. The function will be called when the
    /// transaction is committed or updates from remote are imported.
    ///
    /// Returns a subscription ID, which can be used to unsubscribe.
    ///
    /// @example
    /// ```ts
    /// import { Loro } from "loro-crdt";
    ///
    /// const doc = new Loro();
    /// const text = doc.getText("text");
    /// doc.subscribe((event)=>{
    ///     console.log(event);
    /// });
    /// text.insert(0, "Hello");
    /// // the events will be emitted when `commit()` is called.
    /// doc.commit();
    /// ```
    // TODO: convert event and event sub config
    pub fn subscribe(&self, f: js_sys::Function) -> u32 {
        let observer = observer::Observer::new(f);
        let doc = self.0.clone();
        self.0
            .subscribe_root(Arc::new(move |e| {
                call_after_micro_task(observer.clone(), e, &doc)
                // call_subscriber(observer.clone(), e);
            }))
            .into_u32()
    }

    /// Unsubscribe by the subscription id.
    ///
    /// @example
    /// ```ts
    /// import { Loro } from "loro-crdt";
    ///
    /// const doc = new Loro();
    /// const text = doc.getText("text");
    /// const subscription = doc.subscribe((event)=>{
    ///     console.log(event);
    /// });
    /// text.insert(0, "Hello");
    /// // the events will be emitted when `commit()` is called.
    /// doc.commit();
    /// doc.unsubscribe(subscription);
    /// ```
    pub fn unsubscribe(&self, subscription: u32) {
        self.0.unsubscribe(SubID::from_u32(subscription))
    }

    /// Debug the size of the history
    #[wasm_bindgen(js_name = "debugHistory")]
    pub fn debug_history(&self) {
        let borrow_mut = &self.0;
        let oplog = borrow_mut.oplog().lock().unwrap();
        console_log!("{:#?}", oplog.diagnose_size());
    }

    /// Get all of changes in the oplog
    ///
    /// @example
    /// ```ts
    /// import { Loro } from "loro-crdt";
    ///
    /// const doc = new Loro();
    /// const text = doc.getText("text");
    /// text.insert(0, "Hello");
    /// const changes = doc.getAllChanges();
    ///
    /// for (let [peer, changes] of changes.entries()){
    ///     console.log("peer: ", peer);
    ///     for (let change in changes){
    ///         console.log("change: ", change);
    ///     }
    /// }
    /// ```
    #[wasm_bindgen(js_name = "getAllChanges")]
    pub fn get_all_changes(&self) -> JsChanges {
        let borrow_mut = &self.0;
        let oplog = borrow_mut.oplog().lock().unwrap();
        let changes = oplog.changes();
        let ans = js_sys::Map::new();
        for (peer_id, changes) in changes {
            let row = js_sys::Array::new_with_length(changes.len() as u32);
            for (i, change) in changes.iter().enumerate() {
                let change = ChangeMeta {
                    lamport: change.lamport(),
                    length: change.atom_len() as u32,
                    peer: change.peer().to_string(),
                    counter: change.id().counter,
                    deps: change
                        .deps()
                        .iter()
                        .map(|dep| StringID {
                            peer: dep.peer.to_string(),
                            counter: dep.counter,
                        })
                        .collect(),
                    timestamp: change.timestamp() as f64,
                };
                row.set(i as u32, change.to_js());
            }
            ans.set(&peer_id.to_string().into(), &row);
        }

        let value: JsValue = ans.into();
        value.into()
    }

    /// Get the change of a specific ID
    #[wasm_bindgen(js_name = "getChangeAt")]
    pub fn get_change_at(&self, id: JsID) -> JsResult<JsChange> {
        let id = js_id_to_id(id)?;
        let borrow_mut = &self.0;
        let oplog = borrow_mut.oplog().lock().unwrap();
        let change = oplog
            .get_change_at(id)
            .ok_or_else(|| JsError::new(&format!("Change {:?} not found", id)))?;
        let change = ChangeMeta {
            lamport: change.lamport(),
            length: change.atom_len() as u32,
            peer: change.peer().to_string(),
            counter: change.id().counter,
            deps: change
                .deps()
                .iter()
                .map(|dep| StringID {
                    peer: dep.peer.to_string(),
                    counter: dep.counter,
                })
                .collect(),
            timestamp: change.timestamp() as f64,
        };
        Ok(change.to_js().into())
    }

    /// Get the change of with specific peer_id and lamport <= given lamport
    #[wasm_bindgen(js_name = "getChangeAtLamport")]
    pub fn get_change_at_lamport(
        &self,
        peer_id: &str,
        lamport: u32,
    ) -> JsResult<JsChangeOrUndefined> {
        let borrow_mut = &self.0;
        let oplog = borrow_mut.oplog().lock().unwrap();
        let Some(change) = oplog.get_change_with_lamport(peer_id.parse().unwrap_throw(), lamport)
        else {
            return Ok(JsValue::UNDEFINED.into());
        };

        let change = ChangeMeta {
            lamport: change.lamport(),
            length: change.atom_len() as u32,
            peer: change.peer().to_string(),
            counter: change.id().counter,
            deps: change
                .deps()
                .iter()
                .map(|dep| StringID {
                    peer: dep.peer.to_string(),
                    counter: dep.counter,
                })
                .collect(),
            timestamp: change.timestamp() as f64,
        };
        Ok(change.to_js().into())
    }

    /// Get all ops of the change of a specific ID
    #[wasm_bindgen(js_name = "getOpsInChange")]
    pub fn get_ops_in_change(&self, id: JsID) -> JsResult<Vec<JsValue>> {
        let id = js_id_to_id(id)?;
        let borrow_mut = &self.0;
        let oplog = borrow_mut.oplog().lock().unwrap();
        let change = oplog
            .get_remote_change_at(id)
            .ok_or_else(|| JsError::new(&format!("Change {:?} not found", id)))?;
        let ops = change
            .ops()
            .iter()
            .map(|op| serde_wasm_bindgen::to_value(op).unwrap())
            .collect::<Vec<_>>();
        Ok(ops)
    }

    /// Convert frontiers to a readable version vector
    ///
    /// @example
    /// ```ts
    /// import { Loro } from "loro-crdt";
    ///
    /// const doc = new Loro();
    /// const text = doc.getText("text");
    /// text.insert(0, "Hello");
    /// const frontiers = doc.frontiers();
    /// const version = doc.frontiersToVV(frontiers);
    /// ```
    #[wasm_bindgen(js_name = "frontiersToVV")]
    pub fn frontiers_to_vv(&self, frontiers: Vec<JsID>) -> JsResult<VersionVector> {
        let frontiers = ids_to_frontiers(frontiers)?;
        let borrow_mut = &self.0;
        let oplog = borrow_mut.oplog().try_lock().unwrap();
        oplog
            .dag()
            .frontiers_to_vv(&frontiers)
            .map(VersionVector)
            .ok_or_else(|| JsError::new("Frontiers not found").into())
    }

    /// Convert a version vector to frontiers
    ///
    /// @example
    /// ```ts
    /// import { Loro } from "loro-crdt";
    ///
    /// const doc = new Loro();
    /// const text = doc.getText("text");
    /// text.insert(0, "Hello");
    /// const version = doc.version();
    /// const frontiers = doc.vvToFrontiers(version);
    /// ```
    #[wasm_bindgen(js_name = "vvToFrontiers")]
    pub fn vv_to_frontiers(&self, vv: &VersionVector) -> JsResult<JsIDs> {
        let f = self.0.oplog().lock().unwrap().dag().vv_to_frontiers(&vv.0);
        Ok(frontiers_to_ids(&f))
    }

    /// Get the value or container at the given path
    ///
    /// @example
    /// ```ts
    /// import { Loro } from "loro-crdt";
    ///
    /// const doc = new Loro();
    /// const map = doc.getMap("map");
    /// map.set("key", 1);
    /// console.log(doc.getByPath("map/key")); // 1
    /// console.log(doc.getByPath("map"));     // LoroMap
    /// ```
    #[wasm_bindgen(js_name = "getByPath")]
    pub fn get_by_path(&self, path: &str) -> JsValueOrContainerOrUndefined {
        let ans = self.0.get_by_str_path(path);
        let v: JsValue = match ans {
            Some(ValueOrHandler::Handler(h)) => handler_to_js_value(h, Some(self.0.clone())),
            Some(ValueOrHandler::Value(v)) => v.into(),
            None => JsValue::UNDEFINED,
        };
        v.into()
    }

    /// Get the absolute position of the given Cursor
    ///
    /// @example
    /// ```ts
    /// const doc = new Loro();
    /// const text = doc.getText("text");
    /// text.insert(0, "123");
    /// const pos0 = text.getCursor(0, 0);
    /// {
    ///    const ans = doc.getCursorPos(pos0!);
    ///    expect(ans.offset).toBe(0);
    /// }
    /// text.insert(0, "1");
    /// {
    ///    const ans = doc.getCursorPos(pos0!);
    ///    expect(ans.offset).toBe(1);
    /// }
    /// ```
    pub fn getCursorPos(&self, cursor: &Cursor) -> JsResult<JsCursorQueryAns> {
        let ans = self
            .0
            .query_pos(&cursor.pos)
            .map_err(|e| JsError::new(&e.to_string()))?;

        let obj = Object::new();
        let update = ans.update.map(|u| Cursor { pos: u });
        if let Some(update) = update {
            let update_value: JsValue = update.into();
            Reflect::set(&obj, &JsValue::from_str("update"), &update_value)?;
        }
        Reflect::set(
            &obj,
            &JsValue::from_str("offset"),
            &JsValue::from(ans.current.pos),
        )?;
        Reflect::set(
            &obj,
            &JsValue::from_str("side"),
            &JsValue::from(ans.current.side.to_i32()),
        )?;
        Ok(JsValue::from(obj).into())
    }
}

#[allow(unused)]
fn call_subscriber(ob: observer::Observer, e: DiffEvent, doc: &Arc<LoroDoc>) {
    // We convert the event to js object here, so that we don't need to worry about GC.
    // In the future, when FinalizationRegistry[1] is stable, we can use `--weak-ref`[2] feature
    // in wasm-bindgen to avoid this.
    //
    // [1]: https://caniuse.com/?search=FinalizationRegistry
    // [2]: https://rustwasm.github.io/wasm-bindgen/reference/weak-references.html
    let event = diff_event_to_js_value(e, doc);
    ob.call1(&event).unwrap_throw();
}

#[allow(unused)]
fn call_after_micro_task(ob: observer::Observer, event: DiffEvent, doc: &Arc<LoroDoc>) {
    let promise = Promise::resolve(&JsValue::NULL);
    type C = Closure<dyn FnMut(JsValue)>;
    let drop_handler: Rc<RefCell<Option<C>>> = Rc::new(RefCell::new(None));
    let copy = drop_handler.clone();
    let event = diff_event_to_js_value(event, doc);
    let closure = Closure::once(move |_: JsValue| {
        let ans = ob.call1(&event);
        drop(copy);
        if let Err(e) = ans {
            console_error!("Error when calling observer: {:#?}", e);
        }
    });

    let _ = promise.then(&closure);
    drop_handler.borrow_mut().replace(closure);
}

impl Default for Loro {
    fn default() -> Self {
        Self::new()
    }
}

fn diff_event_to_js_value(event: DiffEvent, doc: &Arc<LoroDoc>) -> JsValue {
    let obj = js_sys::Object::new();
    Reflect::set(&obj, &"by".into(), &event.event_meta.by.to_string().into()).unwrap();
    let origin: &str = &event.event_meta.origin;
    Reflect::set(&obj, &"origin".into(), &JsValue::from_str(origin)).unwrap();
    if let Some(t) = event.current_target.as_ref() {
        Reflect::set(&obj, &"currentTarget".into(), &t.to_string().into()).unwrap();
    }

    let events = js_sys::Array::new_with_length(event.events.len() as u32);
    for (i, &event) in event.events.iter().enumerate() {
        events.set(i as u32, container_diff_to_js_value(event, doc));
    }

    Reflect::set(&obj, &"events".into(), &events.into()).unwrap();
    obj.into()
}

/// /**
/// * The concrete event of Loro.
/// */
/// export interface LoroEvent {
///   /**
///    * The container ID of the event's target.
///    */
///   target: ContainerID;
///   diff: Diff;
///   /**
///    * The absolute path of the event's emitter, which can be an index of a list container or a key of a map container.
///    */
///   path: Path;
/// }
///
fn container_diff_to_js_value(event: &loro_internal::ContainerDiff, doc: &Arc<LoroDoc>) -> JsValue {
    let obj = js_sys::Object::new();
    Reflect::set(&obj, &"target".into(), &event.id.to_string().into()).unwrap();
    Reflect::set(&obj, &"diff".into(), &resolved_diff_to_js(&event.diff, doc)).unwrap();
    Reflect::set(
        &obj,
        &"path".into(),
        &convert_container_path_to_js_value(&event.path),
    )
    .unwrap();
    obj.into()
}

fn convert_container_path_to_js_value(path: &[(ContainerID, Index)]) -> JsValue {
    let arr = Array::new_with_length(path.len() as u32);
    for (i, p) in path.iter().enumerate() {
        arr.set(i as u32, p.1.clone().into());
    }
    let path: JsValue = arr.into_js_result().unwrap();
    path
}

/// The handler of a text or richtext container.
///
#[derive(Clone)]
#[wasm_bindgen]
pub struct LoroText {
    handler: TextHandler,
    doc: Option<Arc<LoroDoc>>,
}

#[derive(Serialize, Deserialize)]
struct MarkRange {
    start: usize,
    end: usize,
}

#[wasm_bindgen]
impl LoroText {
    /// Create a new detached LoroText.
    ///
    /// The edits on a detached container will not be persisted.
    /// To attach the container to the document, please insert it into an attached container.
    #[wasm_bindgen(constructor)]
    pub fn new() -> Self {
        Self {
            handler: TextHandler::new_detached(),
            doc: None,
        }
    }

    /// "Text"
    pub fn kind(&self) -> JsTextStr {
        JsValue::from_str("Text").into()
    }

    /// Insert some string at index.
    ///
    /// @example
    /// ```ts
    /// import { Loro } from "loro-crdt";
    ///
    /// const doc = new Loro();
    /// const text = doc.getText("text");
    /// text.insert(0, "Hello");
    /// ```
    pub fn insert(&mut self, index: usize, content: &str) -> JsResult<()> {
        self.handler.insert(index, content)?;
        Ok(())
    }

    /// Delete elements from index to index + len
    ///
    /// @example
    /// ```ts
    /// import { Loro } from "loro-crdt";
    ///
    /// const doc = new Loro();
    /// const text = doc.getText("text");
    /// text.insert(0, "Hello");
    /// text.delete(1, 3);
    /// const s = text.toString();
    /// console.log(s); // "Ho"
    /// ```
    pub fn delete(&mut self, index: usize, len: usize) -> JsResult<()> {
        self.handler.delete(index, len)?;
        Ok(())
    }

    /// Mark a range of text with a key and a value.
    ///
    /// > You should call `configTextStyle` before using `mark` and `unmark`.
    ///
    /// You can use it to create a highlight, make a range of text bold, or add a link to a range of text.
    ///
    /// Note: this is not suitable for unmergeable annotations like comments.
    ///
    /// @example
    /// ```ts
    /// import { Loro } from "loro-crdt";
    ///
    /// const doc = new Loro();
    /// doc.configTextStyle({bold: {expand: "after"}});
    /// const text = doc.getText("text");
    /// text.insert(0, "Hello World!");
    /// text.mark({ start: 0, end: 5 }, "bold", true);
    /// ```
    pub fn mark(&self, range: JsRange, key: &str, value: JsValue) -> Result<(), JsError> {
        let range: MarkRange = serde_wasm_bindgen::from_value(range.into())?;
        let value: LoroValue = LoroValue::from(value);
        self.handler.mark(range.start, range.end, key, value)?;
        Ok(())
    }

    /// Unmark a range of text with a key and a value.
    ///
    /// > You should call `configTextStyle` before using `mark` and `unmark`.
    ///
    /// You can use it to remove highlights, bolds or links
    ///
    /// @example
    /// ```ts
    /// import { Loro } from "loro-crdt";
    ///
    /// const doc = new Loro();
    /// doc.configTextStyle({bold: {expand: "after"}});
    /// const text = doc.getText("text");
    /// text.insert(0, "Hello World!");
    /// text.mark({ start: 0, end: 5 }, "bold", true);
    /// text.unmark({ start: 0, end: 5 }, "bold");
    /// ```
    pub fn unmark(&self, range: JsRange, key: &str) -> Result<(), JsValue> {
        // Internally, this may be marking with null or deleting all the marks with key in the range entirely.
        let range: MarkRange = serde_wasm_bindgen::from_value(range.into())?;
        self.handler.unmark(range.start, range.end, key)?;
        Ok(())
    }

    /// Convert the state to string
    #[allow(clippy::inherent_to_string)]
    #[wasm_bindgen(js_name = "toString")]
    pub fn to_string(&self) -> String {
        self.handler.get_value().as_string().unwrap().to_string()
    }

    /// Get the text in [Delta](https://quilljs.com/docs/delta/) format.
    ///
    /// The returned value will include the rich text information.
    ///
    /// @example
    /// ```ts
    /// import { Loro } from "loro-crdt";
    ///
    /// const doc = new Loro();
    /// const text = doc.getText("text");
    /// doc.configTextStyle({bold: {expand: "after"}});
    /// text.insert(0, "Hello World!");
    /// text.mark({ start: 0, end: 5 }, "bold", true);
    /// console.log(text.toDelta());  // [ { insert: 'Hello', attributes: { bold: true } } ]
    /// ```
    #[wasm_bindgen(js_name = "toDelta")]
    pub fn to_delta(&self) -> JsStringDelta {
        let delta = self.handler.get_richtext_value();
        let value: JsValue = delta.into();
        value.into()
    }

    /// Get the container id of the text.
    #[wasm_bindgen(js_name = "id", method, getter)]
    pub fn id(&self) -> JsContainerID {
        let value: JsValue = (&self.handler.id()).into();
        value.into()
    }

    /// Get the length of text
    #[wasm_bindgen(js_name = "length", method, getter)]
    pub fn length(&self) -> usize {
        self.handler.len_utf16()
    }

    /// Subscribe to the changes of the text.
    ///
    /// returns a subscription id, which can be used to unsubscribe.
    pub fn subscribe(&self, f: js_sys::Function) -> JsResult<u32> {
        let observer = observer::Observer::new(f);
        let doc = self
            .doc
            .clone()
            .ok_or_else(|| JsError::new("Document is not attached"))?;
        let doc_clone = doc.clone();
        let ans = doc.subscribe(
            &self.handler.id(),
            Arc::new(move |e| {
                call_after_micro_task(observer.clone(), e, &doc_clone);
            }),
        );

        Ok(ans.into_u32())
    }

    /// Unsubscribe by the subscription id.
    pub fn unsubscribe(&self, subscription: u32) -> JsResult<()> {
        self.doc
            .as_ref()
            .ok_or_else(|| JsError::new("Document is not attached"))?
            .unsubscribe(SubID::from_u32(subscription));
        Ok(())
    }

    /// Change the state of this text by delta.
    ///
    /// If a delta item is `insert`, it should include all the attributes of the inserted text.
    /// Loro's rich text CRDT may make the inserted text inherit some styles when you use
    /// `insert` method directly. However, when you use `applyDelta` if some attributes are
    /// inherited from CRDT but not included in the delta, they will be removed.
    ///
    /// Another special property of `applyDelta` is if you format an attribute for ranges out of
    /// the text length, Loro will insert new lines to fill the gap first. It's useful when you
    /// build the binding between Loro and rich text editors like Quill, which might assume there
    /// is always a newline at the end of the text implicitly.
    ///
    /// @example
    /// ```ts
    /// import { Loro } from "loro-crdt";
    ///
    /// const doc = new Loro();
    /// const text = doc.getText("text");
    /// doc.configTextStyle({bold: {expand: "after"}});
    /// text.insert(0, "Hello World!");
    /// text.mark({ start: 0, end: 5 }, "bold", true);
    /// const delta = text.toDelta();
    /// const text2 = doc.getText("text2");
    /// text2.applyDelta(delta);
    /// expect(text2.toDelta()).toStrictEqual(delta);
    /// ```
    #[wasm_bindgen(js_name = "applyDelta")]
    pub fn apply_delta(&self, delta: JsDelta) -> JsResult<()> {
        let delta: Vec<TextDelta> = serde_wasm_bindgen::from_value(delta.into())?;
        self.handler.apply_delta(&delta)?;
        Ok(())
    }

    /// Get the parent container.
    ///
    /// - The parent container of the root tree is `undefined`.
    /// - The object returned is a new js object each time because it need to cross
    ///   the WASM boundary.
    pub fn parent(&self) -> JsContainerOrUndefined {
        if let Some(p) = self.handler.parent() {
            handler_to_js_value(p, self.doc.clone()).into()
        } else {
            JsContainerOrUndefined::from(JsValue::UNDEFINED)
        }
    }

    /// Whether the container is attached to a docuemnt.
    ///
    /// If it's detached, the operations on the container will not be persisted.
    #[wasm_bindgen(js_name = "isAttached")]
    pub fn is_attached(&self) -> bool {
        self.handler.is_attached()
    }

    /// Get the attached container associated with this.
    ///
    /// Returns an attached `Container` that equals to this or created by this, otherwise `undefined`.
    #[wasm_bindgen(js_name = "getAttached")]
    pub fn get_attached(&self) -> JsLoroTextOrUndefined {
        if self.is_attached() {
            let value: JsValue = self.clone().into();
            return value.into();
        }

        if let Some(h) = self.handler.get_attached() {
            handler_to_js_value(Handler::Text(h), self.doc.clone()).into()
        } else {
            JsValue::UNDEFINED.into()
        }
    }

    /// get the cursor at the given position.
    #[wasm_bindgen(skip_typescript)]
    pub fn getCursor(&self, pos: usize, side: JsSide) -> Option<Cursor> {
        let mut side_value = Side::Middle;
        if side.is_truthy() {
            let num = side.as_f64().expect("Side must be -1 | 0 | 1");
            side_value = Side::from_i32(num as i32).expect("Side must be -1 | 0 | 1");
        }
        self.handler
            .get_cursor(pos, side_value)
            .map(|pos| Cursor { pos })
    }
}

impl Default for LoroText {
    fn default() -> Self {
        Self::new()
    }
}

/// The handler of a map container.
#[derive(Clone)]
#[wasm_bindgen]
pub struct LoroMap {
    handler: MapHandler,
    doc: Option<Arc<LoroDoc>>,
}

#[wasm_bindgen]
impl LoroMap {
    /// Create a new detached LoroMap.
    ///
    /// The edits on a detached container will not be persisted.
    /// To attach the container to the document, please insert it into an attached container.
    #[wasm_bindgen(constructor)]
    pub fn new() -> Self {
        Self {
            handler: MapHandler::new_detached(),
            doc: None,
        }
    }

    /// "Map"
    pub fn kind(&self) -> JsMapStr {
        JsValue::from_str("Map").into()
    }

    /// Set the key with the value.
    ///
    /// If the value of the key is exist, the old value will be updated.
    ///
    /// @example
    /// ```ts
    /// import { Loro } from "loro-crdt";
    ///
    /// const doc = new Loro();
    /// const map = doc.getMap("map");
    /// map.set("foo", "bar");
    /// map.set("foo", "baz");
    /// ```
    #[wasm_bindgen(js_name = "set", skip_typescript)]
    pub fn insert(&mut self, key: &str, value: JsLoroValue) -> JsResult<()> {
        let v: JsValue = value.into();
        self.handler.insert(key, v)?;
        Ok(())
    }

    /// Remove the key from the map.
    ///
    /// @example
    /// ```ts
    /// import { Loro } from "loro-crdt";
    ///
    /// const doc = new Loro();
    /// const map = doc.getMap("map");
    /// map.set("foo", "bar");
    /// map.delete("foo");
    /// ```
    pub fn delete(&mut self, key: &str) -> JsResult<()> {
        self.handler.delete(key)?;
        Ok(())
    }

    /// Get the value of the key. If the value is a child container, the corresponding
    /// `Container` will be returned.
    ///
    /// The object/value returned is a new js object/value each time because it need to cross
    /// the WASM boundary.
    ///
    /// @example
    /// ```ts
    /// import { Loro } from "loro-crdt";
    ///
    /// const doc = new Loro();
    /// const map = doc.getMap("map");
    /// map.set("foo", "bar");
    /// const bar = map.get("foo");
    /// ```
    #[wasm_bindgen(skip_typescript)]
    pub fn get(&self, key: &str) -> JsValueOrContainerOrUndefined {
        let v = self.handler.get_(key);
        (match v {
            Some(ValueOrHandler::Handler(c)) => handler_to_js_value(c, self.doc.clone()),
            Some(ValueOrHandler::Value(v)) => v.into(),
            None => JsValue::UNDEFINED,
        })
        .into()
    }

    /// Get the value of the key. If the value is a child container, the corresponding
    /// `Container` will be returned.
    ///
    /// The object returned is a new js object each time because it need to cross
    ///
    /// @example
    /// ```ts
    /// import { Loro } from "loro-crdt";
    ///
    /// const doc = new Loro();
    /// const map = doc.getMap("map");
    /// map.set("foo", "bar");
    /// const bar = map.get("foo");
    /// ```
    #[wasm_bindgen(js_name = "getOrCreateContainer", skip_typescript)]
    pub fn get_or_create_container(&self, key: &str, child: JsContainer) -> JsResult<JsContainer> {
        let child = convert::js_to_container(child)?;
        let handler = self
            .handler
            .get_or_create_container(key, child.to_handler())?;
        Ok(handler_to_js_value(handler, self.doc.clone()).into())
    }

    /// Get the keys of the map.
    ///
    /// @example
    /// ```ts
    /// import { Loro } from "loro-crdt";
    ///
    /// const doc = new Loro();
    /// const map = doc.getMap("map");
    /// map.set("foo", "bar");
    /// map.set("baz", "bar");
    /// const keys = map.keys(); // ["foo", "baz"]
    /// ```
    pub fn keys(&self) -> Vec<JsValue> {
        let mut ans = Vec::with_capacity(self.handler.len());
        self.handler.for_each(|k, _| {
            ans.push(k.to_string().into());
        });
        ans
    }

    /// Get the values of the map. If the value is a child container, the corresponding
    /// `Container` will be returned.
    ///
    /// @example
    /// ```ts
    /// import { Loro } from "loro-crdt";
    ///
    /// const doc = new Loro();
    /// const map = doc.getMap("map");
    /// map.set("foo", "bar");
    /// map.set("baz", "bar");
    /// const values = map.values(); // ["bar", "bar"]
    /// ```
    pub fn values(&self) -> Vec<JsValue> {
        let mut ans: Vec<JsValue> = Vec::with_capacity(self.handler.len());
        self.handler.for_each(|_, v| {
            ans.push(loro_value_to_js_value_or_container(v, self.doc.clone()));
        });
        ans
    }

    /// Get the entries of the map. If the value is a child container, the corresponding
    /// `Container` will be returned.
    ///
    /// @example
    /// ```ts
    /// import { Loro } from "loro-crdt";
    ///
    /// const doc = new Loro();
    /// const map = doc.getMap("map");
    /// map.set("foo", "bar");
    /// map.set("baz", "bar");
    /// const entries = map.entries(); // [["foo", "bar"], ["baz", "bar"]]
    /// ```
    pub fn entries(&self) -> Vec<MapEntry> {
        let mut ans: Vec<MapEntry> = Vec::with_capacity(self.handler.len());
        self.handler.for_each(|k, v| {
            let array = Array::new();
            array.push(&k.to_string().into());
            array.push(&loro_value_to_js_value_or_container(v, self.doc.clone()));
            let v: JsValue = array.into();
            ans.push(v.into());
        });
        ans
    }

    /// The container id of this handler.
    #[wasm_bindgen(js_name = "id", method, getter)]
    pub fn id(&self) -> JsContainerID {
        let value: JsValue = (&self.handler.id()).into();
        value.into()
    }

    /// Get the keys and the values. If the type of value is a child container,
    /// it will be resolved recursively.
    ///
    /// @example
    /// ```ts
    /// import { Loro } from "loro-crdt";
    ///
    /// const doc = new Loro();
    /// const map = doc.getMap("map");
    /// map.set("foo", "bar");
    /// const text = map.setContainer("text", new LoroText());
    /// text.insert(0, "Hello");
    /// console.log(map.getDeepValue());  // {"foo": "bar", "text": "Hello"}
    /// ```
    #[wasm_bindgen(js_name = "toJSON")]
    pub fn to_json(&self) -> JsValue {
        self.handler.get_deep_value().into()
    }

    /// Set the key with a container.
    ///
    /// @example
    /// ```ts
    /// import { Loro } from "loro-crdt";
    ///
    /// const doc = new Loro();
    /// const map = doc.getMap("map");
    /// map.set("foo", "bar");
    /// const text = map.setContainer("text", new LoroText());
    /// const list = map.setContainer("list", new LoroText());
    /// ```
    #[wasm_bindgen(js_name = "setContainer", skip_typescript)]
    pub fn insert_container(&mut self, key: &str, child: JsContainer) -> JsResult<JsContainer> {
        let child = convert::js_to_container(child)?;
        let c = self.handler.insert_container(key, child.to_handler())?;
        Ok(handler_to_js_value(c, self.doc.clone()).into())
    }

    /// Subscribe to the changes of the map.
    ///
    /// returns a subscription id, which can be used to unsubscribe.
    ///
    /// @param {Listener} f - Event listener
    ///
    /// @example
    /// ```ts
    /// import { Loro } from "loro-crdt";
    ///
    /// const doc = new Loro();
    /// const map = doc.getMap("map");
    /// map.subscribe((event)=>{
    ///     console.log(event);
    /// });
    /// map.set("foo", "bar");
    /// doc.commit();
    /// ```
    pub fn subscribe(&self, f: js_sys::Function) -> JsResult<u32> {
        let observer = observer::Observer::new(f);
        let doc = self
            .doc
            .clone()
            .ok_or_else(|| JsError::new("Document is not attached"))?;
        let doc_clone = doc.clone();
        let id = doc.subscribe(
            &self.handler.id(),
            Arc::new(move |e| {
                call_after_micro_task(observer.clone(), e, &doc_clone);
            }),
        );

        Ok(id.into_u32())
    }

    /// Unsubscribe by the subscription.
    ///
    /// @example
    /// ```ts
    /// import { Loro } from "loro-crdt";
    ///
    /// const doc = new Loro();
    /// const map = doc.getMap("map");
    /// const subscription = map.subscribe((event)=>{
    ///     console.log(event);
    /// });
    /// map.set("foo", "bar");
    /// doc.commit();
    /// map.unsubscribe(subscription);
    /// ```
    pub fn unsubscribe(&self, subscription: u32) -> JsResult<()> {
        self.doc
            .as_ref()
            .ok_or_else(|| JsError::new("Document is not attached"))?
            .unsubscribe(SubID::from_u32(subscription));
        Ok(())
    }

    /// Get the size of the map.
    ///
    /// @example
    /// ```ts
    /// import { Loro } from "loro-crdt";
    ///
    /// const doc = new Loro();
    /// const map = doc.getMap("map");
    /// map.set("foo", "bar");
    /// console.log(map.size);   // 1
    /// ```
    #[wasm_bindgen(js_name = "size", method, getter)]
    pub fn size(&self) -> usize {
        self.handler.len()
    }

    /// Get the parent container.
    ///
    /// - The parent container of the root tree is `undefined`.
    /// - The object returned is a new js object each time because it need to cross
    ///   the WASM boundary.
    pub fn parent(&self) -> JsContainerOrUndefined {
        if let Some(p) = self.handler.parent() {
            handler_to_js_value(p, self.doc.clone()).into()
        } else {
            JsContainerOrUndefined::from(JsValue::UNDEFINED)
        }
    }

    /// Whether the container is attached to a docuemnt.
    ///
    /// If it's detached, the operations on the container will not be persisted.
    #[wasm_bindgen(js_name = "isAttached")]
    pub fn is_attached(&self) -> bool {
        self.handler.is_attached()
    }

    /// Get the attached container associated with this.
    ///
    /// Returns an attached `Container` that equals to this or created by this, otherwise `undefined`.
    #[wasm_bindgen(js_name = "getAttached")]
    pub fn get_attached(&self) -> JsLoroMapOrUndefined {
        if self.is_attached() {
            let value: JsValue = self.clone().into();
            return value.into();
        }

        let Some(h) = self.handler.get_attached() else {
            return JsValue::UNDEFINED.into();
        };
        handler_to_js_value(Handler::Map(h), self.doc.clone()).into()
    }
}

impl Default for LoroMap {
    fn default() -> Self {
        Self::new()
    }
}

/// The handler of a list container.
#[derive(Clone)]
#[wasm_bindgen]
pub struct LoroList {
    handler: ListHandler,
    doc: Option<Arc<LoroDoc>>,
}

#[wasm_bindgen]
impl LoroList {
    /// Create a new detached LoroList.
    ///
    /// The edits on a detached container will not be persisted.
    /// To attach the container to the document, please insert it into an attached container.
    #[wasm_bindgen(constructor)]
    pub fn new() -> Self {
        Self {
            handler: ListHandler::new_detached(),
            doc: None,
        }
    }

    /// "List"
    pub fn kind(&self) -> JsListStr {
        JsValue::from_str("List").into()
    }

    /// Insert a value at index.
    ///
    /// @example
    /// ```ts
    /// import { Loro } from "loro-crdt";
    ///
    /// const doc = new Loro();
    /// const list = doc.getList("list");
    /// list.insert(0, 100);
    /// list.insert(1, "foo");
    /// list.insert(2, true);
    /// console.log(list.value);  // [100, "foo", true];
    /// ```
    #[wasm_bindgen(skip_typescript)]
    pub fn insert(&mut self, index: usize, value: JsLoroValue) -> JsResult<()> {
        let v: JsValue = value.into();
        self.handler.insert(index, v)?;
        Ok(())
    }

    /// Delete elements from index to index + len.
    ///
    /// @example
    /// ```ts
    /// import { Loro } from "loro-crdt";
    ///
    /// const doc = new Loro();
    /// const list = doc.getList("list");
    /// list.insert(0, 100);
    /// list.delete(0, 1);
    /// console.log(list.value);  // []
    /// ```
    pub fn delete(&mut self, index: usize, len: usize) -> JsResult<()> {
        self.handler.delete(index, len)?;
        Ok(())
    }

    /// Get the value at the index. If the value is a container, the corresponding handler will be returned.
    ///
    /// @example
    /// ```ts
    /// import { Loro } from "loro-crdt";
    ///
    /// const doc = new Loro();
    /// const list = doc.getList("list");
    /// list.insert(0, 100);
    /// console.log(list.get(0));  // 100
    /// console.log(list.get(1));  // undefined
    /// ```
    #[wasm_bindgen(skip_typescript)]
    pub fn get(&self, index: usize) -> JsValueOrContainerOrUndefined {
        let Some(v) = self.handler.get_(index) else {
            return JsValue::UNDEFINED.into();
        };

        (match v {
            ValueOrHandler::Value(v) => v.into(),
            ValueOrHandler::Handler(h) => handler_to_js_value(h, self.doc.clone()),
        })
        .into()
    }

    /// Get the id of this container.
    #[wasm_bindgen(js_name = "id", method, getter)]
    pub fn id(&self) -> JsContainerID {
        let value: JsValue = (&self.handler.id()).into();
        value.into()
    }

    /// Get elements of the list. If the value is a child container, the corresponding
    /// `Container` will be returned.
    ///
    /// @example
    /// ```ts
    /// import { Loro } from "loro-crdt";
    ///
    /// const doc = new Loro();
    /// const list = doc.getList("list");
    /// list.insert(0, 100);
    /// list.insert(1, "foo");
    /// list.insert(2, true);
    /// list.insertContainer(3, new LoroText());
    /// console.log(list.value);  // [100, "foo", true, LoroText];
    /// ```
    #[wasm_bindgen(js_name = "toArray", method, skip_typescript)]
    pub fn to_array(&mut self) -> Vec<JsValueOrContainer> {
        let mut arr: Vec<JsValueOrContainer> = Vec::with_capacity(self.length());
        self.handler.for_each(|(_, x)| {
            arr.push(match x {
                ValueOrHandler::Value(v) => {
                    let v: JsValue = v.into();
                    v.into()
                }
                ValueOrHandler::Handler(h) => {
                    let v: JsValue = handler_to_js_value(h, self.doc.clone());
                    v.into()
                }
            });
        });
        arr
    }

    /// Get elements of the list. If the type of a element is a container, it will be
    /// resolved recursively.
    ///
    /// @example
    /// ```ts
    /// import { Loro } from "loro-crdt";
    ///
    /// const doc = new Loro();
    /// const list = doc.getList("list");
    /// list.insert(0, 100);
    /// const text = list.insertContainer(1, new LoroText());
    /// text.insert(0, "Hello");
    /// console.log(list.getDeepValue());  // [100, "Hello"];
    /// ```
    #[wasm_bindgen(js_name = "toJSON")]
    pub fn to_json(&self) -> JsValue {
        let value = self.handler.get_deep_value();
        value.into()
    }

    /// Insert a container at the index.
    ///
    /// @example
    /// ```ts
    /// import { Loro } from "loro-crdt";
    ///
    /// const doc = new Loro();
    /// const list = doc.getList("list");
    /// list.insert(0, 100);
    /// const text = list.insertContainer(1, new LoroText());
    /// text.insert(0, "Hello");
    /// console.log(list.getDeepValue());  // [100, "Hello"];
    /// ```
    #[wasm_bindgen(js_name = "insertContainer", skip_typescript)]
    pub fn insert_container(&mut self, index: usize, child: JsContainer) -> JsResult<JsContainer> {
        let child = js_to_container(child)?;
        let c = self.handler.insert_container(index, child.to_handler())?;
        Ok(handler_to_js_value(c, self.doc.clone()).into())
    }

    /// Subscribe to the changes of the list.
    ///
    /// Returns a subscription id, which can be used to unsubscribe.
    ///
    /// @example
    /// ```ts
    /// import { Loro } from "loro-crdt";
    ///
    /// const doc = new Loro();
    /// const list = doc.getList("list");
    /// list.subscribe((event)=>{
    ///     console.log(event);
    /// });
    /// list.insert(0, 100);
    /// doc.commit();
    /// ```
    pub fn subscribe(&self, f: js_sys::Function) -> JsResult<u32> {
        let observer = observer::Observer::new(f);
        let doc = self
            .doc
            .clone()
            .ok_or_else(|| JsError::new("Document is not attached"))?;
        let doc_clone = doc.clone();
        let ans = doc.subscribe(
            &self.handler.id(),
            Arc::new(move |e| {
                call_after_micro_task(observer.clone(), e, &doc_clone);
            }),
        );
        Ok(ans.into_u32())
    }

    /// Unsubscribe by the subscription id.
    ///
    /// @example
    /// ```ts
    /// import { Loro } from "loro-crdt";
    ///
    /// const doc = new Loro();
    /// const list = doc.getList("list");
    /// const subscription = list.subscribe((event)=>{
    ///     console.log(event);
    /// });
    /// list.insert(0, 100);
    /// doc.commit();
    /// list.unsubscribe(subscription);
    /// ```
    pub fn unsubscribe(&self, subscription: u32) -> JsResult<()> {
        self.doc
            .as_ref()
            .ok_or_else(|| JsError::new("Document is not attached"))?
            .unsubscribe(SubID::from_u32(subscription));
        Ok(())
    }

    /// Get the length of list.
    ///
    /// @example
    /// ```ts
    /// import { Loro } from "loro-crdt";
    ///
    /// const doc = new Loro();
    /// const list = doc.getList("list");
    /// list.insert(0, 100);
    /// list.insert(1, "foo");
    /// list.insert(2, true);
    /// console.log(list.length);  // 3
    /// ```
    #[wasm_bindgen(js_name = "length", method, getter)]
    pub fn length(&self) -> usize {
        self.handler.len()
    }

    /// Get the parent container.
    ///
    /// - The parent container of the root tree is `undefined`.
    /// - The object returned is a new js object each time because it need to cross
    ///   the WASM boundary.
    pub fn parent(&self) -> JsContainerOrUndefined {
        if let Some(p) = self.handler.parent() {
            handler_to_js_value(p, self.doc.clone()).into()
        } else {
            JsContainerOrUndefined::from(JsValue::UNDEFINED)
        }
    }

    /// Whether the container is attached to a docuemnt.
    ///
    /// If it's detached, the operations on the container will not be persisted.
    #[wasm_bindgen(js_name = "isAttached")]
    pub fn is_attached(&self) -> bool {
        self.handler.is_attached()
    }

    /// Get the attached container associated with this.
    ///
    /// Returns an attached `Container` that equals to this or created by this, otherwise `undefined`.
    #[wasm_bindgen(js_name = "getAttached")]
    pub fn get_attached(&self) -> JsLoroListOrUndefined {
        if self.is_attached() {
            let value: JsValue = self.clone().into();
            return value.into();
        }

        if let Some(h) = self.handler.get_attached() {
            handler_to_js_value(Handler::List(h), self.doc.clone()).into()
        } else {
            JsValue::UNDEFINED.into()
        }
    }

    /// Get the cursor at the position.
    #[wasm_bindgen(skip_typescript)]
    pub fn getCursor(&self, pos: usize, side: JsSide) -> Option<Cursor> {
        let mut side_value = Side::Middle;
        if side.is_truthy() {
            let num = side.as_f64().expect("Side must be -1 | 0 | 1");
            side_value = Side::from_i32(num as i32).expect("Side must be -1 | 0 | 1");
        }
        self.handler
            .get_cursor(pos, side_value)
            .map(|pos| Cursor { pos })
    }

<<<<<<< HEAD
    #[wasm_bindgen(skip_typescript)]
=======
    /// Push a value to the end of the list.
>>>>>>> ca5f7626
    pub fn push(&self, value: JsLoroValue) -> JsResult<()> {
        let v: JsValue = value.into();
        self.handler.push(v.into())?;
        Ok(())
    }

    /// Pop a value from the end of the list.
    pub fn pop(&self) -> JsResult<Option<JsLoroValue>> {
        let v = self.handler.pop()?;
        if let Some(v) = v {
            let v: JsValue = v.into();
            Ok(Some(v.into()))
        } else {
            Ok(None)
        }
    }
}

impl Default for LoroList {
    fn default() -> Self {
        Self::new()
    }
}

/// The handler of a list container.
#[derive(Clone)]
#[wasm_bindgen]
pub struct LoroMovableList {
    handler: MovableListHandler,
    doc: Option<Arc<LoroDoc>>,
}

impl Default for LoroMovableList {
    fn default() -> Self {
        Self::new()
    }
}

#[wasm_bindgen]
impl LoroMovableList {
    /// Create a new detached LoroList.
    ///
    /// The edits on a detached container will not be persisted.
    /// To attach the container to the document, please insert it into an attached container.
    #[wasm_bindgen(constructor)]
    pub fn new() -> Self {
        Self {
            handler: MovableListHandler::new_detached(),
            doc: None,
        }
    }

    /// "List"
    pub fn kind(&self) -> JsListStr {
        JsValue::from_str("MovableList").into()
    }

    /// Insert a value at index.
    ///
    /// @example
    /// ```ts
    /// import { Loro } from "loro-crdt";
    ///
    /// const doc = new Loro();
    /// const list = doc.getList("list");
    /// list.insert(0, 100);
    /// list.insert(1, "foo");
    /// list.insert(2, true);
    /// console.log(list.value);  // [100, "foo", true];
    /// ```
    #[wasm_bindgen(skip_typescript)]
    pub fn insert(&mut self, index: usize, value: JsLoroValue) -> JsResult<()> {
        let v: JsValue = value.into();
        self.handler.insert(index, v)?;
        Ok(())
    }

    /// Delete elements from index to index + len.
    ///
    /// @example
    /// ```ts
    /// import { Loro } from "loro-crdt";
    ///
    /// const doc = new Loro();
    /// const list = doc.getList("list");
    /// list.insert(0, 100);
    /// list.delete(0, 1);
    /// console.log(list.value);  // []
    /// ```
    pub fn delete(&mut self, index: usize, len: usize) -> JsResult<()> {
        self.handler.delete(index, len)?;
        Ok(())
    }

    /// Get the value at the index. If the value is a container, the corresponding handler will be returned.
    ///
    /// @example
    /// ```ts
    /// import { Loro } from "loro-crdt";
    ///
    /// const doc = new Loro();
    /// const list = doc.getList("list");
    /// list.insert(0, 100);
    /// console.log(list.get(0));  // 100
    /// console.log(list.get(1));  // undefined
    /// ```
    #[wasm_bindgen(skip_typescript)]
    pub fn get(&self, index: usize) -> JsValueOrContainerOrUndefined {
        let Some(v) = self.handler.get_(index) else {
            return JsValue::UNDEFINED.into();
        };

        (match v {
            ValueOrHandler::Value(v) => v.into(),
            ValueOrHandler::Handler(h) => handler_to_js_value(h, self.doc.clone()),
        })
        .into()
    }

    /// Get the id of this container.
    #[wasm_bindgen(js_name = "id", method, getter)]
    pub fn id(&self) -> JsContainerID {
        let value: JsValue = (&self.handler.id()).into();
        value.into()
    }

    /// Get elements of the list. If the value is a child container, the corresponding
    /// `Container` will be returned.
    ///
    /// @example
    /// ```ts
    /// import { Loro } from "loro-crdt";
    ///
    /// const doc = new Loro();
    /// const list = doc.getList("list");
    /// list.insert(0, 100);
    /// list.insert(1, "foo");
    /// list.insert(2, true);
    /// list.insertContainer(3, new LoroText());
    /// console.log(list.value);  // [100, "foo", true, LoroText];
    /// ```
    #[wasm_bindgen(js_name = "toArray", method, skip_typescript)]
    pub fn to_array(&mut self) -> Vec<JsValueOrContainer> {
        let mut arr: Vec<JsValueOrContainer> = Vec::with_capacity(self.length());
        self.handler.for_each(|x| {
            arr.push(match x {
                ValueOrHandler::Value(v) => {
                    let v: JsValue = v.into();
                    v.into()
                }
                ValueOrHandler::Handler(h) => {
                    let v: JsValue = handler_to_js_value(h, self.doc.clone());
                    v.into()
                }
            });
        });
        arr
    }

    /// Get elements of the list. If the type of a element is a container, it will be
    /// resolved recursively.
    ///
    /// @example
    /// ```ts
    /// import { Loro } from "loro-crdt";
    ///
    /// const doc = new Loro();
    /// const list = doc.getList("list");
    /// list.insert(0, 100);
    /// const text = list.insertContainer(1, new LoroText());
    /// text.insert(0, "Hello");
    /// console.log(list.getDeepValue());  // [100, "Hello"];
    /// ```
    #[wasm_bindgen(js_name = "toJSON")]
    pub fn to_json(&self) -> JsValue {
        let value = self.handler.get_deep_value();
        value.into()
    }

    /// Insert a container at the index.
    ///
    /// @example
    /// ```ts
    /// import { Loro } from "loro-crdt";
    ///
    /// const doc = new Loro();
    /// const list = doc.getList("list");
    /// list.insert(0, 100);
    /// const text = list.insertContainer(1, new LoroText());
    /// text.insert(0, "Hello");
    /// console.log(list.getDeepValue());  // [100, "Hello"];
    /// ```
    #[wasm_bindgen(js_name = "insertContainer", skip_typescript)]
    pub fn insert_container(&mut self, index: usize, child: JsContainer) -> JsResult<JsContainer> {
        let child = js_to_container(child)?;
        let c = self.handler.insert_container(index, child.to_handler())?;
        Ok(handler_to_js_value(c, self.doc.clone()).into())
    }

    /// Subscribe to the changes of the list.
    ///
    /// Returns a subscription id, which can be used to unsubscribe.
    ///
    /// @example
    /// ```ts
    /// import { Loro } from "loro-crdt";
    ///
    /// const doc = new Loro();
    /// const list = doc.getList("list");
    /// list.subscribe((event)=>{
    ///     console.log(event);
    /// });
    /// list.insert(0, 100);
    /// doc.commit();
    /// ```
    pub fn subscribe(&self, f: js_sys::Function) -> JsResult<u32> {
        let observer = observer::Observer::new(f);
        let loro = self
            .doc
            .as_ref()
            .ok_or_else(|| JsError::new("Document is not attached"))?;
        let doc_clone = loro.clone();
        let ans = loro.subscribe(
            &self.handler.id(),
            Arc::new(move |e| {
                call_after_micro_task(observer.clone(), e, &doc_clone);
            }),
        );
        Ok(ans.into_u32())
    }

    /// Unsubscribe by the subscription id.
    ///
    /// @example
    /// ```ts
    /// import { Loro } from "loro-crdt";
    ///
    /// const doc = new Loro();
    /// const list = doc.getList("list");
    /// const subscription = list.subscribe((event)=>{
    ///     console.log(event);
    /// });
    /// list.insert(0, 100);
    /// doc.commit();
    /// list.unsubscribe(subscription);
    /// ```
    pub fn unsubscribe(&self, subscription: u32) -> JsResult<()> {
        self.doc
            .as_ref()
            .ok_or_else(|| JsError::new("Document is not attached"))?
            .unsubscribe(SubID::from_u32(subscription));
        Ok(())
    }

    /// Get the length of list.
    ///
    /// @example
    /// ```ts
    /// import { Loro } from "loro-crdt";
    ///
    /// const doc = new Loro();
    /// const list = doc.getList("list");
    /// list.insert(0, 100);
    /// list.insert(1, "foo");
    /// list.insert(2, true);
    /// console.log(list.length);  // 3
    /// ```
    #[wasm_bindgen(js_name = "length", method, getter)]
    pub fn length(&self) -> usize {
        self.handler.len()
    }

    /// Get the parent container.
    ///
    /// - The parent container of the root tree is `undefined`.
    /// - The object returned is a new js object each time because it need to cross
    ///   the WASM boundary.
    pub fn parent(&self) -> JsContainerOrUndefined {
        if let Some(p) = self.handler.parent() {
            handler_to_js_value(p, self.doc.clone()).into()
        } else {
            JsContainerOrUndefined::from(JsValue::UNDEFINED)
        }
    }

    /// Whether the container is attached to a docuemnt.
    ///
    /// If it's detached, the operations on the container will not be persisted.
    #[wasm_bindgen(js_name = "isAttached")]
    pub fn is_attached(&self) -> bool {
        self.handler.is_attached()
    }

    /// Get the attached container associated with this.
    ///
    /// Returns an attached `Container` that equals to this or created by this, otherwise `undefined`.
    #[wasm_bindgen(js_name = "getAttached")]
    pub fn get_attached(&self) -> JsLoroListOrUndefined {
        if self.is_attached() {
            let value: JsValue = self.clone().into();
            return value.into();
        }

        if let Some(h) = self.handler.get_attached() {
            handler_to_js_value(Handler::MovableList(h), self.doc.clone()).into()
        } else {
            JsValue::UNDEFINED.into()
        }
    }

    /// Get the cursor of the container.
    #[wasm_bindgen(skip_typescript)]
    pub fn getCursor(&self, pos: usize, side: JsSide) -> Option<Cursor> {
        let mut side_value = Side::Middle;
        if side.is_truthy() {
            let num = side.as_f64().expect("Side must be -1 | 0 | 1");
            side_value = Side::from_i32(num as i32).expect("Side must be -1 | 0 | 1");
        }
        self.handler
            .get_cursor(pos, side_value)
            .map(|pos| Cursor { pos })
    }

    /// Move the element from `from` to `to`.
    ///
    /// The new position of the element will be `to`.
    /// Move the element from `from` to `to`.
    ///
    /// The new position of the element will be `to`. This method is optimized to prevent redundant
    /// operations that might occur with a naive remove and insert approach. Specifically, it avoids
    /// creating surplus values in the list, unlike a delete followed by an insert, which can lead to
    /// additional values in cases of concurrent edits. This ensures more efficient and accurate
    /// operations in a MovableList.
    #[wasm_bindgen(js_name = "move")]
    pub fn mov(&self, from: usize, to: usize) -> JsResult<()> {
        self.handler.mov(from, to)?;
        Ok(())
    }

    /// Set the value at the given position.
    ///
    /// It's different from `delete` + `insert` that it will replace the value at the position.
    ///
    /// For example, if you have a list `[1, 2, 3]`, and you call `set(1, 100)`, the list will be `[1, 100, 3]`.
    /// If concurrently someone call `set(1, 200)`, the list will be `[1, 200, 3]` or `[1, 100, 3]`.
    ///
    /// But if you use `delete` + `insert` to simulate the set operation, they may create redundant operations
    /// and the final result will be `[1, 100, 200, 3]` or `[1, 200, 100, 3]`.
    #[wasm_bindgen(skip_typescript)]
    pub fn set(&self, pos: usize, value: JsLoroValue) -> JsResult<()> {
        let v: JsValue = value.into();
        self.handler.set(pos, v)?;
        Ok(())
    }

    /// Set the container at the given position.
    #[wasm_bindgen(skip_typescript)]
    pub fn setContainer(&self, pos: usize, child: JsContainer) -> JsResult<JsContainer> {
        let child = js_to_container(child)?;
        let c = self.handler.set_container(pos, child.to_handler())?;
        Ok(handler_to_js_value(c, self.doc.clone()).into())
    }

<<<<<<< HEAD
    #[wasm_bindgen(skip_typescript)]
=======
    /// Push a value to the end of the list.
>>>>>>> ca5f7626
    pub fn push(&self, value: JsLoroValue) -> JsResult<()> {
        let v: JsValue = value.into();
        self.handler.push(v.into())?;
        Ok(())
    }

    /// Pop a value from the end of the list.
    pub fn pop(&self) -> JsResult<Option<JsLoroValue>> {
        let v = self.handler.pop()?;
        Ok(v.map(|v| {
            let v: JsValue = v.into();
            v.into()
        }))
    }
}

/// The handler of a tree(forest) container.
#[derive(Clone)]
#[wasm_bindgen]
pub struct LoroTree {
    handler: TreeHandler,
    doc: Option<Arc<LoroDoc>>,
}

/// The handler of a tree node.
#[wasm_bindgen]
pub struct LoroTreeNode {
    id: TreeID,
    tree: TreeHandler,
    doc: Option<Arc<LoroDoc>>,
}

#[wasm_bindgen]
impl LoroTreeNode {
    fn from_tree(id: TreeID, tree: TreeHandler, doc: Option<Arc<LoroDoc>>) -> Self {
        Self { id, tree, doc }
    }

    /// The TreeID of the node.
    #[wasm_bindgen(getter)]
    pub fn id(&self) -> JsTreeID {
        let value: JsValue = self.id.into();
        value.into()
    }

    /// Create a new tree node as the child of this node and return a LoroTreeNode instance.
    ///
    /// @example
    /// ```ts
    /// import { Loro } from "loro-crdt";
    /// const doc = new Loro();
    /// const tree = doc.getTree("tree");
    /// const root = tree.createNode();
    /// const node = root.createNode();
    /// ```
    #[wasm_bindgen(js_name = "createNode")]
    pub fn create_node(&self) -> JsResult<LoroTreeNode> {
        let id = self.tree.create(Some(self.id))?;
        let node = LoroTreeNode::from_tree(id, self.tree.clone(), self.doc.clone());
        Ok(node)
    }

    // wasm_bindgen doesn't support Option<&T>, so the move function is split into two functions.
    // Or we could use https://docs.rs/wasm-bindgen-derive/latest/wasm_bindgen_derive/#optional-arguments
    /// Move the target tree node to be a root node.
    #[wasm_bindgen(js_name = "setAsRoot")]
    pub fn set_as_root(&self) -> JsResult<()> {
        self.tree.mov(self.id, None)?;
        Ok(())
    }

    /// Move the target tree node to be a child of the parent.
    /// If the parent is undefined, the target will be a root node.
    ///
    /// @example
    /// ```ts
    /// const doc = new Loro();
    /// const tree = doc.getTree("tree");
    /// const root = tree.createNode();
    /// const node = root.createNode();
    /// const node2 = node.createNode();
    /// node2.moveTo(root);
    /// ```
    #[wasm_bindgen(js_name = "moveTo")]
    pub fn move_to(&self, parent: &LoroTreeNode) -> JsResult<()> {
        self.tree.mov(self.id, parent.id)?;
        Ok(())
    }

    /// Get the associated metadata map container of a tree node.
    #[wasm_bindgen(getter, skip_typescript)]
    pub fn data(&self) -> JsResult<LoroMap> {
        let data = self.tree.get_meta(self.id)?;
        let map = LoroMap {
            handler: data,
            doc: self.doc.clone(),
        };
        Ok(map)
    }

    /// Get the parent node of this node.
    ///
    /// - The parent container of the root tree is `undefined`.
    /// - The object returned is a new js object each time because it need to cross
    ///   the WASM boundary.
    pub fn parent(&self) -> Option<LoroTreeNode> {
        let parent = self.tree.get_node_parent(self.id).flatten();
        parent.map(|p| LoroTreeNode::from_tree(p, self.tree.clone(), self.doc.clone()))
    }

    /// Get the children of this node.
    ///
    /// The objects returned are new js objects each time because they need to cross
    /// the WASM boundary.
    pub fn children(&self) -> Array {
        let children = self.tree.children(self.id);
        let children = children.into_iter().map(|c| {
            let node = LoroTreeNode::from_tree(c, self.tree.clone(), self.doc.clone());
            JsValue::from(node)
        });
        Array::from_iter(children)
    }
}

#[wasm_bindgen]
impl LoroTree {
    /// Create a new detached LoroTree.
    ///
    /// The edits on a detached container will not be persisted.
    /// To attach the container to the document, please insert it into an attached container.
    #[wasm_bindgen(constructor)]
    pub fn new() -> Self {
        Self {
            handler: TreeHandler::new_detached(),
            doc: None,
        }
    }

    /// "Tree"
    pub fn kind(&self) -> JsTreeStr {
        JsValue::from_str("Tree").into()
    }

    /// Create a new tree node as the child of parent and return an unique tree id.
    /// If the parent is undefined, the tree node will be a root node.
    ///
    /// @example
    /// ```ts
    /// import { Loro } from "loro-crdt";
    ///
    /// const doc = new Loro();
    /// const tree = doc.getTree("tree");
    /// const root = tree.createNode();
    /// const node = root.createNode();
    /// console.log(tree.value);
    /// /*
    /// [
    ///   {
    ///     id: '1@45D9F599E6B4209B',
    ///     parent: '0@45D9F599E6B4209B',
    ///     meta: 'cid:1@45D9F599E6B4209B:Map'
    ///   },
    ///   {
    ///     id: '0@45D9F599E6B4209B',
    ///     parent: null,
    ///     meta: 'cid:0@45D9F599E6B4209B:Map'
    ///   }
    /// ]
    ///  *\/
    /// ```
    #[wasm_bindgen(js_name = "createNode")]
    pub fn create_node(&mut self, parent: Option<JsTreeID>) -> JsResult<LoroTreeNode> {
        let id = if let Some(p) = parent {
            let p: JsValue = p.into();
            let p = TreeID::try_from(p).unwrap();
            self.handler.create(p)?
        } else {
            self.handler.create(None)?
        };
        let node = LoroTreeNode::from_tree(id, self.handler.clone(), self.doc.clone());
        Ok(node)
    }

    /// Move the target tree node to be a child of the parent.
    /// It's not allowed that the target is an ancestor of the parent
    /// or the target and the parent are the same node.
    ///
    /// @example
    /// ```ts
    /// import { Loro } from "loro-crdt";
    ///
    /// const doc = new Loro();
    /// const tree = doc.getTree("tree");
    /// const root = tree.createNode();
    /// const node = root.createNode();
    /// const node2 = node.createNode();
    /// tree.move(node2.id, root.id);
    /// // Error will be thrown if move operation creates a cycle
    /// tree.move(root.id, node.id);
    /// ```
    #[wasm_bindgen(js_name = "move")]
    pub fn mov(&mut self, target: JsTreeID, parent: Option<JsTreeID>) -> JsResult<()> {
        let target: JsValue = target.into();
        let target = TreeID::try_from(target).unwrap();
        let parent = if let Some(parent) = parent {
            let parent: JsValue = parent.into();
            let parent = TreeID::try_from(parent).unwrap();
            Some(parent)
        } else {
            None
        };
        self.handler.mov(target, parent)?;
        Ok(())
    }

    /// Delete a tree node from the forest.
    ///
    /// @example
    /// ```ts
    /// import { Loro } from "loro-crdt";
    ///
    /// const doc = new Loro();
    /// const tree = doc.getTree("tree");
    /// const root = tree.createNode();
    /// const node = root.createNode();
    /// tree.delete(node.id);
    /// console.log(tree.value);
    /// /*
    /// [
    ///   {
    ///     id: '0@40553779E43298C6',
    ///     parent: null,
    //     meta: 'cid:0@40553779E43298C6:Map'
    ///   }
    /// ]
    ///  *\/
    /// ```
    pub fn delete(&mut self, target: JsTreeID) -> JsResult<()> {
        let target: JsValue = target.into();
        self.handler.delete(target.try_into().unwrap())?;
        Ok(())
    }

    /// Get LoroTreeNode by the TreeID.
    #[wasm_bindgen(js_name = "getNodeByID")]
    pub fn get_node_by_id(&self, target: JsTreeID) -> Option<LoroTreeNode> {
        let target: JsValue = target.into();
        let target = TreeID::try_from(target).ok()?;
        if self.handler.contains(target) {
            Some(LoroTreeNode::from_tree(
                target,
                self.handler.clone(),
                self.doc.clone(),
            ))
        } else {
            None
        }
    }

    /// Get the id of the container.
    #[wasm_bindgen(js_name = "id", method, getter)]
    pub fn id(&self) -> JsContainerID {
        let value: JsValue = (&self.handler.id()).into();
        value.into()
    }

    /// Return `true` if the tree contains the TreeID, `false` if the target is deleted or wrong.
    #[wasm_bindgen(js_name = "has")]
    pub fn contains(&self, target: JsTreeID) -> bool {
        let target: JsValue = target.into();
        self.handler.contains(target.try_into().unwrap())
    }

    /// Get the flat array of the forest.
    ///
    /// Note: the metadata will be not resolved. So if you don't only care about hierarchy
    /// but also the metadata, you should use `getDeepValue`.
    #[wasm_bindgen(js_name = "value", method, getter)]
    pub fn get_value(&mut self) -> JsValue {
        self.handler.get_value().into()
    }

    /// Get the flat array with metadata of the forest.
    ///
    /// @example
    /// ```ts
    /// import { Loro } from "loro-crdt";
    ///
    /// const doc = new Loro();
    /// const tree = doc.getTree("tree");
    /// const root = tree.createNode();
    /// root.data.set("color", "red");
    /// // [ { id: '0@F2462C4159C4C8D1', parent: null, meta: 'cid:0@F2462C4159C4C8D1:Map' } ]
    /// console.log(tree.value);
    /// // [ { id: '0@F2462C4159C4C8D1', parent: null, meta: { color: 'red' } } ]
    /// console.log(tree.toJSON());
    /// ```
    #[wasm_bindgen(js_name = "toJSON")]
    pub fn to_json(&self) -> JsValue {
        self.handler.get_deep_value().into()
    }

    /// Get all tree ids of the forest.
    ///
    /// @example
    /// ```ts
    /// import { Loro } from "loro-crdt";
    ///
    /// const doc = new Loro();
    /// const tree = doc.getTree("tree");
    /// const root = tree.createNode();
    /// const node = root.createNode();
    /// const node2 = node.createNode();
    /// console.log(tree.nodes) // [ '1@A5024AE0E00529D2', '2@A5024AE0E00529D2', '0@A5024AE0E00529D2' ]
    /// ```
    #[wasm_bindgen(js_name = "nodes", method, getter)]
    pub fn nodes(&mut self) -> Vec<JsTreeID> {
        self.handler
            .nodes()
            .into_iter()
            .map(|n| {
                let v: JsValue = n.into();
                v.into()
            })
            .collect()
    }

    /// Subscribe to the changes of the tree.
    ///
    /// Returns a subscription id, which can be used to unsubscribe.
    ///
    /// Trees have three types of events: `create`, `delete`, and `move`.
    /// - `create`: Creates a new node with its `target` TreeID. If `parent` is undefined,
    ///             a root node is created; otherwise, a child node of `parent` is created.
    ///             If the node being created was previously deleted and has archived child nodes,
    ///             create events for these child nodes will also be received.
    /// - `delete`: Deletes the target node. The structure and state of the target node and
    ///             its child nodes are archived, and delete events for the child nodes will not be received.
    /// - `move`:   Moves the target node. If `parent` is undefined, the target node becomes a root node;
    ///             otherwise, it becomes a child node of `parent`.
    ///
    /// If a tree container is subscribed, the event of metadata changes will also be received as a MapDiff.
    /// And event's `path` will end with `TreeID`.
    ///
    /// @example
    /// ```ts
    /// import { Loro } from "loro-crdt";
    ///
    /// const doc = new Loro();
    /// const tree = doc.getTree("tree");
    /// tree.subscribe((event)=>{
    ///     // event.type: "create" | "delete" | "move"
    /// });
    /// const root = tree.createNode();
    /// const node = root.createNode();
    /// doc.commit();
    /// ```
    pub fn subscribe(&self, f: js_sys::Function) -> JsResult<u32> {
        let observer = observer::Observer::new(f);
        let doc = self
            .doc
            .clone()
            .ok_or_else(|| JsError::new("Document is not attached"))?;
        let doc_clone = doc.clone();
        let ans = doc.subscribe(
            &self.handler.id(),
            Arc::new(move |e| {
                call_after_micro_task(observer.clone(), e, &doc_clone);
            }),
        );
        Ok(ans.into_u32())
    }

    /// Unsubscribe by the subscription id.
    ///
    /// @example
    /// ```ts
    /// import { Loro } from "loro-crdt";
    ///
    /// const doc = new Loro();
    /// const tree = doc.getTree("tree");
    /// const subscription = tree.subscribe((event)=>{
    ///     console.log(event);
    /// });
    /// const root = tree.createNode();
    /// const node = root.createNode();
    /// doc.commit();
    /// tree.unsubscribe(subscription);
    /// ```
    pub fn unsubscribe(&self, subscription: u32) -> JsResult<()> {
        self.doc
            .as_ref()
            .ok_or_else(|| JsError::new("Document is not attached"))?
            .unsubscribe(SubID::from_u32(subscription));
        Ok(())
    }

    /// Get the parent container of the tree container.
    ///
    /// - The parent container of the root tree is `undefined`.
    /// - The object returned is a new js object each time because it need to cross
    ///   the WASM boundary.
    pub fn parent(&self) -> JsContainerOrUndefined {
        if let Some(p) = HandlerTrait::parent(&self.handler) {
            handler_to_js_value(p, self.doc.clone()).into()
        } else {
            JsContainerOrUndefined::from(JsValue::UNDEFINED)
        }
    }

    /// Whether the container is attached to a docuemnt.
    ///
    /// If it's detached, the operations on the container will not be persisted.
    #[wasm_bindgen(js_name = "isAttached")]
    pub fn is_attached(&self) -> bool {
        self.handler.is_attached()
    }

    /// Get the attached container associated with this.
    ///
    /// Returns an attached `Container` that equals to this or created by this, otherwise `undefined`.
    #[wasm_bindgen(js_name = "getAttached")]
    pub fn get_attached(&self) -> JsLoroTreeOrUndefined {
        if self.is_attached() {
            let value: JsValue = self.clone().into();
            return value.into();
        }

        if let Some(h) = self.handler.get_attached() {
            handler_to_js_value(Handler::Tree(h), self.doc.clone()).into()
        } else {
            JsValue::UNDEFINED.into()
        }
    }
}

impl Default for LoroTree {
    fn default() -> Self {
        Self::new()
    }
}

/// Cursor is a stable position representation in the doc.
/// When expressing the position of a cursor, using "index" can be unstable
/// because the cursor's position may change due to other deletions and insertions,
/// requiring updates with each edit. To stably represent a position or range within
/// a list structure, we can utilize the ID of each item/character on List CRDT or
/// Text CRDT for expression.
///
/// Loro optimizes State metadata by not storing the IDs of deleted elements. This
/// approach complicates tracking cursors since they rely on these IDs. The solution
/// recalculates position by replaying relevant history to update cursors
/// accurately. To minimize the performance impact of history replay, the system
/// updates cursor info to reference only the IDs of currently present elements,
/// thereby reducing the need for replay.
///
/// @example
/// ```ts
///
/// const doc = new Loro();
/// const text = doc.getText("text");
/// text.insert(0, "123");
/// const pos0 = text.getCursor(0, 0);
/// {
///   const ans = doc.getCursorPos(pos0!);
///   expect(ans.offset).toBe(0);
/// }
/// text.insert(0, "1");
/// {
///   const ans = doc.getCursorPos(pos0!);
///   expect(ans.offset).toBe(1);
/// }
/// ```
#[derive(Clone)]
#[wasm_bindgen]
pub struct Cursor {
    pos: cursor::Cursor,
}

#[wasm_bindgen]
impl Cursor {
    /// Get the id of the given container.
    pub fn containerId(&self) -> JsContainerID {
        let js_value: JsValue = self.pos.container.to_string().into();
        JsContainerID::from(js_value)
    }

    /// Get the ID that represents the position.
    ///
    /// It can be undefined if it's not binded into a specific ID.
    pub fn pos(&self) -> Option<JsID> {
        match self.pos.id {
            Some(id) => {
                let value: JsValue = id_to_js(&id);
                Some(value.into())
            }
            None => None,
        }
    }

    /// Get which side of the character/list item the cursor is on.
    pub fn side(&self) -> JsSide {
        JsValue::from(match self.pos.side {
            cursor::Side::Left => -1,
            cursor::Side::Middle => 0,
            cursor::Side::Right => 1,
        })
        .into()
    }

    /// Encode the cursor into a Uint8Array.
    pub fn encode(&self) -> Vec<u8> {
        self.pos.encode()
    }

    /// Decode the cursor from a Uint8Array.
    pub fn decode(data: &[u8]) -> JsResult<Cursor> {
        let pos = cursor::Cursor::decode(data).map_err(|e| JsValue::from_str(&e.to_string()))?;
        Ok(Cursor { pos })
    }
}

fn loro_value_to_js_value_or_container(
    value: ValueOrHandler,
    doc: Option<Arc<LoroDoc>>,
) -> JsValue {
    match value {
        ValueOrHandler::Value(v) => {
            let value: JsValue = v.into();
            value
        }
        ValueOrHandler::Handler(c) => {
            let handler: JsValue = handler_to_js_value(c, doc.clone());
            handler
        }
    }
}

/// [VersionVector](https://en.wikipedia.org/wiki/Version_vector)
/// is a map from [PeerID] to [Counter]. Its a right-open interval.
///
/// i.e. a [VersionVector] of `{A: 1, B: 2}` means that A has 1 atomic op and B has 2 atomic ops,
/// thus ID of `{client: A, counter: 1}` is out of the range.
#[wasm_bindgen]
#[derive(Debug, Default)]
pub struct VersionVector(pub(crate) InternalVersionVector);

#[wasm_bindgen]
impl VersionVector {
    /// Create a new version vector.
    #[wasm_bindgen(constructor)]
    pub fn new(value: JsIntoVersionVector) -> JsResult<VersionVector> {
        let value: JsValue = value.into();
        if value.is_null() || value.is_undefined() {
            return Ok(Self::default());
        }

        let is_bytes = value.is_instance_of::<js_sys::Uint8Array>();
        if is_bytes {
            let bytes = js_sys::Uint8Array::from(value.clone());
            let bytes = bytes.to_vec();
            return VersionVector::decode(&bytes);
        }

        VersionVector::from_json(JsVersionVectorMap::from(value))
    }

    /// Create a new version vector from a Map.
    #[wasm_bindgen(js_name = "parseJSON", method)]
    pub fn from_json(version: JsVersionVectorMap) -> JsResult<VersionVector> {
        let map: JsValue = version.into();
        let map: js_sys::Map = map.into();
        let mut vv = InternalVersionVector::new();
        for pair in map.entries() {
            let pair = pair.unwrap_throw();
            let key = Reflect::get(&pair, &0.into()).unwrap_throw();
            let peer_id = key.as_string().expect_throw("PeerID must be string");
            let value = Reflect::get(&pair, &1.into()).unwrap_throw();
            let counter = value.as_f64().expect_throw("Invalid counter") as Counter;
            vv.insert(
                peer_id
                    .parse()
                    .expect_throw(&format!("{} cannot be parsed as u64", peer_id)),
                counter,
            );
        }

        Ok(Self(vv))
    }

    /// Convert the version vector to a Map
    #[wasm_bindgen(js_name = "toJSON", method)]
    pub fn to_json(&self) -> JsVersionVectorMap {
        let vv = &self.0;
        let map = js_sys::Map::new();
        for (k, v) in vv.iter() {
            let k = k.to_string().into();
            let v = JsValue::from(*v);
            map.set(&k, &v);
        }

        let value: JsValue = map.into();
        JsVersionVectorMap::from(value)
    }

    /// Encode the version vector into a Uint8Array.
    pub fn encode(&self) -> Vec<u8> {
        self.0.encode()
    }

    /// Decode the version vector from a Uint8Array.
    pub fn decode(bytes: &[u8]) -> JsResult<VersionVector> {
        let vv = InternalVersionVector::decode(bytes)?;
        Ok(Self(vv))
    }

    /// Get the counter of a peer.
    pub fn get(&self, peer_id: JsIntoPeerID) -> JsResult<Option<Counter>> {
        let id = js_peer_to_peer(peer_id.into())?;
        Ok(self.0.get(&id).copied())
    }

    /// Compare the version vector with another version vector.
    ///
    /// If they are concurrent, return undefined.
    pub fn compare(&self, other: &VersionVector) -> Option<i32> {
        self.0.partial_cmp(&other.0).map(|o| match o {
            std::cmp::Ordering::Less => -1,
            std::cmp::Ordering::Equal => 0,
            std::cmp::Ordering::Greater => 1,
        })
    }
}

const ID_CONVERT_ERROR: &str = "Invalid peer id. It must be a number, a BigInt, or a decimal string that can be parsed to a unsigned 64-bit integer";
fn js_peer_to_peer(value: JsValue) -> JsResult<u64> {
    if value.is_bigint() {
        let bigint = js_sys::BigInt::from(value);
        let v: u64 = bigint
            .try_into()
            .map_err(|_| JsValue::from_str(ID_CONVERT_ERROR))?;
        Ok(v)
    } else if value.is_string() {
        let v: u64 = value
            .as_string()
            .unwrap()
            .parse()
            .expect_throw(ID_CONVERT_ERROR);
        Ok(v)
    } else if let Some(v) = value.as_f64() {
        Ok(v as u64)
    } else {
        Err(JsValue::from_str(ID_CONVERT_ERROR))
    }
}

enum Container {
    Text(LoroText),
    Map(LoroMap),
    List(LoroList),
    Tree(LoroTree),
    MovableList(LoroMovableList),
}

impl Container {
    fn to_handler(&self) -> Handler {
        match self {
            Container::Text(t) => Handler::Text(t.handler.clone()),
            Container::Map(m) => Handler::Map(m.handler.clone()),
            Container::List(l) => Handler::List(l.handler.clone()),
            Container::Tree(t) => Handler::Tree(t.handler.clone()),
            Container::MovableList(l) => Handler::MovableList(l.handler.clone()),
        }
    }
}

/// Decode the metadata of the import blob.
///
/// This method is useful to get the following metadata of the import blob:
///
/// - startVersionVector
/// - endVersionVector
/// - startTimestamp
/// - endTimestamp
/// - isSnapshot
/// - changeNum
#[wasm_bindgen(js_name = "decodeImportBlobMeta")]
pub fn decode_import_blob_meta(blob: &[u8]) -> JsResult<JsImportBlobMetadata> {
    let meta: ImportBlobMetadata = LoroDoc::decode_import_blob_meta(blob)?;
    Ok(meta.into())
}

#[wasm_bindgen(typescript_custom_section)]
const TYPES: &'static str = r#"
/**
* Container types supported by loro.
*
* It is most commonly used to specify the type of sub-container to be created.
* @example
* ```ts
* import { Loro } from "loro-crdt";
*
* const doc = new Loro();
* const list = doc.getList("list");
* list.insert(0, 100);
* const containerType = "Text";
* const text = list.insertContainer(1, containerType);
* ```
*/
export type ContainerType = "Text" | "Map" | "List"| "Tree" | "MovableList";

export type PeerID = `${number}`;
/**
* The unique id of each container.
*
* @example
* ```ts
* import { Loro } from "loro-crdt";
*
* const doc = new Loro();
* const list = doc.getList("list");
* const containerId = list.id;
* ```
*/
export type ContainerID =
  | `cid:root-${string}:${ContainerType}`
  | `cid:${number}@${PeerID}:${ContainerType}`;

/**
 * The unique id of each tree node.
 */
export type TreeID = `${number}@${PeerID}`;

interface Loro {
    /**
     * Export updates from the specific version to the current version
     *
     *  @example
     *  ```ts
     *  import { Loro } from "loro-crdt";
     *
     *  const doc = new Loro();
     *  const text = doc.getText("text");
     *  text.insert(0, "Hello");
     *  // get all updates of the doc
     *  const updates = doc.exportFrom();
     *  const version = doc.oplogVersion();
     *  text.insert(5, " World");
     *  // get updates from specific version to the latest version
     *  const updates2 = doc.exportFrom(version);
     *  ```
     */
    exportFrom(version?: VersionVector): Uint8Array;
    /**
     *
     *  Get the container corresponding to the container id
     *
     *
     *  @example
     *  ```ts
     *  import { Loro } from "loro-crdt";
     *
     *  const doc = new Loro();
     *  let text = doc.getText("text");
     *  const textId = text.id;
     *  text = doc.getContainerById(textId);
     *  ```
     */
    getContainerById(id: ContainerID): Container;
}

/**
 * Represents a `Delta` type which is a union of different operations that can be performed.
 *
 * @typeparam T - The data type for the `insert` operation.
 *
 * The `Delta` type can be one of three distinct shapes:
 *
 * 1. Insert Operation:
 *    - `insert`: The item to be inserted, of type T.
 *    - `attributes`: (Optional) A dictionary of attributes, describing styles in richtext
 *
 * 2. Delete Operation:
 *    - `delete`: The number of elements to delete.
 *
 * 3. Retain Operation:
 *    - `retain`: The number of elements to retain.
 *    - `attributes`: (Optional) A dictionary of attributes, describing styles in richtext
 */
export type Delta<T> =
  | {
    insert: T;
    attributes?: { [key in string]: {} };
    retain?: undefined;
    delete?: undefined;
  }
  | {
    delete: number;
    attributes?: undefined;
    retain?: undefined;
    insert?: undefined;
  }
  | {
    retain: number;
    attributes?: { [key in string]: {} };
    delete?: undefined;
    insert?: undefined;
  };

/**
 * The unique id of each operation.
 */
export type OpId = { peer: PeerID, counter: number };

/**
 * Change is a group of continuous operations
 */
export interface Change {
    peer: PeerID,
    counter: number,
    lamport: number,
    length: number,
    timestamp: number,
    deps: OpId[],
}


/**
 * Data types supported by loro
 */
export type Value =
  | ContainerID
  | string
  | number
  | boolean
  | null
  | { [key: string]: Value }
  | Uint8Array
  | Value[];

export type Container = LoroList | LoroMap | LoroText | LoroTree | LoroMovableList;

export interface ImportBlobMetadata {
    /**
     * The version vector of the start of the import.
     *
     * Import blob includes all the ops from `partial_start_vv` to `partial_end_vv`.
     * However, it does not constitute a complete version vector, as it only contains counters
     * from peers included within the import blob.
     */
    partialStartVersionVector: VersionVector;
    /**
     * The version vector of the end of the import.
     *
     * Import blob includes all the ops from `partial_start_vv` to `partial_end_vv`.
     * However, it does not constitute a complete version vector, as it only contains counters
     * from peers included within the import blob.
     */
    partialEndVersionVector: VersionVector;

    startFrontiers: OpId[],
    startTimestamp: number;
    endTimestamp: number;
    isSnapshot: boolean;
    changeNum: number;
}

interface LoroText {
    /**
     * Get the cursor position at the given pos.
     *
     * When expressing the position of a cursor, using "index" can be unstable
     * because the cursor's position may change due to other deletions and insertions,
     * requiring updates with each edit. To stably represent a position or range within
     * a list structure, we can utilize the ID of each item/character on List CRDT or
     * Text CRDT for expression.
     *
     * Loro optimizes State metadata by not storing the IDs of deleted elements. This
     * approach complicates tracking cursors since they rely on these IDs. The solution
     * recalculates position by replaying relevant history to update cursors
     * accurately. To minimize the performance impact of history replay, the system
     * updates cursor info to reference only the IDs of currently present elements,
     * thereby reducing the need for replay.
     *
     * @example
     * ```ts
     *
     * const doc = new Loro();
     * const text = doc.getText("text");
     * text.insert(0, "123");
     * const pos0 = text.getCursor(0, 0);
     * {
     *   const ans = doc.getCursorPos(pos0!);
     *   expect(ans.offset).toBe(0);
     * }
     * text.insert(0, "1");
     * {
     *   const ans = doc.getCursorPos(pos0!);
     *   expect(ans.offset).toBe(1);
     * }
     * ```
     */
    getCursor(pos: number, side?: Side): Cursor | undefined;
}

interface LoroList {
    /**
     * Get the cursor position at the given pos.
     *
     * When expressing the position of a cursor, using "index" can be unstable
     * because the cursor's position may change due to other deletions and insertions,
     * requiring updates with each edit. To stably represent a position or range within
     * a list structure, we can utilize the ID of each item/character on List CRDT or
     * Text CRDT for expression.
     *
     * Loro optimizes State metadata by not storing the IDs of deleted elements. This
     * approach complicates tracking cursors since they rely on these IDs. The solution
     * recalculates position by replaying relevant history to update cursors
     * accurately. To minimize the performance impact of history replay, the system
     * updates cursor info to reference only the IDs of currently present elements,
     * thereby reducing the need for replay.
     *
     * @example
     * ```ts
     *
     * const doc = new Loro();
     * const text = doc.getList("list");
     * text.insert(0, "1");
     * const pos0 = text.getCursor(0, 0);
     * {
     *   const ans = doc.getCursorPos(pos0!);
     *   expect(ans.offset).toBe(0);
     * }
     * text.insert(0, "1");
     * {
     *   const ans = doc.getCursorPos(pos0!);
     *   expect(ans.offset).toBe(1);
     * }
     * ```
     */
    getCursor(pos: number, side?: Side): Cursor | undefined;
}

interface LoroMovableList {
    /**
     * Get the cursor position at the given pos.
     *
     * When expressing the position of a cursor, using "index" can be unstable
     * because the cursor's position may change due to other deletions and insertions,
     * requiring updates with each edit. To stably represent a position or range within
     * a list structure, we can utilize the ID of each item/character on List CRDT or
     * Text CRDT for expression.
     *
     * Loro optimizes State metadata by not storing the IDs of deleted elements. This
     * approach complicates tracking cursors since they rely on these IDs. The solution
     * recalculates position by replaying relevant history to update cursors
     * accurately. To minimize the performance impact of history replay, the system
     * updates cursor info to reference only the IDs of currently present elements,
     * thereby reducing the need for replay.
     *
     * @example
     * ```ts
     *
     * const doc = new Loro();
     * const text = doc.getMovableList("text");
     * text.insert(0, "1");
     * const pos0 = text.getCursor(0, 0);
     * {
     *   const ans = doc.getCursorPos(pos0!);
     *   expect(ans.offset).toBe(0);
     * }
     * text.insert(0, "1");
     * {
     *   const ans = doc.getCursorPos(pos0!);
     *   expect(ans.offset).toBe(1);
     * }
     * ```
     */
    getCursor(pos: number, side?: Side): Cursor | undefined;
}

export type Side = -1 | 0 | 1;
"#;<|MERGE_RESOLUTION|>--- conflicted
+++ resolved
@@ -2198,11 +2198,8 @@
             .map(|pos| Cursor { pos })
     }
 
-<<<<<<< HEAD
+    /// Push a value to the end of the list.
     #[wasm_bindgen(skip_typescript)]
-=======
-    /// Push a value to the end of the list.
->>>>>>> ca5f7626
     pub fn push(&self, value: JsLoroValue) -> JsResult<()> {
         let v: JsValue = value.into();
         self.handler.push(v.into())?;
@@ -2566,11 +2563,8 @@
         Ok(handler_to_js_value(c, self.doc.clone()).into())
     }
 
-<<<<<<< HEAD
+    /// Push a value to the end of the list.
     #[wasm_bindgen(skip_typescript)]
-=======
-    /// Push a value to the end of the list.
->>>>>>> ca5f7626
     pub fn push(&self, value: JsLoroValue) -> JsResult<()> {
         let v: JsValue = value.into();
         self.handler.push(v.into())?;
