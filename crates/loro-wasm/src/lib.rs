use js_sys::{Array, Uint8Array};
use loro_core::{
    configure::{Configure, SecureRandomGenerator},
    container::{registry::ContainerWrapper, ContainerID},
    context::Context,
    log_store::GcConfig,
    log_store::{EncodeConfig, EncodeMode},
    ContainerType, List, LoroCore, Map, Text, VersionVector,
};
use std::{cell::RefCell, ops::Deref, sync::Arc};
use wasm_bindgen::prelude::*;
mod log;
mod prelim;
pub use prelim::{PrelimList, PrelimMap, PrelimText};

use crate::convert::js_try_to_prelim;
mod convert;

#[wasm_bindgen(js_name = setPanicHook)]
pub fn set_panic_hook() {
    // When the `console_error_panic_hook` feature is enabled, we can call the
    // `set_panic_hook` function at least once during initialization, and then
    // we will get better error messages if our code ever panics.
    //
    // For more details see
    // https://github.com/rustwasm/console_error_panic_hook#readme
    #[cfg(feature = "console_error_panic_hook")]
    console_error_panic_hook::set_once();
}

type JsResult<T> = Result<T, JsValue>;

#[wasm_bindgen]
pub struct Loro(RefCell<LoroCore>);

impl Deref for Loro {
    type Target = RefCell<LoroCore>;

    fn deref(&self) -> &Self::Target {
        &self.0
    }
}

#[wasm_bindgen]
extern "C" {
    #[wasm_bindgen(typescript_type = "ContainerID")]
    pub type JsContainerID;
}

struct MathRandom;
impl SecureRandomGenerator for MathRandom {
    fn fill_byte(&self, dest: &mut [u8]) {
        let mut bytes: [u8; 8] = js_sys::Math::random().to_be_bytes();
        let mut index = 0;
        let mut count = 0;
        while index < dest.len() {
            dest[index] = bytes[count];
            index += 1;
            count += 1;
            if count == 8 {
                bytes = js_sys::Math::random().to_be_bytes();
                count = 0;
            }
        }
    }
}

mod observer {
    use std::thread::ThreadId;

    use wasm_bindgen::JsValue;

    /// We need to wrap the observer function in a struct so that we can implement Send for it.
    /// But it's not Send essentially, so we need to check it manually in runtime.
    pub(crate) struct Observer {
        f: js_sys::Function,
        thread: ThreadId,
    }

    impl Observer {
        pub fn new(f: js_sys::Function) -> Self {
            Self {
                f,
                thread: std::thread::current().id(),
            }
        }

        pub fn call1(&self, arg: &JsValue) {
            if std::thread::current().id() == self.thread {
                self.f.call1(&JsValue::NULL, arg).unwrap();
            } else {
                panic!("Observer called from different thread")
            }
        }
    }

    unsafe impl Send for Observer {}
}

#[wasm_bindgen]
impl Loro {
    #[wasm_bindgen(constructor)]
    pub fn new() -> Self {
        let cfg: Configure = Configure {
            change: Default::default(),
            gc: GcConfig::default().with_gc(false),
            get_time: || js_sys::Date::now() as i64,
            rand: Arc::new(MathRandom),
        };
        Self(RefCell::new(LoroCore::new(cfg, None)))
    }

    #[wasm_bindgen(js_name = "clientId", method, getter)]
    pub fn client_id(&self) -> u64 {
        self.0.borrow().client_id()
    }

    #[wasm_bindgen(js_name = "getText")]
    pub fn get_text(&self, name: &str) -> JsResult<LoroText> {
        let text = self.0.borrow_mut().get_text(name);
        Ok(LoroText(text))
    }

    #[wasm_bindgen(js_name = "getMap")]
    pub fn get_map(&self, name: &str) -> JsResult<LoroMap> {
        let map = self.0.borrow_mut().get_map(name);
        Ok(LoroMap(map))
    }

    #[wasm_bindgen(js_name = "getList")]
    pub fn get_list(&self, name: &str) -> JsResult<LoroList> {
        let list = self.0.borrow_mut().get_list(name);
        Ok(LoroList(list))
    }

    #[wasm_bindgen(skip_typescript, js_name = "getContainerById")]
    pub fn get_container_by_id(&self, container_id: JsContainerID) -> JsResult<JsValue> {
        let container_id: ContainerID = container_id.to_owned().try_into()?;
        let ty = container_id.container_type();
        let container = self.0.borrow_mut().get_container(&container_id);
        if let Some(container) = container {
            let client_id = self.0.borrow().client_id();
            Ok(match ty {
                ContainerType::Text => {
                    let text: Text = Text::from_instance(container, client_id);
                    LoroText(text).into()
                }
                ContainerType::Map => {
                    let map: Map = Map::from_instance(container, client_id);
                    LoroMap(map).into()
                }
                ContainerType::List => {
                    let list: List = List::from_instance(container, client_id);
                    LoroList(list).into()
                }
            })
        } else {
            Err(JsValue::from_str("Container not found"))
        }
    }

    #[inline(always)]
    pub fn version(&self) -> Vec<u8> {
        self.0.borrow().vv_cloned().encode()
    }

    #[wasm_bindgen(js_name = "exportSnapshot")]
    pub fn export_snapshot(&self) -> JsResult<Vec<u8>> {
        Ok(self
            .0
<<<<<<< HEAD
            .encode(EncodeConfig::new(EncodeMode::Snapshot, None).with_default_compress())?)
=======
            .borrow()
            .encode(EncodeConfig::new(EncodeMode::Snapshot, None))?)
>>>>>>> a03c68a9
    }

    #[wasm_bindgen(js_name = "importSnapshot")]
    pub fn import_snapshot(&self, input: Vec<u8>) -> JsResult<()> {
        self.0.borrow_mut().decode(&input)?;
        Ok(())
    }

    #[wasm_bindgen(skip_typescript, js_name = "exportUpdates")]
    pub fn export_updates(&self, version: &JsValue) -> JsResult<Vec<u8>> {
        let version: Option<Vec<u8>> = if version.is_null() || version.is_undefined() {
            None
        } else {
            let arr: Uint8Array = Uint8Array::new(version);
            Some(arr.to_vec())
        };

        let vv = match version {
            Some(x) => VersionVector::decode(&x)?,
            None => Default::default(),
        };

        Ok(self
            .0
            .borrow()
            .encode(EncodeConfig::new(EncodeMode::Updates(vv), None))?)
    }

    #[wasm_bindgen(js_name = "importUpdates")]
    pub fn import_updates(&self, data: Vec<u8>) -> JsResult<()> {
        self.0.borrow_mut().decode(&data)?;
        Ok(())
    }

    #[wasm_bindgen(js_name = "importUpdateBatch")]
    pub fn import_update_batch(&self, data: Array) -> JsResult<()> {
        let data = data
            .iter()
            .map(|x| {
                let arr: Uint8Array = Uint8Array::new(&x);
                arr.to_vec()
            })
            .collect::<Vec<_>>();
<<<<<<< HEAD
        Ok(self.0.decode_batch(&data)?)
=======
        Ok(self.0.borrow_mut().import_updates_batch(&data)?)
>>>>>>> a03c68a9
    }

    #[wasm_bindgen(js_name = "toJson")]
    pub fn to_json(&self) -> JsResult<JsValue> {
        let json = self.0.borrow().to_json();
        Ok(json.into())
    }

    // TODO: convert event and event sub config
    pub fn subscribe(&self, f: js_sys::Function) -> u32 {
        let observer = observer::Observer::new(f);
        self.0.borrow_mut().subscribe_deep(Box::new(move |e| {
            observer.call1(&JsValue::from_bool(e.local));
        }))
    }

    pub fn unsubscribe(&self, subscription: u32) -> bool {
        self.0.borrow_mut().unsubscribe_deep(subscription)
    }
}

impl Default for Loro {
    fn default() -> Self {
        Self::new()
    }
}

#[wasm_bindgen]
pub struct LoroText(Text);

#[wasm_bindgen]
impl LoroText {
    pub fn insert(&mut self, ctx: &Loro, index: usize, content: &str) -> JsResult<()> {
        self.0.insert(ctx.deref(), index, content)?;
        Ok(())
    }

    pub fn delete(&mut self, ctx: &Loro, index: usize, len: usize) -> JsResult<()> {
        self.0.delete(ctx.deref(), index, len)?;
        Ok(())
    }

    #[allow(clippy::inherent_to_string)]
    #[wasm_bindgen(js_name = "toString")]
    pub fn to_string(&self) -> String {
        self.0.get_value().as_string().unwrap().to_string()
    }

    #[wasm_bindgen(js_name = "id", method, getter)]
    pub fn id(&self) -> JsContainerID {
        let value: JsValue = self.0.id().into();
        value.into()
    }
}

#[wasm_bindgen]
pub struct LoroMap(Map);

#[wasm_bindgen]
impl LoroMap {
    #[wasm_bindgen(js_name = "set")]
    pub fn insert(&mut self, ctx: &Loro, key: &str, value: JsValue) -> JsResult<()> {
        if let Some(v) = js_try_to_prelim(&value) {
            self.0.insert(ctx.deref(), key, v)?;
        } else {
            self.0.insert(ctx.deref(), key, value)?;
        };
        Ok(())
    }

    pub fn delete(&mut self, ctx: &Loro, key: &str) -> JsResult<()> {
        self.0.delete(ctx.deref(), key)?;
        Ok(())
    }

    pub fn get(&self, key: &str) -> JsValue {
        self.0.get(key).into()
    }

    #[wasm_bindgen(js_name = "value", method, getter)]
    pub fn get_value(&self) -> JsValue {
        let value = self.0.get_value();
        value.into()
    }

    #[wasm_bindgen(js_name = "id", method, getter)]
    pub fn id(&self) -> JsContainerID {
        let value: JsValue = self.0.id().into();
        value.into()
    }

    #[wasm_bindgen(js_name = "getValueDeep")]
    pub fn get_value_deep(&self, ctx: &Loro) -> JsValue {
        self.0.get_value_deep(ctx.deref()).into()
    }

    #[wasm_bindgen(js_name = "insertContainer")]
    pub fn insert_container(
        &mut self,
        ctx: &mut Loro,
        key: &str,
        container_type: &str,
    ) -> JsResult<JsValue> {
        let _type = match container_type {
            "text" => ContainerType::Text,
            "map" => ContainerType::Map,
            "list" => ContainerType::List,
            _ => {
                return Err(JsValue::from_str(
                    "Invalid container type, only supports text, map, list",
                ))
            }
        };
        let id = self.0.insert(&ctx.0, key, _type)?.unwrap();
        let instance = ctx.deref().get_container(&id).unwrap();
        let container = match _type {
            ContainerType::Text => {
                LoroText(Text::from_instance(instance, ctx.deref().client_id())).into()
            }
            ContainerType::Map => {
                LoroMap(Map::from_instance(instance, ctx.deref().client_id())).into()
            }
            ContainerType::List => {
                LoroList(List::from_instance(instance, ctx.deref().client_id())).into()
            }
        };
        Ok(container)
    }
}

#[wasm_bindgen]
pub struct LoroList(List);

#[wasm_bindgen]
impl LoroList {
    pub fn insert(&mut self, ctx: &Loro, index: usize, value: JsValue) -> JsResult<()> {
        if let Some(v) = js_try_to_prelim(&value) {
            self.0.insert(ctx.deref(), index, v)?;
        } else {
            self.0.insert(ctx.deref(), index, value)?;
        };
        Ok(())
    }

    pub fn delete(&mut self, ctx: &Loro, index: usize, len: usize) -> JsResult<()> {
        self.0.delete(ctx.deref(), index, len)?;
        Ok(())
    }

    pub fn get(&self, index: usize) -> JsValue {
        self.0.get(index).into()
    }

    #[wasm_bindgen(js_name = "id", method, getter)]
    pub fn id(&self) -> JsContainerID {
        let value: JsValue = self.0.id().into();
        value.into()
    }

    #[wasm_bindgen(js_name = "value", method, getter)]
    pub fn get_value(&mut self) -> JsValue {
        self.0.get_value().into()
    }

    #[wasm_bindgen(js_name = "getValueDeep")]
    pub fn get_value_deep(&self, ctx: &Loro) -> JsValue {
        let value = self.0.get_value_deep(ctx.deref());
        value.into()
    }

    /// FIXME: the returned value should not hold a Arc reference to the container
    /// it may cause memory leak
    #[wasm_bindgen(js_name = "insertContainer")]
    pub fn insert_container(
        &mut self,
        ctx: &mut Loro,
        pos: usize,
        container: &str,
    ) -> JsResult<JsValue> {
        let _type = match container {
            "text" => ContainerType::Text,
            "map" => ContainerType::Map,
            "list" => ContainerType::List,
            _ => return Err(JsValue::from_str("Invalid container type")),
        };
        let id = self.0.insert(&ctx.0, pos, _type)?.unwrap();
        let instance = ctx.deref().get_container(&id).unwrap();
        let container = match _type {
            ContainerType::Text => {
                LoroText(Text::from_instance(instance, ctx.deref().client_id())).into()
            }
            ContainerType::Map => {
                LoroMap(Map::from_instance(instance, ctx.deref().client_id())).into()
            }
            ContainerType::List => {
                LoroList(List::from_instance(instance, ctx.deref().client_id())).into()
            }
        };
        Ok(container)
    }
}

#[wasm_bindgen(typescript_custom_section)]
const TYPES: &'static str = r#"
export type ContainerType = "Text" | "Map" | "List";
export type ContainerID = { id: string; type: ContainerType } | {
  root: string;
  type: ContainerType;
};

interface Loro {
    exportUpdates(version?: Uint8Array): Uint8Array;
    getContainerById(id: ContainerID): LoroText | LoroMap | LoroList;
}
"#;<|MERGE_RESOLUTION|>--- conflicted
+++ resolved
@@ -168,12 +168,8 @@
     pub fn export_snapshot(&self) -> JsResult<Vec<u8>> {
         Ok(self
             .0
-<<<<<<< HEAD
+            .borrow()
             .encode(EncodeConfig::new(EncodeMode::Snapshot, None).with_default_compress())?)
-=======
-            .borrow()
-            .encode(EncodeConfig::new(EncodeMode::Snapshot, None))?)
->>>>>>> a03c68a9
     }
 
     #[wasm_bindgen(js_name = "importSnapshot")]
@@ -217,11 +213,7 @@
                 arr.to_vec()
             })
             .collect::<Vec<_>>();
-<<<<<<< HEAD
-        Ok(self.0.decode_batch(&data)?)
-=======
-        Ok(self.0.borrow_mut().import_updates_batch(&data)?)
->>>>>>> a03c68a9
+        Ok(self.0.borrow_mut().decode_batch(&data)?)
     }
 
     #[wasm_bindgen(js_name = "toJson")]
