use std::sync::Arc;

use js_sys::{Array, Object, Reflect, Uint8Array};
use loro_internal::delta::{DeltaItem, ResolvedMapDelta};
<<<<<<< HEAD
use loro_internal::event::{Diff, ListDeltaMeta};
use loro_internal::handler::{Handler, ValueOrContainer};
=======
use loro_internal::event::Diff;
use loro_internal::handler::{Handler, ValueOrHandler};
>>>>>>> a47cf067
use loro_internal::{LoroDoc, LoroValue};
use wasm_bindgen::JsValue;

use crate::{LoroList, LoroMap, LoroText, LoroTree};
use wasm_bindgen::__rt::IntoJsResult;
use wasm_bindgen::convert::FromWasmAbi;

/// Convert a `JsValue` to `T` by constructor's name.
///
/// more details can be found in https://github.com/rustwasm/wasm-bindgen/issues/2231#issuecomment-656293288
pub(crate) fn js_to_any<T: FromWasmAbi<Abi = u32>>(
    js: JsValue,
    struct_name: &str,
) -> Result<T, JsValue> {
    if !js.is_object() {
        return Err(JsValue::from_str(
            format!("Value supplied as {} is not an object", struct_name).as_str(),
        ));
    }
    let ctor_name = Object::get_prototype_of(&js).constructor().name();
    if ctor_name == struct_name {
        let ptr = Reflect::get(&js, &JsValue::from_str("ptr"))?;
        let ptr_u32: u32 = ptr.as_f64().ok_or(JsValue::NULL)? as u32;
        let obj = unsafe { T::from_abi(ptr_u32) };
        Ok(obj)
    } else {
        return Err(JsValue::from_str(
            format!(
                "Value ctor_name is {} but the required struct name is {}",
                ctor_name, struct_name
            )
            .as_str(),
        ));
    }
}

impl TryFrom<JsValue> for LoroText {
    type Error = JsValue;

    fn try_from(value: JsValue) -> Result<Self, Self::Error> {
        js_to_any(value, "LoroText")
    }
}

impl TryFrom<JsValue> for LoroList {
    type Error = JsValue;

    fn try_from(value: JsValue) -> Result<Self, Self::Error> {
        js_to_any(value, "LoroList")
    }
}

impl TryFrom<JsValue> for LoroMap {
    type Error = JsValue;

    fn try_from(value: JsValue) -> Result<Self, Self::Error> {
        js_to_any(value, "LoroMap")
    }
}

pub(crate) fn resolved_diff_to_js(value: &Diff, doc: &Arc<LoroDoc>) -> JsValue {
    // create a obj
    let obj = Object::new();
    match value {
        Diff::Tree(tree) => {
            js_sys::Reflect::set(&obj, &JsValue::from_str("type"), &JsValue::from_str("tree"))
                .unwrap();
            js_sys::Reflect::set(&obj, &JsValue::from_str("diff"), &tree.into()).unwrap();
        }
        Diff::List(list) => {
            // set type as "list"
            js_sys::Reflect::set(&obj, &JsValue::from_str("type"), &JsValue::from_str("list"))
                .unwrap();
            // set diff as array
            let arr = Array::new_with_length(list.len() as u32);
            for (i, v) in list.iter().enumerate() {
                arr.set(i as u32, delta_item_to_js(v.clone(), doc));
            }
            js_sys::Reflect::set(
                &obj,
                &JsValue::from_str("diff"),
                &arr.into_js_result().unwrap(),
            )
            .unwrap();
        }
        Diff::Text(text) => {
            // set type as "text"
            js_sys::Reflect::set(&obj, &JsValue::from_str("type"), &JsValue::from_str("text"))
                .unwrap();
            // set diff as array
            js_sys::Reflect::set(&obj, &JsValue::from_str("diff"), &JsValue::from(text)).unwrap();
        }
        Diff::Map(map) => {
            js_sys::Reflect::set(&obj, &JsValue::from_str("type"), &JsValue::from_str("map"))
                .unwrap();

            js_sys::Reflect::set(
                &obj,
                &JsValue::from_str("updated"),
                &map_delta_to_js(map, doc),
            )
            .unwrap();
        }
        _ => unreachable!(),
    };

    // convert object to js value
    obj.into_js_result().unwrap()
}

<<<<<<< HEAD
fn delta_item_to_js(
    item: DeltaItem<Vec<ValueOrContainer>, ListDeltaMeta>,
    doc: &Arc<LoroDoc>,
) -> JsValue {
=======
fn delta_item_to_js(item: DeltaItem<Vec<ValueOrHandler>, ()>, doc: &Arc<LoroDoc>) -> JsValue {
>>>>>>> a47cf067
    let obj = Object::new();
    match item {
        DeltaItem::Retain { retain: len, .. } => {
            js_sys::Reflect::set(
                &obj,
                &JsValue::from_str("retain"),
                &JsValue::from_f64(len as f64),
            )
            .unwrap();
        }
        DeltaItem::Insert {
            insert: value,
            attributes,
        } => {
            let arr = Array::new_with_length(value.len() as u32);
            for (i, v) in value.into_iter().enumerate() {
                let value = match v {
                    ValueOrHandler::Value(v) => convert(v),
                    ValueOrHandler::Handler(h) => handler_to_js_value(h, doc.clone()),
                };
                arr.set(i as u32, value);
            }

            js_sys::Reflect::set(
                &obj,
                &JsValue::from_str("insert"),
                &arr.into_js_result().unwrap(),
            )
            .unwrap();

            if let Some(src) = attributes.move_from {
                js_sys::Reflect::set(&obj, &JsValue::from_str("move_from"), &src.into()).unwrap();
            }
        }
        DeltaItem::Delete { delete: len, .. } => {
            js_sys::Reflect::set(
                &obj,
                &JsValue::from_str("delete"),
                &JsValue::from_f64(len as f64),
            )
            .unwrap();
        }
    }

    obj.into_js_result().unwrap()
}

pub fn convert(value: LoroValue) -> JsValue {
    match value {
        LoroValue::Null => JsValue::NULL,
        LoroValue::Bool(b) => JsValue::from_bool(b),
        LoroValue::Double(f) => JsValue::from_f64(f),
        LoroValue::I64(i) => JsValue::from_f64(i as f64),
        LoroValue::String(s) => JsValue::from_str(&s),
        LoroValue::List(list) => {
            let list = Arc::try_unwrap(list).unwrap_or_else(|m| (*m).clone());
            let arr = Array::new_with_length(list.len() as u32);
            for (i, v) in list.into_iter().enumerate() {
                arr.set(i as u32, convert(v));
            }
            arr.into_js_result().unwrap()
        }
        LoroValue::Map(m) => {
            let m = Arc::try_unwrap(m).unwrap_or_else(|m| (*m).clone());
            let map = Object::new();
            for (k, v) in m.into_iter() {
                let str: &str = &k;
                js_sys::Reflect::set(&map, &JsValue::from_str(str), &convert(v)).unwrap();
            }

            map.into_js_result().unwrap()
        }
        LoroValue::Container(container_id) => JsValue::from(container_id),
        LoroValue::Binary(binary) => {
            let binary = Arc::try_unwrap(binary).unwrap_or_else(|m| (*m).clone());
            let arr = Uint8Array::new_with_length(binary.len() as u32);
            for (i, v) in binary.into_iter().enumerate() {
                arr.set_index(i as u32, v);
            }
            arr.into_js_result().unwrap()
        }
    }
}

fn map_delta_to_js(value: &ResolvedMapDelta, doc: &Arc<LoroDoc>) -> JsValue {
    let obj = Object::new();
    for (key, value) in value.updated.iter() {
        let value = if let Some(value) = value.value.clone() {
            match value {
                ValueOrHandler::Value(v) => convert(v),
                ValueOrHandler::Handler(h) => handler_to_js_value(h, doc.clone()),
            }
        } else {
            JsValue::null()
        };

        js_sys::Reflect::set(&obj, &JsValue::from_str(key), &value).unwrap();
    }

    obj.into_js_result().unwrap()
}

pub(crate) fn handler_to_js_value(handler: Handler, doc: Arc<LoroDoc>) -> JsValue {
    match handler {
        Handler::Text(t) => LoroText {
            handler: t,
            _doc: doc,
        }
        .into(),
        Handler::Map(m) => LoroMap { handler: m, doc }.into(),
        Handler::List(l) => LoroList { handler: l, doc }.into(),
        Handler::Tree(t) => LoroTree { handler: t, doc }.into(),
        Handler::MovableList(l) => unimplemented!(),
    }
}<|MERGE_RESOLUTION|>--- conflicted
+++ resolved
@@ -2,13 +2,8 @@
 
 use js_sys::{Array, Object, Reflect, Uint8Array};
 use loro_internal::delta::{DeltaItem, ResolvedMapDelta};
-<<<<<<< HEAD
 use loro_internal::event::{Diff, ListDeltaMeta};
-use loro_internal::handler::{Handler, ValueOrContainer};
-=======
-use loro_internal::event::Diff;
 use loro_internal::handler::{Handler, ValueOrHandler};
->>>>>>> a47cf067
 use loro_internal::{LoroDoc, LoroValue};
 use wasm_bindgen::JsValue;
 
@@ -119,14 +114,10 @@
     obj.into_js_result().unwrap()
 }
 
-<<<<<<< HEAD
 fn delta_item_to_js(
-    item: DeltaItem<Vec<ValueOrContainer>, ListDeltaMeta>,
+    item: DeltaItem<Vec<ValueOrHandler>, ListDeltaMeta>,
     doc: &Arc<LoroDoc>,
 ) -> JsValue {
-=======
-fn delta_item_to_js(item: DeltaItem<Vec<ValueOrHandler>, ()>, doc: &Arc<LoroDoc>) -> JsValue {
->>>>>>> a47cf067
     let obj = Object::new();
     match item {
         DeltaItem::Retain { retain: len, .. } => {
