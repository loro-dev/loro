--- conflicted
+++ resolved
@@ -1,12 +1,8 @@
 use std::sync::Arc;
 
 use js_sys::{Array, Object, Reflect, Uint8Array};
-<<<<<<< HEAD
 use loro_internal::delta::{DeltaItem, ResolvedMapDelta};
 use loro_internal::event::{Diff, ListDeltaMeta};
-=======
-use loro_internal::delta::ResolvedMapDelta;
->>>>>>> 9d4f7aa8
 use loro_internal::encoding::ImportBlobMetadata;
 use loro_internal::handler::{Handler, ValueOrHandler};
 use loro_internal::{ListDiffItem, LoroDoc, LoroValue};
@@ -140,15 +136,7 @@
     obj.into_js_result().unwrap()
 }
 
-<<<<<<< HEAD
-fn delta_item_to_js(
-    item: DeltaItem<Vec<ValueOrHandler>, ListDeltaMeta>,
-    doc: &Arc<LoroDoc>,
-) -> JsValue {
-    let obj = Object::new();
-=======
 fn delta_item_to_js(item: ListDiffItem, doc: &Arc<LoroDoc>) -> (JsValue, Option<JsValue>) {
->>>>>>> 9d4f7aa8
     match item {
         loro_internal::loro_delta::DeltaItem::Retain { len, attr: _ } => {
             let obj = Object::new();
@@ -160,39 +148,6 @@
             .unwrap();
             (obj.into_js_result().unwrap(), None)
         }
-<<<<<<< HEAD
-        DeltaItem::Insert {
-            insert: value,
-            attributes,
-        } => {
-            let arr = Array::new_with_length(value.len() as u32);
-            for (i, v) in value.into_iter().enumerate() {
-                let value = match v {
-                    ValueOrHandler::Value(v) => convert(v),
-                    ValueOrHandler::Handler(h) => handler_to_js_value(h, Some(doc.clone())),
-                };
-                arr.set(i as u32, value);
-            }
-
-            js_sys::Reflect::set(
-                &obj,
-                &JsValue::from_str("insert"),
-                &arr.into_js_result().unwrap(),
-            )
-            .unwrap();
-
-            if attributes.from_move {
-                js_sys::Reflect::set(&obj, &JsValue::from_str("is_move"), &JsValue::TRUE).unwrap();
-            }
-        }
-        DeltaItem::Delete { delete: len, .. } => {
-            js_sys::Reflect::set(
-                &obj,
-                &JsValue::from_str("delete"),
-                &JsValue::from_f64(len as f64),
-            )
-            .unwrap();
-=======
         loro_internal::loro_delta::DeltaItem::Replace {
             value,
             attr: _,
@@ -235,7 +190,6 @@
             }
 
             (a.unwrap(), b)
->>>>>>> 9d4f7aa8
         }
     }
 }
