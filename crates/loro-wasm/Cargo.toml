--- conflicted
+++ resolved
@@ -17,11 +17,7 @@
 serde = { version = "1", features = ["derive"] }
 rle = { path = "../rle", package = "loro-rle" }
 tracing-wasm = "0.2.1"
-<<<<<<< HEAD
-wasm-bindgen-derive = "0.2.1"
-=======
 tracing = { version = "0.1" }
->>>>>>> 27566ed1
 
 [features]
 default = ["console_error_panic_hook"]