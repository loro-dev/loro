--- conflicted
+++ resolved
@@ -1377,11 +1377,8 @@
     }
 
     /// Return all children of the target node.
-<<<<<<< HEAD
     ///
     /// If the parent node does not exist, return `None`.
-=======
->>>>>>> fc46f429
     pub fn children(&self, parent: Option<TreeID>) -> Option<Vec<TreeID>> {
         self.handler.children(parent)
     }
