--- conflicted
+++ resolved
@@ -387,13 +387,12 @@
         self.doc.log_estimated_size();
     }
 
-<<<<<<< HEAD
     /// Check the correctness of the document state by comparing it with the state
     /// calculated by applying all the history.
     pub fn check_state_correctness_slow(&self) {
         self.doc.check_state_diff_calc_consistency_slow()
     }
-=======
+
     /// Get the handler by the path.
     pub fn get_by_path(&self, path: &[Index]) -> Option<ValueOrContainer> {
         self.doc.get_by_path(path).map(ValueOrContainer::from)
@@ -447,7 +446,6 @@
     fn get_attached(&self) -> Option<Self>
     where
         Self: Sized;
->>>>>>> 454b4088
 }
 
 /// LoroList container. It's used to model array.
@@ -1196,13 +1194,62 @@
     }
 }
 
-<<<<<<< HEAD
+impl Default for LoroTree {
+    fn default() -> Self {
+        Self::new()
+    }
+}
+
 #[derive(Clone, Debug)]
 pub struct LoroMovableList {
     handler: InnerMovableListHandler,
 }
 
+impl SealedTrait for LoroMovableList {}
+impl ContainerTrait for LoroMovableList {
+    type Handler = InnerMovableListHandler;
+
+    fn to_container(&self) -> Container {
+        Container::MovableList(self.clone())
+    }
+
+    fn to_handler(&self) -> Self::Handler {
+        self.handler.clone()
+    }
+
+    fn from_handler(handler: Self::Handler) -> Self {
+        Self { handler }
+    }
+
+    fn try_from_container(container: Container) -> Option<Self>
+    where
+        Self: Sized,
+    {
+        match container {
+            Container::MovableList(x) => Some(x),
+            _ => None,
+        }
+    }
+
+    fn is_attached(&self) -> bool {
+        self.handler.is_attached()
+    }
+
+    fn get_attached(&self) -> Option<Self>
+    where
+        Self: Sized,
+    {
+        self.handler.get_attached().map(Self::from_handler)
+    }
+}
+
 impl LoroMovableList {
+    pub fn new() -> LoroMovableList {
+        Self {
+            handler: InnerMovableListHandler::new_detached(),
+        }
+    }
+
     pub fn id(&self) -> ContainerID {
         self.handler.id().clone()
     }
@@ -1252,10 +1299,11 @@
         self.handler.push(v.into())
     }
 
-    pub fn push_container(&self, c_type: ContainerType) -> LoroResult<Container> {
-        self.handler
-            .insert_container(self.handler.len(), c_type)
-            .map(|c| c.into())
+    pub fn push_container<C: ContainerTrait>(&self, child: C) -> LoroResult<C> {
+        let pos = self.handler.len();
+        Ok(C::from_handler(
+            self.handler.insert_container(pos, child.to_handler())?,
+        ))
     }
 
     pub fn set(&self, pos: usize, value: impl Into<LoroValue>) -> LoroResult<()> {
@@ -1266,12 +1314,16 @@
         self.handler.mov(from, to)
     }
 
-    pub fn insert_container(&self, pos: usize, c_type: ContainerType) -> LoroResult<Container> {
-        self.handler.insert_container(pos, c_type).map(|c| c.into())
-    }
-
-    pub fn set_container(&self, pos: usize, c: ContainerType) -> LoroResult<Container> {
-        self.handler.set_container(pos, c).map(|c| c.into())
+    pub fn insert_container<C: ContainerTrait>(&self, pos: usize, child: C) -> LoroResult<C> {
+        Ok(C::from_handler(
+            self.handler.insert_container(pos, child.to_handler())?,
+        ))
+    }
+
+    pub fn set_container<C: ContainerTrait>(&self, pos: usize, child: C) -> LoroResult<C> {
+        Ok(C::from_handler(
+            self.handler.set_container(pos, child.to_handler())?,
+        ))
     }
 
     pub fn log_internal_state(&self) {
@@ -1279,11 +1331,12 @@
             "movable_list internal state: {}",
             self.handler.log_internal_state()
         )
-=======
-impl Default for LoroTree {
+    }
+}
+
+impl Default for LoroMovableList {
     fn default() -> Self {
         Self::new()
->>>>>>> 454b4088
     }
 }
 
@@ -1313,6 +1366,7 @@
             Container::Map(x) => Self::Handler::Map(x.to_handler()),
             Container::Text(x) => Self::Handler::Text(x.to_handler()),
             Container::Tree(x) => Self::Handler::Tree(x.to_handler()),
+            Container::MovableList(x) => Self::Handler::MovableList(x.to_handler()),
         }
     }
 
@@ -1321,6 +1375,7 @@
             InnerHandler::Text(x) => Container::Text(LoroText { handler: x }),
             InnerHandler::Map(x) => Container::Map(LoroMap { handler: x }),
             InnerHandler::List(x) => Container::List(LoroList { handler: x }),
+            InnerHandler::MovableList(x) => Container::MovableList(LoroMovableList { handler: x }),
             InnerHandler::Tree(x) => Container::Tree(LoroTree { handler: x }),
         }
     }
@@ -1331,12 +1386,14 @@
             Container::Map(x) => x.is_attached(),
             Container::Text(x) => x.is_attached(),
             Container::Tree(x) => x.is_attached(),
+            Container::MovableList(x) => x.is_attached(),
         }
     }
 
     fn get_attached(&self) -> Option<Self> {
         match self {
             Container::List(x) => x.get_attached().map(Container::List),
+            Container::MovableList(x) => x.get_attached().map(Container::MovableList),
             Container::Map(x) => x.get_attached().map(Container::Map),
             Container::Text(x) => x.get_attached().map(Container::Text),
             Container::Tree(x) => x.get_attached().map(Container::Tree),
@@ -1360,6 +1417,7 @@
     pub fn new(kind: ContainerType) -> Self {
         match kind {
             ContainerType::List => Container::List(LoroList::new()),
+            ContainerType::MovableList => Container::MovableList(LoroMovableList::new()),
             ContainerType::Map => Container::Map(LoroMap::new()),
             ContainerType::Text => Container::Text(LoroText::new()),
             ContainerType::Tree => Container::Tree(LoroTree::new()),
