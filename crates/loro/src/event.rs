--- conflicted
+++ resolved
@@ -81,34 +81,24 @@
     fn from(value: &'a DiffInner) -> Self {
         match value {
             DiffInner::List(l) => {
-<<<<<<< HEAD
-                let list = l
-                    .iter()
-                    .map(|d| match d {
-                        DeltaItem::Insert { insert, attributes } => ListDiffItem::Insert {
-                            insert: insert
-                                .iter()
-                                .map(|v| ValueOrContainer::from(v.clone()))
-                                .collect(),
-                            is_move: attributes.from_move,
-                        },
-                        DeltaItem::Delete { delete, .. } => {
-                            ListDiffItem::Delete { delete: *delete }
-=======
                 let mut ans = Vec::new();
                 for item in l.iter() {
                     match item {
                         delta::DeltaItem::Retain { len, .. } => {
                             ans.push(ListDiffItem::Retain { retain: *len });
->>>>>>> 9d4f7aa8
                         }
-                        delta::DeltaItem::Replace { value, delete, .. } => {
+                        delta::DeltaItem::Replace {
+                            value,
+                            delete,
+                            attr,
+                        } => {
                             if value.len() > 0 {
                                 ans.push(ListDiffItem::Insert {
                                     insert: value
                                         .iter()
                                         .map(|v| ValueOrContainer::from(v.clone()))
                                         .collect(),
+                                    is_move: attr.from_move,
                                 });
                             }
                             if *delete > 0 {
