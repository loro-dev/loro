--- conflicted
+++ resolved
@@ -242,7 +242,6 @@
 }
 
 #[test]
-<<<<<<< HEAD
 fn no_event_when_exporting_gc_snapshot() -> anyhow::Result<()> {
     let doc = LoroDoc::new();
     doc.set_peer_id(1)?;
@@ -252,7 +251,9 @@
         panic!("should not emit event");
     }));
     let _snapshot = doc.export(loro::ExportMode::gc_snapshot_from_id(ID::new(1, 3)));
-=======
+}
+
+#[test]
 fn test_cursor_that_cannot_be_found_when_exporting_gc_snapshot() -> anyhow::Result<()> {
     let doc = LoroDoc::new();
     doc.set_peer_id(1)?;
@@ -306,6 +307,5 @@
             unreachable!()
         }
     }
->>>>>>> 2016f31f
     Ok(())
 }