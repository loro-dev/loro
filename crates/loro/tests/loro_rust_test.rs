#![allow(deprecated)]
use std::{
    cmp::Ordering,
    ops::ControlFlow,
    sync::{
        atomic::{AtomicBool, AtomicU64},
        Arc,
    },
};

use loro::{
    awareness::Awareness, loro_value, ContainerID, ContainerType, Frontiers, FrontiersNotIncluded,
    LoroDoc, LoroError, LoroList, LoroMap, LoroText, ToJson,
};
use loro_internal::{handler::TextDelta, id::ID, vv, LoroResult};
use rand::{Rng, SeedableRng};
use serde_json::json;
use tracing::trace_span;

mod integration_test;

#[ctor::ctor]
fn init() {
    dev_utils::setup_test_log();
}

#[test]
fn insert_an_inserted_movable_handler() -> Result<(), LoroError> {
    let doc = LoroDoc::new();
    let list = doc.get_movable_list("list");
    list.insert(0, 1)?;
    list.insert(1, 2)?;
    list.insert(2, 3)?;
    list.insert(3, 4)?;
    list.insert(4, 5)?;
    assert_eq!(
        doc.get_deep_value().to_json_value(),
        json!({"list": [1, 2, 3, 4, 5]})
    );
    let list2 = doc.get_list("list2");
    let list3 = list2.insert_container(0, list)?;
    assert_eq!(
        doc.get_deep_value().to_json_value(),
        json!({"list": [1, 2, 3, 4, 5], "list2": [[1, 2, 3, 4, 5]]})
    );
    list3.insert(0, 10)?;
    assert_eq!(
        doc.get_deep_value().to_json_value(),
        json!({"list": [1, 2, 3, 4, 5], "list2": [[10, 1, 2, 3, 4, 5]]})
    );
    Ok(())
}

#[test]
fn fork_doc() -> anyhow::Result<()> {
    let doc0 = LoroDoc::new();
    let text = doc0.get_text("123");
    text.insert(0, "123")?;
    let triggered = Arc::new(AtomicBool::new(false));
    let trigger_cloned = triggered.clone();
    doc0.commit();
    let _g = doc0.subscribe_root(Arc::new(move |e| {
        for e in e.events {
            let _t = e.diff.as_text().unwrap();
            triggered.store(true, std::sync::atomic::Ordering::Release);
        }
    }));
    let doc1 = doc0.fork();
    let text1 = doc1.get_text("123");
    assert_eq!(&text1.to_string(), "123");
    text1.insert(3, "456")?;
    assert_eq!(&text.to_string(), "123");
    assert_eq!(&text1.to_string(), "123456");
    assert!(!trigger_cloned.load(std::sync::atomic::Ordering::Acquire),);
    doc0.import(&doc1.export_from(&Default::default()))?;
    assert!(trigger_cloned.load(std::sync::atomic::Ordering::Acquire),);
    assert_eq!(text.to_string(), text1.to_string());
    assert_ne!(doc0.peer_id(), doc1.peer_id());
    Ok(())
}

#[test]
fn movable_list() -> Result<(), LoroError> {
    let doc = LoroDoc::new();
    let list = doc.get_movable_list("list");
    list.insert(0, 1)?;
    list.insert(0, 2)?;
    list.insert(0, 3)?;
    assert_eq!(
        doc.get_deep_value().to_json_value(),
        json!({
            "list": [3, 2, 1]
        })
    );
    list.mov(0, 2)?;
    assert_eq!(
        doc.get_deep_value().to_json_value(),
        json!({
            "list": [2, 1, 3]
        })
    );
    list.mov(0, 1)?;
    assert_eq!(
        doc.get_deep_value().to_json_value(),
        json!({
            "list": [1, 2, 3]
        })
    );

    Ok(())
}

#[test]
fn list_checkout() -> Result<(), LoroError> {
    let doc = LoroDoc::new();
    doc.get_list("list").insert_container(0, LoroMap::new())?;
    doc.commit();
    let f0 = doc.state_frontiers();
    doc.get_list("list").insert_container(0, LoroText::new())?;
    doc.commit();
    let f1 = doc.state_frontiers();
    doc.get_list("list").delete(1, 1)?;
    doc.commit();
    let f2 = doc.state_frontiers();
    doc.get_list("list").delete(0, 1)?;
    doc.commit();
    doc.checkout(&f1)?;
    assert_eq!(
        doc.get_deep_value().to_json_value(),
        json!({
            "list": ["", {}]
        })
    );
    doc.checkout(&f2)?;
    assert_eq!(
        doc.get_deep_value().to_json_value(),
        json!({
            "list": [""]
        })
    );
    doc.checkout(&f0)?;
    assert_eq!(
        doc.get_deep_value().to_json_value(),
        json!({
            "list": [{}]
        })
    );
    doc.checkout(&f1)?;
    assert_eq!(
        doc.get_deep_value().to_json_value(),
        json!({
            "list": ["", {}]
        })
    );
    Ok(())
}

#[test]
fn timestamp() {
    let doc1 = LoroDoc::new();
    doc1.set_peer_id(1).unwrap();
    doc1.get_text("text").insert(0, "0").unwrap();
    doc1.commit();
    doc1.with_oplog(|oplog| {
        let c = oplog.get_change_at(ID::new(1, 0)).unwrap();
        assert!(c.timestamp() == 0);
    });

    doc1.set_record_timestamp(true);
    doc1.get_text("text").insert(0, "0").unwrap();
    doc1.commit();
    let mut last_timestamp = 0;
    doc1.with_oplog(|oplog| {
        let c = oplog.get_change_at(ID::new(1, 1)).unwrap();
        assert!(c.timestamp() > 100000);
        last_timestamp = c.timestamp();
    });

    doc1.get_text("text").insert(0, "0").unwrap();
    doc1.commit();
    doc1.with_oplog(|oplog| {
        let c = oplog.get_change_at(ID::new(1, 2)).unwrap();
        assert!(c.timestamp() < last_timestamp + 10);
    });
}

#[test]
fn cmp_frontiers() {
    let doc1 = LoroDoc::new();
    doc1.set_peer_id(1).unwrap();
    doc1.get_text("text").insert(0, "012345").unwrap();
    let doc2 = LoroDoc::new();
    doc2.set_peer_id(2).unwrap();
    doc2.import(&doc1.export_snapshot()).unwrap();
    doc2.get_text("text").insert(0, "6789").unwrap();
    doc1.import(&doc2.export_snapshot()).unwrap();
    doc1.get_text("text").insert(0, "0123").unwrap();
    doc1.commit();

    assert_eq!(
        doc1.cmp_frontiers(&[].into(), &[ID::new(2, 5)].into()),
        Err(FrontiersNotIncluded)
    );
    assert_eq!(
        doc1.cmp_frontiers(&[ID::new(1, 2)].into(), &[ID::new(2, 3)].into()),
        Ok(Some(Ordering::Less))
    );
    assert_eq!(
        doc1.cmp_frontiers(&[ID::new(1, 5)].into(), &[ID::new(2, 3)].into()),
        Ok(Some(Ordering::Less))
    );
    assert_eq!(
        doc1.cmp_frontiers(&[ID::new(1, 6)].into(), &[ID::new(2, 3)].into()),
        Ok(Some(Ordering::Greater))
    );
    assert_eq!(
        doc1.cmp_frontiers(&[].into(), &[].into()),
        Ok(Some(Ordering::Equal))
    );
    assert_eq!(
        doc1.cmp_frontiers(&[ID::new(1, 6)].into(), &[ID::new(1, 6)].into()),
        Ok(Some(Ordering::Equal))
    );
}

#[test]
fn get_change_at_lamport() {
    let doc1 = LoroDoc::new();
    doc1.set_peer_id(1).unwrap();
    doc1.get_text("text").insert(0, "012345").unwrap();
    let doc2 = LoroDoc::new();
    doc2.set_peer_id(2).unwrap();
    doc2.import(&doc1.export_snapshot()).unwrap();
    doc2.get_text("text").insert(0, "6789").unwrap();
    doc1.import(&doc2.export_snapshot()).unwrap();
    doc1.get_text("text").insert(0, "0123").unwrap();
    doc1.commit();
    doc1.with_oplog(|oplog| {
        let change = oplog.get_change_with_lamport_lte(1, 2).unwrap();
        assert_eq!(change.lamport(), 0);
        assert_eq!(change.peer(), 1);
        let change = oplog.get_change_with_lamport_lte(1, 7).unwrap();
        assert_eq!(change.lamport(), 0);
        assert_eq!(change.peer(), 1);
        let change = oplog.get_change_with_lamport_lte(1, 13).unwrap();
        assert_eq!(change.lamport(), 10);
        assert_eq!(change.peer(), 1);
        let change = oplog.get_change_with_lamport_lte(1, 14).unwrap();
        assert_eq!(change.lamport(), 10);
    })
}

#[test]
fn time_travel() {
    let doc = LoroDoc::new();
    let doc2 = LoroDoc::new();
    let text = doc.get_text("text");
    let text2 = doc2.get_text("text");
    let _g = doc.subscribe(
        &text.id(),
        Arc::new(move |x| {
            for event in x.events {
                let Some(delta) = event.diff.as_text() else {
                    continue;
                };
                text2.apply_delta(delta).unwrap();
            }
        }),
    );

    let text2 = doc2.get_text("text");
    text.insert(0, "[14497138626449185274] ").unwrap();
    doc.commit();
    text.mark(5..15, "link", true).unwrap();
    doc.commit();
    let f = doc.state_frontiers();
    text.mark(14..20, "bold", true).unwrap();
    doc.commit();
    assert_eq!(text.to_delta(), text2.to_delta());
    doc.checkout(&f).unwrap();
    assert_eq!(text.to_delta(), text2.to_delta());
    doc.attach();
    assert_eq!(text.to_delta(), text2.to_delta());
}

#[test]
fn travel_back_should_remove_styles() {
    let doc = LoroDoc::new();
    let doc2 = LoroDoc::new();
    let text = doc.get_text("text");
    let text2 = doc2.get_text("text");
    let _g = doc.subscribe(
        &text.id(),
        Arc::new(move |x| {
            for event in x.events {
                let Some(delta) = event.diff.as_text() else {
                    continue;
                };
                // dbg!(&delta);
                text2.apply_delta(delta).unwrap();
            }
        }),
    );

    let text2 = doc2.get_text("text");
    text.insert(0, "Hello world!").unwrap();
    doc.commit();
    let f = doc.state_frontiers();
    let mut f1 = f.to_vec();
    f1[0].counter += 1;
    text.mark(0..5, "bold", true).unwrap();
    doc.commit();
    let f2 = doc.state_frontiers();
    assert_eq!(text.to_delta(), text2.to_delta());
    trace_span!("CheckoutToMiddle").in_scope(|| {
        doc.checkout(&f1.into()).unwrap(); // checkout to the middle of the start anchor op and the end anchor op
    });
    doc.checkout(&f).unwrap();
    assert_eq!(
        text.to_delta().as_list().unwrap().len(),
        1,
        "should remove the bold style but got {:?}",
        text.to_delta()
    );
    assert_eq!(doc.state_frontiers(), f);
    doc.check_state_correctness_slow();
    assert_eq!(text.to_delta(), text2.to_delta());
    doc.checkout(&f2).unwrap();
    assert_eq!(text.to_delta(), text2.to_delta());
}

#[test]
fn list() -> LoroResult<()> {
    use loro::{LoroDoc, ToJson};
    use serde_json::json;
    let doc = LoroDoc::new();
    check_sync_send(&doc);
    let list = doc.get_list("list");
    list.insert(0, 123)?;
    list.insert(1, 123)?;
    assert_eq!(
        doc.get_deep_value().to_json_value(),
        json!({
            "list": [123, 123]
        })
    );
    let doc_b = LoroDoc::new();
    doc_b.import(&doc.export_from(&Default::default()))?;
    assert_eq!(
        doc_b.get_deep_value().to_json_value(),
        json!({
            "list": [123, 123]
        })
    );
    let doc_c = LoroDoc::new();
    doc_c.import(&doc.export_snapshot())?;
    assert_eq!(
        doc_c.get_deep_value().to_json_value(),
        json!({
            "list": [123, 123]
        })
    );
    let list = doc_c.get_list("list");
    assert_eq!(list.get_deep_value().to_json_value(), json!([123, 123]));
    Ok(())
}

#[test]
fn map() -> LoroResult<()> {
    use loro::{LoroDoc, LoroValue, ToJson};
    use serde_json::json;
    let doc = LoroDoc::new();
    let map = doc.get_map("map");
    map.insert("key", "value")?;
    map.insert("true", true)?;
    map.insert("null", LoroValue::Null)?;
    map.insert("deleted", LoroValue::Null)?;
    map.delete("deleted")?;
    let text = map.insert_container("text", LoroText::new())?;
    text.insert(0, "Hello world!")?;
    assert_eq!(
        doc.get_deep_value().to_json_value(),
        json!({
            "map": {
                "key": "value",
                "true": true,
                "null": null,
                "text": "Hello world!"
            }
        })
    );

    Ok(())
}

#[test]
fn tree() {
    use loro::{LoroDoc, ToJson};

    let doc = LoroDoc::new();
    doc.set_peer_id(1).unwrap();
    let tree = doc.get_tree("tree");
    let root = tree.create(None).unwrap();
    let root2 = tree.create(None).unwrap();
    tree.mov(root2, root).unwrap();
    let root_meta = tree.get_meta(root).unwrap();
    root_meta.insert("color", "red").unwrap();
    assert_eq!(
        tree.get_value_with_meta().to_json(),
        r#"[{"parent":null,"meta":{"color":"red"},"id":"0@1","index":0,"children":[{"parent":"0@1","meta":{},"id":"1@1","index":0,"children":[],"fractional_index":"80"}],"fractional_index":"80"}]"#
    )
}

fn check_sync_send(_doc: impl Sync + Send) {}

#[test]
fn richtext_test() {
    use loro::{LoroDoc, ToJson};
    use serde_json::json;

    let doc = LoroDoc::new();
    let text = doc.get_text("text");
    text.insert(0, "Hello world!").unwrap();
    text.mark(0..5, "bold", true).unwrap();
    assert_eq!(
        text.to_delta().to_json_value(),
        json!([
            { "insert": "Hello", "attributes": {"bold": true} },
            { "insert": " world!" },
        ])
    );
    text.unmark(3..5, "bold").unwrap();
    assert_eq!(
        text.to_delta().to_json_value(),
        json!([
             { "insert": "Hel", "attributes": {"bold": true} },
             { "insert": "lo world!" },
        ])
    );
}

#[test]
fn sync() {
    use loro::{LoroDoc, ToJson};
    use serde_json::json;

    let doc = LoroDoc::new();
    let text = doc.get_text("text");
    text.insert(0, "Hello world!").unwrap();
    let bytes = doc.export_from(&Default::default());
    let doc_b = LoroDoc::new();
    doc_b.import(&bytes).unwrap();
    assert_eq!(doc.get_deep_value(), doc_b.get_deep_value());
    let text_b = doc_b.get_text("text");
    text_b.mark(0..5, "bold", true).unwrap();
    doc.import(&doc_b.export_from(&doc.oplog_vv())).unwrap();
    assert_eq!(
        text.to_delta().to_json_value(),
        json!([
            { "insert": "Hello", "attributes": {"bold": true} },
            { "insert": " world!" },
        ])
    );
}

#[test]
fn save() {
    use loro::LoroDoc;

    let doc = LoroDoc::new();
    let text = doc.get_text("text");
    text.insert(0, "123").unwrap();
    let snapshot = doc.export_snapshot();

    let new_doc = LoroDoc::new();
    new_doc.import(&snapshot).unwrap();
    assert_eq!(new_doc.get_deep_value(), doc.get_deep_value());
}

#[test]
fn subscribe() {
    use loro::LoroDoc;
    use std::sync::{atomic::AtomicBool, Arc};

    let doc = LoroDoc::new();
    let text = doc.get_text("text");
    let ran = Arc::new(AtomicBool::new(false));
    let ran2 = ran.clone();

    let _g = doc.subscribe(
        &text.id(),
        Arc::new(move |event| {
            assert!(matches!(
                event.triggered_by,
                loro_internal::event::EventTriggerKind::Local
            ));
            for event in event.events {
                let delta = event.diff.as_text().unwrap();
                let d = TextDelta::Insert {
                    insert: "123".into(),
                    attributes: Default::default(),
                };
                assert_eq!(delta, &vec![d]);
                ran2.store(true, std::sync::atomic::Ordering::Relaxed);
            }
        }),
    );
    text.insert(0, "123").unwrap();
    doc.commit();
    assert!(ran.load(std::sync::atomic::Ordering::Relaxed));
}

#[test]
fn prelim_support() -> LoroResult<()> {
    let map = LoroMap::new();
    map.insert("key", "value")?;
    let text = LoroText::new();
    text.insert(0, "123")?;
    let text = map.insert_container("text", text)?;
    let doc = LoroDoc::new();
    let root_map = doc.get_map("map");
    let map = root_map.insert_container("child_map", map)?;
    // `map` is now attached to the doc
    map.insert("1", "223")?; // "223" now presents in the json value of doc
    let list = map.insert_container("list", LoroList::new())?; // creating sub-container will be easier
    assert_eq!(
        doc.get_deep_value().to_json_value(),
        json!({
            "map": {
                "child_map": {
                    "key": "value",
                    "1": "223",
                    "text": "123",
                    "list": []
                }
            }
        })
    );
    assert!(!text.is_attached());
    assert!(list.is_attached());
    text.insert(0, "56")?;
    list.insert(0, 123)?;
    assert_eq!(
        doc.get_deep_value().to_json_value(),
        json!({
            "map": {
                "child_map": {
                    "key": "value",
                    "1": "223",
                    "text": "123",
                    "list": [123]
                }
            }
        })
    );
    Ok(())
}

#[test]
fn decode_import_blob_meta() -> LoroResult<()> {
    let doc_1 = LoroDoc::new();
    doc_1.set_peer_id(1)?;
    doc_1.get_text("text").insert(0, "123")?;
    {
        let bytes = doc_1.export_from(&Default::default());
        let meta = LoroDoc::decode_import_blob_meta(&bytes).unwrap();
        assert!(meta.partial_start_vv.is_empty());
        assert_eq!(meta.partial_end_vv, vv!(1 => 3));
        assert_eq!(meta.start_timestamp, 0);
        assert_eq!(meta.end_timestamp, 0);
        assert!(!meta.is_snapshot);
        assert!(meta.start_frontiers.is_empty());
        assert_eq!(meta.change_num, 1);

        let bytes = doc_1.export_snapshot();
        let meta = LoroDoc::decode_import_blob_meta(&bytes).unwrap();
        assert!(meta.partial_start_vv.is_empty());
        assert_eq!(meta.partial_end_vv, vv!(1 => 3));
        assert_eq!(meta.start_timestamp, 0);
        assert_eq!(meta.end_timestamp, 0);
        assert!(meta.is_snapshot);
        assert!(meta.start_frontiers.is_empty());
        assert_eq!(meta.change_num, 1);
    }

    let doc_2 = LoroDoc::new();
    doc_2.set_peer_id(2)?;
    doc_2.import(&doc_1.export_snapshot()).unwrap();
    doc_2.get_text("text").insert(0, "123")?;
    doc_2.get_text("text").insert(0, "123")?;
    {
        let bytes = doc_2.export_from(&doc_1.oplog_vv());
        let meta = LoroDoc::decode_import_blob_meta(&bytes).unwrap();
        assert_eq!(meta.partial_start_vv, vv!());
        assert_eq!(meta.partial_end_vv, vv!(2 => 6));
        assert_eq!(meta.start_timestamp, 0);
        assert_eq!(meta.end_timestamp, 0);
        assert!(!meta.is_snapshot);
        assert_eq!(meta.start_frontiers, vec![ID::new(1, 2)].into());
        assert_eq!(meta.change_num, 1);

        let bytes = doc_2.export_from(&vv!(1 => 1));
        let meta = LoroDoc::decode_import_blob_meta(&bytes).unwrap();
        assert_eq!(meta.partial_start_vv, vv!(1 => 1));
        assert_eq!(meta.partial_end_vv, vv!(1 => 3, 2 => 6));
        assert_eq!(meta.start_timestamp, 0);
        assert_eq!(meta.end_timestamp, 0);
        assert!(!meta.is_snapshot);
        assert_eq!(meta.start_frontiers, vec![ID::new(1, 0)].into());
        assert_eq!(meta.change_num, 2);

        let bytes = doc_2.export_snapshot();
        let meta = LoroDoc::decode_import_blob_meta(&bytes).unwrap();
        assert_eq!(meta.partial_start_vv, vv!());
        assert_eq!(meta.partial_end_vv, vv!(1 => 3, 2 => 6));
        assert_eq!(meta.start_timestamp, 0);
        assert_eq!(meta.end_timestamp, 0);
        assert!(meta.is_snapshot);
        assert!(meta.start_frontiers.is_empty());
        assert_eq!(meta.change_num, 2);
    }
    Ok(())
}

#[test]
fn init_example() {
    // create meta/users/0/new_user/{name: string, bio: Text}
    let doc = LoroDoc::new();
    let meta = doc.get_map("meta");
    let user = meta
        .get_or_create_container("users", LoroList::new())
        .unwrap()
        .insert_container(0, LoroMap::new())
        .unwrap();
    user.insert("name", "new_user").unwrap();
    user.insert_container("bio", LoroText::new()).unwrap();
}

#[test]
fn get_container_by_str_path() {
    let doc = LoroDoc::new();
    doc.get_map("map")
        .insert_container("key", LoroList::new())
        .unwrap()
        .insert(0, 99)
        .unwrap();
    let c = doc.get_by_str_path("map/key").unwrap();
    assert!(c.as_container().unwrap().is_list());
    c.into_container()
        .unwrap()
        .into_list()
        .unwrap()
        .insert(0, 100)
        .unwrap();
    assert_eq!(
        doc.get_deep_value().to_json_value(),
        json!({
            "map": {
                "key": [100, 99]
            }
        })
    );
    let v = doc.get_by_str_path("map/key/1").unwrap();
    assert_eq!(v.into_value().unwrap().into_i64().unwrap(), 99);
    let v = doc.get_by_str_path("map/key/0").unwrap();
    assert_eq!(v.into_value().unwrap().into_i64().unwrap(), 100);

    doc.get_map("map")
        .insert_container("text", LoroText::new())
        .unwrap()
        .insert(0, "123")
        .unwrap();
    let v = doc.get_by_str_path("map/text/0").unwrap();
    assert_eq!(
        v.into_value().unwrap().into_string().unwrap().to_string(),
        "1"
    );
    let v = doc.get_by_str_path("map/text/1").unwrap();
    assert_eq!(
        v.into_value().unwrap().into_string().unwrap().to_string(),
        "2"
    );
    let v = doc.get_by_str_path("map/text/2").unwrap();
    assert_eq!(
        v.into_value().unwrap().into_string().unwrap().to_string(),
        "3"
    );

    let tree = doc.get_tree("tree");
    let node = tree.create(None).unwrap();
    tree.get_meta(node).unwrap().insert("key", "value").unwrap();

    let node_value = doc.get_by_str_path(&format!("tree/{}", node)).unwrap();
    assert!(node_value.into_container().unwrap().is_map());
    let node_map = doc.get_by_str_path(&format!("tree/{}/key", node)).unwrap();
    assert_eq!(
        node_map
            .into_value()
            .unwrap()
            .into_string()
            .unwrap()
            .to_string(),
        "value"
    );
}

#[test]
fn get_cursor() {
    let doc1 = LoroDoc::new();
    doc1.set_peer_id(1).unwrap();
    let text = doc1.get_text("text");
    text.insert(0, "6789").unwrap();
    let pos_7 = text.get_cursor(1, Default::default()).unwrap();
    let pos_info = doc1.get_cursor_pos(&pos_7).unwrap();
    assert!(pos_info.update.is_none());
    assert_eq!(pos_info.current.pos, 1);
    text.insert(0, "012345").unwrap();
    let pos_info = doc1.get_cursor_pos(&pos_7).unwrap();
    assert!(pos_info.update.is_none());
    assert_eq!(pos_info.current.pos, 7);

    // test merge
    let doc2 = LoroDoc::new();
    doc2.set_peer_id(2).unwrap();
    let text2 = doc2.get_text("text");
    text2.insert(0, "ab").unwrap();
    let pos_a = text2.get_cursor(0, Default::default()).unwrap();
    let pos_info = doc2.get_cursor_pos(&pos_a).unwrap();
    assert!(pos_info.update.is_none());
    assert_eq!(pos_info.current.pos, 0);
    // text2: 0123456789ab
    doc2.import(&doc1.export_snapshot()).unwrap();
    let pos_info = doc2.get_cursor_pos(&pos_a).unwrap();
    assert!(pos_info.update.is_none());
    assert_eq!(pos_info.current.pos, 10);

    // test delete
    // text2: 01234~~56789~~ab
    // text2: 01234ab
    //            |___ pos_7
    text2.delete(5, 5).unwrap(); // pos_7 now is 5
    let pos_info = doc2.get_cursor_pos(&pos_7).unwrap(); // it should be fine to query from another doc
    assert_eq!(pos_info.update.as_ref().unwrap().id.unwrap(), ID::new(2, 0));
    assert_eq!(pos_info.current.pos, 5);

    // rich text
    //
    // text2: [01]234ab
    //              |___ pos_7
    text2.mark(0..2, "bold", true).unwrap();
    let pos_info = doc2.get_cursor_pos(&pos_7).unwrap();
    assert_eq!(pos_info.update.as_ref().unwrap().id.unwrap(), ID::new(2, 0));
    assert_eq!(pos_info.current.pos, 5); // should not be affected by rich text mark
}

#[test]
fn get_cursor_at_the_end() {
    let doc = LoroDoc::new();
    let text = &doc.get_text("text");
    text.insert(0, "01234").unwrap();
    let pos = text.get_cursor(5, Default::default()).unwrap();
    assert_eq!(doc.get_cursor_pos(&pos).unwrap().current.pos, 5);
    text.insert(0, "01234").unwrap();
    assert_eq!(doc.get_cursor_pos(&pos).unwrap().current.pos, 10);
    text.delete(0, 10).unwrap();
    assert_eq!(doc.get_cursor_pos(&pos).unwrap().current.pos, 0);
    text.insert(0, "01234").unwrap();
    assert_eq!(doc.get_cursor_pos(&pos).unwrap().current.pos, 5);
}

#[test]
fn get_cursor_for_list() {
    let doc = LoroDoc::new();
    let list = doc.get_list("list");
    let pos_start = list.get_cursor(0, Default::default()).unwrap();
    list.insert(0, 1).unwrap();
    let pos_0 = list.get_cursor(0, Default::default()).unwrap();
    let pos_end = list.get_cursor(1, Default::default()).unwrap();
    {
        let result = doc.get_cursor_pos(&pos_start).unwrap();
        assert_eq!(result.current.pos, 0);
    }
    {
        let result = doc.get_cursor_pos(&pos_0).unwrap();
        assert_eq!(result.current.pos, 0);
    }
    {
        let result = doc.get_cursor_pos(&pos_end).unwrap();
        assert_eq!(result.current.pos, 1);
    }
    list.insert(0, 1).unwrap();
    {
        let result = doc.get_cursor_pos(&pos_start).unwrap();
        assert_eq!(result.current.pos, 0);
    }
    {
        let result = doc.get_cursor_pos(&pos_0).unwrap();
        assert_eq!(result.current.pos, 1);
    }
    {
        let result = doc.get_cursor_pos(&pos_end).unwrap();
        assert_eq!(result.current.pos, 2);
    }
    list.insert(0, 1).unwrap();
    {
        let result = doc.get_cursor_pos(&pos_start).unwrap();
        assert_eq!(result.current.pos, 0);
    }
    {
        let result = doc.get_cursor_pos(&pos_0).unwrap();
        assert_eq!(result.current.pos, 2);
    }
    {
        let result = doc.get_cursor_pos(&pos_end).unwrap();
        assert_eq!(result.current.pos, 3);
    }
    list.insert(0, 1).unwrap();
    {
        let result = doc.get_cursor_pos(&pos_start).unwrap();
        assert_eq!(result.current.pos, 0);
    }
    {
        let result = doc.get_cursor_pos(&pos_0).unwrap();
        assert_eq!(result.current.pos, 3);
    }
    {
        let result = doc.get_cursor_pos(&pos_end).unwrap();
        assert_eq!(result.current.pos, 4);
    }
}

#[test]
fn get_out_of_bound_cursor() {
    let a = LoroDoc::new();
    let text = a.get_text("text");
    text.insert(0, "123").unwrap();
    text.get_cursor(5, loro_internal::cursor::Side::Right);
    let list = a.get_list("list");
    list.get_cursor(5, loro_internal::cursor::Side::Right);
    let m_list = a.get_movable_list("list");
    m_list.get_cursor(5, loro_internal::cursor::Side::Right);
}

#[test]
fn awareness() {
    let mut a = Awareness::new(1, 1000);
    a.set_local_state(1);
    assert_eq!(a.get_local_state(), Some(1.into()));
    a.set_local_state(2);
    assert_eq!(a.get_local_state(), Some(2.into()));

    let mut b = Awareness::new(2, 1000);
    let (updated, added) = b.apply(&a.encode_all());
    assert_eq!(updated.len(), 0);
    assert_eq!(added, vec![1]);
    assert_eq!(
        b.get_all_states().get(&1).map(|x| x.state.clone()),
        Some(2.into())
    );
    assert_eq!(b.get_all_states().get(&2).map(|x| x.state.clone()), None);
}

#[test]
// https://github.com/loro-dev/loro/issues/397
fn len_and_is_empty_inconsistency() {
    let doc = LoroDoc::new();
    let map = doc.get_map("map");
    println!("{:#?}", map);
    assert!(map.is_empty());
    map.insert("leaf", 42i64).unwrap();
    println!("{:#?}", map.get("leaf"));

    assert_eq!(map.len(), 1);
    map.delete("leaf").unwrap();
    println!("{:#?}", map.get("leaf"));
    assert_eq!(map.len(), 0);
    assert!(map.is_empty());
}

#[test]
fn fast_snapshot_for_updates() {
    let doc_a = LoroDoc::new();
    // Create some random edits on doc_a
    let text = doc_a.get_text("text");
    text.insert(0, "Hello, world!").unwrap();

    let list = doc_a.get_list("list");
    list.insert(0, 42).unwrap();
    list.insert(1, "foo").unwrap();

    let map = doc_a.get_map("map");
    map.insert("key1", "value1").unwrap();
    map.insert("key2", 3.).unwrap();

    doc_a.commit();

    // Create doc_b
    let doc_b = LoroDoc::new();

    // Create some random edits on doc_b
    let text_b = doc_b.get_text("text_b");
    text_b.insert(0, "Greetings!").unwrap();

    let list_b = doc_b.get_list("list_b");
    list_b.insert(0, "bar").unwrap();
    list_b.insert(1, 99).unwrap();

    let map_b = doc_b.get_map("map_b");
    map_b.insert("keyA", true).unwrap();
    map_b.insert("keyB", loro_value!([1, 2, 3])).unwrap();

    doc_b.commit();

    doc_b
        .import(&doc_a.export(loro::ExportMode::Snapshot).unwrap())
        .unwrap();
    doc_a
        .import(&doc_b.export(loro::ExportMode::Snapshot).unwrap())
        .unwrap();

    assert_eq!(doc_a.get_deep_value(), doc_b.get_deep_value());
}

#[test]
fn new_update_encode_mode() {
    let doc = LoroDoc::new();
    // Create some random edits on doc
    let text = doc.get_text("text");
    text.insert(0, "Hello, world!").unwrap();

    let list = doc.get_list("list");
    list.insert(0, 42).unwrap();
    list.insert(1, "foo").unwrap();

    let map = doc.get_map("map");
    map.insert("key1", "value1").unwrap();
    map.insert("key2", 3).unwrap();

    doc.commit();

    // Create another doc
    let doc2 = LoroDoc::new();

    // Export updates from doc and import to doc2
    let updates = doc.export(loro::ExportMode::all_updates());
    doc2.import(&updates.unwrap()).unwrap();

    // Check equality
    assert_eq!(doc.get_deep_value(), doc2.get_deep_value());
    // Make some edits on doc2
    let text2 = doc2.get_text("text");
    text2.insert(13, " How are you?").unwrap();

    let list2 = doc2.get_list("list");
    list2.insert(2, "bar").unwrap();

    let map2 = doc2.get_map("map");
    map2.insert("key3", 4.5).unwrap();

    doc2.commit();

    // Export updates from doc2 and import to doc
    let updates2 = doc2.export(loro::ExportMode::updates(&doc.oplog_vv()));
    doc.import(&updates2.unwrap()).unwrap();

    // Check equality after syncing back
    assert_eq!(doc.get_deep_value(), doc2.get_deep_value());
}

fn apply_random_ops(doc: &LoroDoc, seed: u64, mut op_len: usize) {
    let mut rng = rand::rngs::StdRng::seed_from_u64(seed);
    while op_len > 0 {
        match rng.gen_range(0..6) {
            0 => {
                // Insert text
                let text = doc.get_text("text");
                let pos = rng.gen_range(0..=text.len_unicode());
                let content = rng.gen_range('A'..='z').to_string();
                text.insert(pos, &content).unwrap();
                op_len -= 1;
            }
            1 => {
                // Delete text
                let text = doc.get_text("text");
                if text.len_unicode() > 0 {
                    let start = rng.gen_range(0..text.len_unicode());
                    text.delete(start, 1).unwrap();
                    op_len -= 1;
                }
            }
            2 => {
                // Insert into map
                let map = doc.get_map("map");
                let key = format!("key{}", rng.gen::<u32>());
                let value = rng.gen::<i32>();
                map.insert(&key, value).unwrap();
                op_len -= 1;
            }
            3 => {
                // Push to list
                let list = doc.get_list("list");
                let item = format!("item{}", rng.gen::<u32>());
                list.push(item).unwrap();
                op_len -= 1;
            }
            4 => {
                // Create node in tree
                let tree = doc.get_tree("tree");
                tree.create(None).unwrap();
                op_len -= 1;
            }
            5 => {
                // Push to movable list
                let list = doc.get_movable_list("movable_list");
                let item = format!("item{}", rng.gen::<u32>());
                list.push(item).unwrap();
                op_len -= 1;
            }
            _ => unreachable!(),
        }
    }

    doc.commit();
}

#[test]
fn test_shallow_sync() {
    let doc = LoroDoc::new();
    doc.set_peer_id(1).unwrap();
    apply_random_ops(&doc, 123, 11);
    let bytes = doc.export(loro::ExportMode::shallow_snapshot_since(ID::new(
        doc.peer_id(),
        10,
    )));

    let new_doc = LoroDoc::new();
    new_doc.set_peer_id(2).unwrap();
    new_doc.import(&bytes.unwrap()).unwrap();
    assert_eq!(doc.get_deep_value(), new_doc.get_deep_value());
    let trim_end = new_doc
        .shallow_since_vv()
        .get(&doc.peer_id())
        .copied()
        .unwrap();
    assert_eq!(trim_end, 10);

    apply_random_ops(&new_doc, 1234, 5);
    let updates = new_doc.export(loro::ExportMode::updates_owned(doc.oplog_vv()));
    doc.import(&updates.unwrap()).unwrap();
    assert_eq!(doc.get_deep_value(), new_doc.get_deep_value());

    apply_random_ops(&doc, 11, 5);
    let updates = doc.export(loro::ExportMode::updates_owned(new_doc.oplog_vv()));
    new_doc.import(&updates.unwrap()).unwrap();
    assert_eq!(doc.get_deep_value(), new_doc.get_deep_value());
}

#[test]
fn test_shallow_empty() {
    let doc = LoroDoc::new();
    apply_random_ops(&doc, 123, 11);
    let bytes = doc.export(loro::ExportMode::shallow_snapshot(&Frontiers::default()));
    let new_doc = LoroDoc::new();
    new_doc.import(&bytes.unwrap()).unwrap();
    assert_eq!(doc.get_deep_value(), new_doc.get_deep_value());
    apply_random_ops(&new_doc, 0, 10);
    doc.import(&new_doc.export_from(&Default::default()))
        .unwrap();
    assert_eq!(doc.get_deep_value(), new_doc.get_deep_value());

    let bytes = new_doc.export(loro::ExportMode::Snapshot);
    let doc_c = LoroDoc::new();
    doc_c.import(&bytes.unwrap()).unwrap();
    assert_eq!(doc_c.get_deep_value(), new_doc.get_deep_value());
}

#[test]
fn test_shallow_import_outdated_updates() {
    let doc = LoroDoc::new();
    apply_random_ops(&doc, 123, 11);
    let bytes = doc.export(loro::ExportMode::shallow_snapshot_since(ID::new(
        doc.peer_id(),
        5,
    )));
    let new_doc = LoroDoc::new();
    new_doc.import(&bytes.unwrap()).unwrap();

    let other_doc = LoroDoc::new();
    apply_random_ops(&other_doc, 123, 11);
    let err = new_doc
        .import(&other_doc.export_from(&Default::default()))
        .unwrap_err();
    assert_eq!(err, LoroError::ImportUpdatesThatDependsOnOutdatedVersion);
}

#[test]
fn test_shallow_import_pending_updates_that_is_outdated() {
    let doc = LoroDoc::new();
    apply_random_ops(&doc, 123, 11);
    let bytes = doc.export(loro::ExportMode::shallow_snapshot_since(ID::new(
        doc.peer_id(),
        5,
    )));
    let new_doc = LoroDoc::new();
    new_doc.import(&bytes.unwrap()).unwrap();

    let other_doc = LoroDoc::new();
    apply_random_ops(&other_doc, 123, 5);
    let bytes_a = other_doc.export_from(&Default::default());
    let vv = other_doc.oplog_vv();
    apply_random_ops(&other_doc, 123, 5);
    let bytes_b = other_doc.export_from(&vv);
    // pending
    new_doc.import(&bytes_b).unwrap();
    let err = new_doc.import(&bytes_a).unwrap_err();
    assert_eq!(err, LoroError::ImportUpdatesThatDependsOnOutdatedVersion);
}

#[test]
fn test_calling_exporting_snapshot_on_shallow_doc() {
    let doc = LoroDoc::new();
    apply_random_ops(&doc, 123, 11);
    let bytes = doc.export(loro::ExportMode::shallow_snapshot_since(ID::new(
        doc.peer_id(),
        5,
    )));
    let new_doc = LoroDoc::new();
    new_doc.import(&bytes.unwrap()).unwrap();
    let snapshot = new_doc.export(loro::ExportMode::Snapshot);
    let doc_c = LoroDoc::new();
    doc_c.import(&snapshot.unwrap()).unwrap();
    assert_eq!(doc_c.get_deep_value(), new_doc.get_deep_value());
    assert_eq!(new_doc.shallow_since_vv(), doc_c.shallow_since_vv());
}

#[test]
fn sync_two_shallow_docs() {
    let doc = LoroDoc::new();
    apply_random_ops(&doc, 123, 11);
    let bytes = doc
        .export(loro::ExportMode::shallow_snapshot_since(ID::new(
            doc.peer_id(),
            10,
        )))
        .unwrap();

    let doc_a = LoroDoc::new();
    doc_a.import(&bytes).unwrap();
    let doc_b = LoroDoc::new();
    doc_b.import(&bytes).unwrap();
    apply_random_ops(&doc_a, 12312, 10);
    apply_random_ops(&doc_b, 2312, 10);

    // Sync doc_a and doc_b
    let bytes_a = doc_a.export_from(&doc_b.oplog_vv());
    let bytes_b = doc_b.export_from(&doc_a.oplog_vv());

    doc_a.import(&bytes_b).unwrap();
    doc_b.import(&bytes_a).unwrap();

    // Check if doc_a and doc_b are equal after syncing
    assert_eq!(doc_a.get_deep_value(), doc_b.get_deep_value());
    assert_eq!(doc_a.oplog_vv(), doc_b.oplog_vv());
    assert_eq!(doc_a.oplog_frontiers(), doc_b.oplog_frontiers());
    assert_eq!(doc_a.state_vv(), doc_b.state_vv());
    assert_eq!(doc_a.shallow_since_vv(), doc_b.shallow_since_vv());
}

#[test]
fn test_map_checkout_on_shallow_doc() {
    let doc = LoroDoc::new();
    doc.get_map("map").insert("0", 0).unwrap();
    doc.get_map("map").insert("1", 1).unwrap();
    doc.get_map("map").insert("2", 2).unwrap();
    doc.get_map("map").insert("3", 3).unwrap();
    doc.get_map("map").insert("2", 4).unwrap();

    let new_doc_bytes = doc.export(loro::ExportMode::shallow_snapshot_since(ID::new(
        doc.peer_id(),
        1,
    )));

    let new_doc = LoroDoc::new();
    new_doc.import(&new_doc_bytes.unwrap()).unwrap();
    assert_eq!(
        new_doc.get_deep_value(),
        loro_value!({
            "map": {
                "0": 0,
                "1": 1,
                "2": 4,
                "3": 3,
            }
        })
    );
    new_doc.checkout(&ID::new(doc.peer_id(), 2).into()).unwrap();
    assert_eq!(
        new_doc.get_deep_value(),
        loro_value!({
            "map": {
                "0": 0,
                "1": 1,
                "2": 2,
            }
        })
    );
    new_doc.checkout(&ID::new(doc.peer_id(), 1).into()).unwrap();
    assert_eq!(
        new_doc.get_deep_value(),
        loro_value!({
            "map": {
                "0": 0,
                "1": 1,
            }
        })
    );
    new_doc.checkout_to_latest();
    assert_eq!(
        new_doc.get_deep_value(),
        loro_value!({
            "map": {
                "0": 0,
                "1": 1,
                "2": 4,
                "3": 3,
            }
        })
    );

    let err = new_doc
        .checkout(&ID::new(doc.peer_id(), 0).into())
        .unwrap_err();
    assert_eq!(err, LoroError::SwitchToVersionBeforeShallowRoot);
}

#[test]
fn test_loro_export_local_updates() {
    use std::sync::{Arc, Mutex};

    let doc = LoroDoc::new();
    let text = doc.get_text("text");
    let updates = Arc::new(Mutex::new(Vec::new()));

    let updates_clone = updates.clone();
    let subscription = doc.subscribe_local_update(Box::new(move |bytes: &Vec<u8>| {
        updates_clone.try_lock().unwrap().push(bytes.to_vec());
        true
    }));

    // Make some changes
    text.insert(0, "Hello").unwrap();
    doc.commit();
    text.insert(5, " world").unwrap();
    doc.commit();

    // Check that updates were recorded
    {
        let recorded_updates = updates.try_lock().unwrap();
        assert_eq!(recorded_updates.len(), 2);

        // Verify the content of the updates
        let doc_b = LoroDoc::new();
        doc_b.import(&recorded_updates[0]).unwrap();
        assert_eq!(doc_b.get_text("text").to_string(), "Hello");

        doc_b.import(&recorded_updates[1]).unwrap();
        assert_eq!(doc_b.get_text("text").to_string(), "Hello world");
    }

    {
        // Test that the subscription can be dropped
        drop(subscription);
        // Make another change
        text.insert(11, "!").unwrap();
        doc.commit();
        // Check that no new update was recorded
        assert_eq!(updates.try_lock().unwrap().len(), 2);
    }
}

#[test]
fn test_movable_list_checkout_on_shallow_doc() -> LoroResult<()> {
    let doc = LoroDoc::new();
    let list = doc.get_movable_list("list");
    list.insert(0, 0)?;
    list.set(0, 1)?;
    list.set(0, 3)?;
    list.insert(1, 2)?;
    list.mov(1, 0)?;
    list.delete(0, 1)?;
    list.set(0, 0)?;
    let new_doc_bytes = doc.export(loro::ExportMode::shallow_snapshot_since(ID::new(
        doc.peer_id(),
        2,
    )));

    let new_doc = LoroDoc::new();
    new_doc.import(&new_doc_bytes.unwrap()).unwrap();
    assert_eq!(
        new_doc.get_deep_value(),
        loro_value!({
            "list": [0]
        })
    );
    new_doc.checkout(&ID::new(doc.peer_id(), 2).into()).unwrap();
    assert_eq!(
        new_doc.get_deep_value(),
        loro_value!({
            "list": [3]
        })
    );

    new_doc.checkout_to_latest();
    assert_eq!(
        new_doc.get_deep_value(),
        loro_value!({
            "list": [0]
        })
    );

    let err = new_doc
        .checkout(&ID::new(doc.peer_id(), 1).into())
        .unwrap_err();
    assert_eq!(err, LoroError::SwitchToVersionBeforeShallowRoot);
    Ok(())
}

#[test]
fn test_tree_checkout_on_shallow_doc() -> LoroResult<()> {
    let doc = LoroDoc::new();
    doc.set_peer_id(0)?;
    let tree = doc.get_tree("tree");
    tree.enable_fractional_index(0);
    let root = tree.create(None)?;
    let child1 = tree.create(None)?;
    tree.mov(child1, root)?;
    let child2 = tree.create(None).unwrap();
    tree.mov(child2, root)?;

    let new_doc_bytes = doc.export(loro::ExportMode::shallow_snapshot_since(ID::new(
        doc.peer_id(),
        1,
    )));

    let new_doc = LoroDoc::new();
    new_doc.import(&new_doc_bytes.unwrap()).unwrap();
    assert_eq!(
        new_doc.get_deep_value(),
        loro_value!({
            "tree": [
                {
                    "parent": null,
                    "meta":{},
                    "id": "0@0",
                    "index": 0,
                    "children": [{
                        "parent": "0@0",
                        "meta":{},
                        "id": "1@0",
                        "index": 0,
                        "children": [],
                        "fractional_index": "80",
                    },{
                        "parent": "0@0",
                        "meta":{},
                        "id": "3@0",
                        "index": 1,
                        "children": [],
                        "fractional_index": "8180",
                    },],
                    "fractional_index": "80",
                },
            ]
        })
    );
    new_doc.checkout(&ID::new(doc.peer_id(), 2).into()).unwrap();
    assert_eq!(
        new_doc.get_deep_value(),
        loro_value!({
            "tree": [
                {
                    "parent": null,
                    "meta":{},
                    "id": "0@0",
                    "index": 0,
                    "children":[{
                        "parent": "0@0",
                        "meta":{},
                        "id": "1@0",
                        "index": 0,
                        "children": [],
                        "fractional_index": "80",
                    }],
                    "fractional_index": "80",
                },

            ]
        })
    );
    new_doc.checkout(&ID::new(doc.peer_id(), 1).into()).unwrap();
    assert_eq!(
        new_doc.get_deep_value(),
        loro_value!({
            "tree": [
                {
                    "parent": null,
                    "meta":{},
                    "id": "0@0",
                    "index": 0,
                    "children": [],
                    "fractional_index": "80",
                },
                {
                    "parent": null,
                    "meta":{},
                    "id": "1@0",
                    "index": 1,
                    "children": [],
                    "fractional_index": "8180",
                },
            ]
        })
    );
    new_doc.checkout_to_latest();
    assert_eq!(
        new_doc.get_deep_value(),
        loro_value!({
            "tree": [
                {
                    "parent": null,
                    "meta":{},
                    "id": "0@0",
                    "index": 0,
                    "children": [
                        {
                            "parent": "0@0",
                            "meta":{},
                            "id": "1@0",
                            "index": 0,
                            "children": [],
                            "fractional_index": "80",
                        },
                        {
                            "parent": "0@0",
                            "meta":{},
                            "id": "3@0",
                            "index": 1,
                            "children": [],
                            "fractional_index": "8180",
                        },
                    ],
                    "fractional_index": "80",
                },

            ]
        })
    );

    let err = new_doc
        .checkout(&ID::new(doc.peer_id(), 0).into())
        .unwrap_err();
    assert_eq!(err, LoroError::SwitchToVersionBeforeShallowRoot);
    Ok(())
}

#[test]
fn test_tree_with_other_ops_checkout_on_shallow_doc() -> LoroResult<()> {
    let doc = LoroDoc::new();
    doc.set_peer_id(0)?;
    let tree = doc.get_tree("tree");
    let root = tree.create(None)?;
    tree.enable_fractional_index(0);
    let child1 = tree.create(None)?;
    tree.mov(child1, root)?;
    let child2 = tree.create(None).unwrap();
    tree.mov(child2, root)?;
    let map = doc.get_map("map");
    map.insert("0", 0)?;
    map.insert("1", 1)?;
    doc.commit();
    let shallow_frontiers = doc.oplog_frontiers();
    map.insert("2", 2)?;
    tree.mov(child2, child1)?;
    tree.delete(child1)?;

    let new_doc_bytes = doc.export(loro::ExportMode::shallow_snapshot(&shallow_frontiers));

    let new_doc = LoroDoc::new();
    new_doc.import(&new_doc_bytes.unwrap()).unwrap();

    new_doc.checkout(&shallow_frontiers)?;
    let value = new_doc.get_deep_value();
    assert_eq!(
        value,
        loro_value!(
            {
                "map":{
                    "0":0,
                    "1":1,
                },
                "tree":[
                {
                    "parent": null,
                    "meta":{},
                    "id": "0@0",
                    "index": 0,
                    "children": [{
                        "parent": "0@0",
                        "meta":{},
                        "id": "1@0",
                        "index": 0,
                        "children": [],
                        "fractional_index": "80",
                    },
                    {
                        "parent": "0@0",
                        "meta":{},
                        "id": "3@0",
                        "index": 1,
                        "children": [],
                        "fractional_index": "8180",
                    },],
                    "fractional_index": "80",
                },

            ]
            }
        )
    );

    let err = new_doc
        .checkout(&ID::new(doc.peer_id(), 0).into())
        .unwrap_err();
    assert_eq!(err, LoroError::SwitchToVersionBeforeShallowRoot);
    Ok(())
}

#[test]
fn test_shallow_can_remove_unreachable_states() -> LoroResult<()> {
    let doc = LoroDoc::new();
    doc.set_peer_id(1)?;
    let map = doc.get_map("map");
    map.insert("1", 1)?; // 0
    let list = map.insert_container("0", LoroList::new())?; // 1
    list.insert_container(0, LoroText::new())?; // 2
    list.insert_container(1, LoroText::new())?; // 3
                                                // {
                                                //     "map": {
                                                //         "0": [{
                                                //             "text": ""
                                                //         }, {
                                                //             "text": ""
                                                //         }],
                                                //         "1", "1"
                                                //     }
                                                // }
    doc.commit();

    {
        assert_eq!(doc.analyze().dropped_len(), 0);
        map.insert("0", 0)?; // 4
                             // {
                             //     "map": {
                             //         "0": 0,
                             //         "1", 1
                             //     }
                             // }
        doc.commit();
        assert_eq!(doc.analyze().dropped_len(), 3);
    }

    doc.checkout(&Frontiers::from(ID::new(1, 3))).unwrap();
    assert_eq!(doc.analyze().len(), 4);
    assert_eq!(doc.analyze().dropped_len(), 0);
    doc.checkout_to_latest();

    {
        let snapshot = doc.export(loro::ExportMode::shallow_snapshot_since(ID::new(1, 3)));
        let new_doc = LoroDoc::new();
        new_doc.import(&snapshot.unwrap())?;
        let a = new_doc.analyze();
        assert_eq!(a.len(), 4);
        assert_eq!(a.dropped_len(), 3);
        new_doc.checkout(&Frontiers::from(ID::new(1, 3))).unwrap();
        let a = new_doc.analyze();
        assert_eq!(a.len(), 4);
        assert_eq!(a.dropped_len(), 0);
    }

    {
        let snapshot = doc.export(loro::ExportMode::shallow_snapshot_since(ID::new(1, 4)));
        let new_doc = LoroDoc::new();
        new_doc.import(&snapshot.unwrap())?;
        assert_eq!(new_doc.analyze().dropped_len(), 0);
    }

    Ok(())
}

#[test]
fn small_update_size() {
    let doc = LoroDoc::new();
    let text = doc.get_text("text");
    text.insert(0, "h").unwrap();
    let bytes = doc.export(loro::ExportMode::all_updates()).unwrap();
    println!("Update bytes {:?}", dev_utils::ByteSize(bytes.len()));
    assert!(bytes.len() < 90, "Large update size {}", bytes.len());
}

#[test]
fn test_tree_move() {
    let doc = LoroDoc::new();
    let tree = doc.get_tree("tree");
    tree.enable_fractional_index(0);
    let root1 = tree.create(None).unwrap();
    let node1 = tree.create(root1).unwrap();
    let node2 = tree.create(root1).unwrap();
    assert_eq!(tree.children(Some(root1)).unwrap(), vec![node1, node2]);
    tree.mov_before(node2, node1).unwrap();
    assert_eq!(tree.children(Some(root1)).unwrap(), vec![node2, node1]);
    tree.mov_before(node2, node1).unwrap();
    assert_eq!(tree.children(Some(root1)).unwrap(), vec![node2, node1]);

    tree.mov_after(node2, node1).unwrap();
    assert_eq!(tree.children(Some(root1)).unwrap(), vec![node1, node2]);
    tree.mov_after(node2, node1).unwrap();
    assert_eq!(tree.children(Some(root1)).unwrap(), vec![node1, node2]);
}

#[test]
fn richtext_map_value() {
    let doc = LoroDoc::new();
    let text = doc.get_text("text");
    text.insert(0, "Hello").unwrap();
    text.mark(0..2, "comment", loro_value!({"b": {}})).unwrap();
    let delta = text.to_delta();
    assert_eq!(
        delta,
        loro_value!([
            {
                "insert": "He",
                "attributes": {
                    "comment": {
                        "b": {}
                    }
                }
            },
            {
                "insert": "llo",
            }
        ])
    );
}

#[test]
fn test_get_shallow_value() {
    let doc = LoroDoc::new();
    let _tree = doc.get_tree("tree");
    let _list = doc.get_list("list");
    let _map = doc.get_map("map");
    let _text = doc.get_text("text");
    let _movable_list = doc.get_movable_list("movable_list");
    let v = doc.get_value();
    let v = v.as_map().unwrap();
    assert!(v.contains_key("tree"));
    assert!(v.contains_key("list"));
    assert!(v.contains_key("map"));
    assert!(v.contains_key("text"));
    assert!(v.contains_key("movable_list"));
}

#[test]
fn perform_action_on_deleted_container_should_return_error() {
    let doc = LoroDoc::new();
    let list = doc.get_movable_list("list");
    let text = list.push_container(LoroText::new()).unwrap();
    list.set(0, 1).unwrap();
    let result = text.insert(0, "Hello");
    match result {
        Ok(_) => panic!("Expected error, but operation succeeded"),
        Err(LoroError::ContainerDeleted { .. }) => {}
        _ => panic!("Expected ContainerDeleted error, but got something else"),
    }
    assert!(text.is_deleted());
}

#[test]
fn checkout_should_reset_container_deleted_cache() {
    let doc = LoroDoc::new();
    let list = doc.get_movable_list("list");
    let text = list.push_container(LoroText::new()).unwrap();
    doc.commit();
    let f = doc.state_frontiers();
    list.set(0, 1).unwrap();
    assert!(text.is_deleted());
    doc.checkout(&f).unwrap();
    assert!(!text.is_deleted());
}

#[test]
fn test_fork_at_target_frontiers() {
    let doc = LoroDoc::new();
    let list = doc.get_movable_list("list");
    let _text = list.push_container(LoroText::new()).unwrap();
    doc.commit();
    let f = doc.state_frontiers();
    list.set(0, 1).unwrap();
    doc.commit();
    let snapshot = doc.export(loro::ExportMode::snapshot_at(&f));
    let new_doc = LoroDoc::new();
    new_doc.import(&snapshot.unwrap()).unwrap();
    assert_eq!(new_doc.state_frontiers(), f);
    assert_eq!(
        new_doc.get_deep_value().to_json_value(),
        json!({
            "list": [""]
        })
    );
    new_doc
        .import(&doc.export(loro::ExportMode::all_updates()).unwrap())
        .unwrap();
    assert_eq!(
        new_doc.get_deep_value().to_json_value(),
        json!({
            "list": [1]
        })
    );
}

#[test]
fn change_peer_id() {
    use std::sync::atomic::Ordering;
    let doc = LoroDoc::new();
    let received_peer_id = Arc::new(AtomicU64::new(0));
    let received_peer_id_clone = received_peer_id.clone();
    let sub = doc.subscribe_peer_id_change(Box::new(move |id| {
        received_peer_id_clone.store(id.peer, Ordering::SeqCst);
        true
    }));

    doc.set_peer_id(1).unwrap();
    assert_eq!(received_peer_id.load(Ordering::SeqCst), 1);
    doc.set_peer_id(2).unwrap();
    assert_eq!(received_peer_id.load(Ordering::SeqCst), 2);
    doc.set_peer_id(3).unwrap();
    assert_eq!(received_peer_id.load(Ordering::SeqCst), 3);
    sub.unsubscribe();
    doc.set_peer_id(4).unwrap();
    assert_eq!(received_peer_id.load(Ordering::SeqCst), 3);
}

#[test]
fn test_encode_snapshot_when_checkout() {
    let doc = LoroDoc::new();
    doc.get_text("text").insert(0, "Hello").unwrap();
    doc.commit();
    let f = doc.state_frontiers();
    doc.get_text("text").insert(5, " World").unwrap();
    doc.commit();
    doc.checkout(&f).unwrap();
    let snapshot = doc.export(loro::ExportMode::snapshot());
    let new_doc = LoroDoc::new();
    new_doc.import(&snapshot.unwrap()).unwrap();
    assert_eq!(
        new_doc.get_deep_value().to_json_value(),
        json!({"text": "Hello World"})
    );
}

#[test]
fn test_travel_change_ancestors() {
    let doc = LoroDoc::new();
    doc.set_peer_id(1).unwrap();
    doc.get_text("text").insert(0, "Hello").unwrap();
    doc.commit();
    let doc2 = doc.fork();
    doc2.set_peer_id(2).unwrap();
    doc2.get_text("text").insert(5, " World").unwrap();
    doc.get_text("text").insert(5, " Alice").unwrap();
    doc.import(&doc2.export(loro::ExportMode::all_updates()).unwrap())
        .unwrap();
    doc2.import(&doc.export(loro::ExportMode::all_updates()).unwrap())
        .unwrap();

    doc.get_text("text").insert(0, "Y").unwrap();
    doc2.get_text("text").insert(0, "N").unwrap();
    doc.commit();
    doc2.commit();
    doc.import(&doc2.export(loro::ExportMode::all_updates()).unwrap())
        .unwrap();
    doc.get_text("text").insert(0, "X").unwrap();
    doc.commit();
    let f = doc.state_frontiers();
    assert_eq!(f.len(), 1);
    let mut changes = vec![];
    doc.travel_change_ancestors(&[f.iter().next().unwrap()], &mut |meta| {
        changes.push(meta.clone());
        ControlFlow::Continue(())
    })
    .unwrap();

    let dbg_str = format!("{:#?}", changes);
    pretty_assertions::assert_eq!(
        dbg_str,
        r#"[
    ChangeMeta {
        lamport: 12,
        id: 12@1,
        timestamp: 0,
        message: None,
        deps: Frontiers(
            [
                11@1,
                6@2,
            ],
        ),
        len: 1,
    },
    ChangeMeta {
        lamport: 11,
        id: 6@2,
        timestamp: 0,
        message: None,
        deps: Frontiers(
            [
                10@1,
                5@2,
            ],
        ),
        len: 1,
    },
    ChangeMeta {
        lamport: 11,
        id: 11@1,
        timestamp: 0,
        message: None,
        deps: Frontiers(
            [
                10@1,
                5@2,
            ],
        ),
        len: 1,
    },
    ChangeMeta {
        lamport: 5,
        id: 0@2,
        timestamp: 0,
        message: None,
        deps: Frontiers(
            [
                4@1,
            ],
        ),
        len: 6,
    },
    ChangeMeta {
        lamport: 0,
        id: 0@1,
        timestamp: 0,
        message: None,
        deps: Frontiers(
            [],
        ),
        len: 11,
    },
]"#
    );

    let mut changes = vec![];
    doc.travel_change_ancestors(&[ID::new(2, 4)], &mut |meta| {
        changes.push(meta.clone());
        ControlFlow::Continue(())
    })
    .unwrap();
    let dbg_str = format!("{:#?}", changes);
    assert_eq!(
        dbg_str,
        r#"[
    ChangeMeta {
        lamport: 5,
        id: 0@2,
        timestamp: 0,
        message: None,
        deps: Frontiers(
            [
                4@1,
            ],
        ),
        len: 6,
    },
    ChangeMeta {
        lamport: 0,
        id: 0@1,
        timestamp: 0,
        message: None,
        deps: Frontiers(
            [],
        ),
        len: 11,
    },
]"#
    );
}

#[test]
fn no_dead_loop_when_subscribe_local_updates_to_each_other() {
    let doc1 = Arc::new(LoroDoc::new());
    let doc2 = Arc::new(LoroDoc::new());

    let doc1_clone = doc1.clone();
    let doc2_clone = doc2.clone();
    let _sub1 = doc1.subscribe_local_update(Box::new(move |updates| {
        doc2_clone.import(updates).unwrap();
        true
    }));
    let _sub2 = doc2.subscribe_local_update(Box::new(move |updates| {
        doc1_clone.import(updates).unwrap();
        true
    }));

    doc1.get_text("text").insert(0, "Hello").unwrap();
    doc1.commit();
    doc2.get_text("text").insert(0, "World").unwrap();
    doc2.commit();

    assert_eq!(doc1.get_deep_value(), doc2.get_deep_value());
}

/// https://github.com/loro-dev/loro/issues/490
#[test]
fn issue_490() -> anyhow::Result<()> {
    let fx_loro = loro::LoroDoc::new();
    fx_loro
        .get_map("paciente")
        .insert("nome", "DUMMY NAME V0")?;
    fx_loro.commit();

    let loro_c1 = fx_loro.fork();
    loro_c1
        .get_map("paciente")
        .insert("nome", "DUMMY NAME V1")?;
    loro_c1.commit();

    // If I use `fork()` it panics
    let final_loro = fx_loro.fork();

    // If I create a new loro doc and import the snapshot it works
    //let final_loro = loro::LoroDoc::new();
    //final_loro.import(&fx_loro.export(loro::ExportMode::snapshot())?)?;

    final_loro.import(&loro_c1.export(loro::ExportMode::snapshot())?)?;
    Ok(())
}

#[test]
fn test_loro_doc() {
    let doc = LoroDoc::new();
    doc.get_text("text").insert(0, "Hello").unwrap();
    doc.state_vv();
}

#[test]
fn test_fork_at_should_restore_attached_state() {
    let doc = LoroDoc::new();
    doc.set_peer_id(0).unwrap();
    doc.get_text("text").insert(0, "Hello").unwrap();
    doc.fork_at(&[ID::new(0, 0)].into());
    assert!(!doc.is_detached());
    doc.detach();
    doc.fork_at(&[ID::new(0, 0)].into());
    assert!(doc.is_detached());
}

#[test]
fn test_fork_when_detached() {
    let doc = LoroDoc::new();
    doc.set_peer_id(0).unwrap();
    doc.get_text("text").insert(0, "Hello, world!").unwrap();
    doc.checkout(&[ID::new(0, 5)].into()).unwrap();
    let new_doc = doc.fork();
    new_doc.set_peer_id(1).unwrap();
    new_doc.get_text("text").insert(6, " Alice!").unwrap();
    // ┌───────────────┐     ┌───────────────┐
    // │    Hello,     │◀─┬──│     world!    │
    // └───────────────┘  │  └───────────────┘
    //                    │
    //                    │  ┌───────────────┐
    //                    └──│     Alice!    │
    //                       └───────────────┘
    doc.import(&new_doc.export(loro::ExportMode::all_updates()).unwrap())
        .unwrap();
    doc.checkout_to_latest();
    assert_eq!(doc.get_text("text").to_string(), "Hello, world! Alice!");
}

#[test]
<<<<<<< HEAD
fn test_for_each_movable_list() {
    let doc = LoroDoc::new();
    let list = doc.get_movable_list("list");
    list.insert(0, 1).unwrap();
    list.insert(1, "hello").unwrap();
    list.insert(2, true).unwrap();
    let mut vec = vec![];
    list.for_each(|v| {
        vec.push(v.into_value().unwrap());
    });
    assert_eq!(vec, vec![1.into(), "hello".into(), true.into()]);
}

#[test]
fn test_for_each_map() {
    let doc = LoroDoc::new();
    let map = doc.get_map("map");
    map.insert("0", 0).unwrap();
    map.insert("1", 1).unwrap();
    map.insert("2", 2).unwrap();
    let mut vec = vec![];
    map.for_each(|_, v| {
        vec.push(v.into_value().unwrap());
    });
    assert_eq!(vec, vec![0.into(), 1.into(), 2.into()]);
}

#[test]
fn test_for_each_list() {
    let doc = LoroDoc::new();
    let list = doc.get_list("list");
    list.insert(0, 0).unwrap();
    list.insert(1, 1).unwrap();
    list.insert(2, 2).unwrap();
    let mut vec = vec![];
    list.for_each(|v| {
        vec.push(v.into_value().unwrap());
    });
    assert_eq!(vec, vec![0.into(), 1.into(), 2.into()]);
=======
#[should_panic]
fn should_avoid_initialize_new_container_accidentally() {
    let doc = LoroDoc::new();
    let id = ContainerID::new_normal(ID::new(0, 0), ContainerType::Text);
    let _text = doc.get_text(id);
>>>>>>> 044a1fd3
}<|MERGE_RESOLUTION|>--- conflicted
+++ resolved
@@ -1995,7 +1995,6 @@
 }
 
 #[test]
-<<<<<<< HEAD
 fn test_for_each_movable_list() {
     let doc = LoroDoc::new();
     let list = doc.get_movable_list("list");
@@ -2035,11 +2034,12 @@
         vec.push(v.into_value().unwrap());
     });
     assert_eq!(vec, vec![0.into(), 1.into(), 2.into()]);
-=======
+}
+
+#[test]
 #[should_panic]
 fn should_avoid_initialize_new_container_accidentally() {
     let doc = LoroDoc::new();
     let id = ContainerID::new_normal(ID::new(0, 0), ContainerType::Text);
     let _text = doc.get_text(id);
->>>>>>> 044a1fd3
 }