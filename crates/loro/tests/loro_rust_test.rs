--- conflicted
+++ resolved
@@ -1899,7 +1899,6 @@
     );
 }
 
-<<<<<<< HEAD
 #[test]
 fn no_dead_loop_when_subscribe_local_updates_to_each_other() {
     let doc1 = Arc::new(LoroDoc::new());
@@ -1922,7 +1921,8 @@
     doc2.commit();
 
     assert_eq!(doc1.get_deep_value(), doc2.get_deep_value());
-=======
+}
+
 /// https://github.com/loro-dev/loro/issues/490
 #[test]
 fn issue_490() -> anyhow::Result<()> {
@@ -1947,5 +1947,4 @@
 
     final_loro.import(&loro_c1.export(loro::ExportMode::snapshot())?)?;
     Ok(())
->>>>>>> 51c9b400
 }