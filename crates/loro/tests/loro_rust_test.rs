#![allow(deprecated)]
#![allow(unexpected_cfgs)]
use pretty_assertions::assert_eq;
use std::{
    cmp::Ordering,
    collections::HashSet,
    ops::ControlFlow,
    sync::{
        atomic::{AtomicBool, AtomicU64},
        Arc,
    },
};

use loro::{
    awareness::Awareness,
    event::{Diff, DiffBatch, ListDiffItem},
    loro_value, CommitOptions, ContainerID, ContainerTrait, ContainerType, ExportMode, Frontiers,
    FrontiersNotIncluded, IdSpan, LoroDoc, LoroError, LoroList, LoroMap, LoroStringValue, LoroText,
    LoroValue, ToJson,
};
use loro_internal::{
    encoding::EncodedBlobMode, handler::TextDelta, id::ID, version_range, vv, LoroResult,
};
use rand::{Rng, SeedableRng};
use serde_json::json;
use tracing::trace_span;

mod integration_test;

#[ctor::ctor]
fn init() {
    dev_utils::setup_test_log();
}

#[test]
fn insert_an_inserted_movable_handler() -> Result<(), LoroError> {
    let doc = LoroDoc::new();
    let list = doc.get_movable_list("list");
    list.insert(0, 1)?;
    list.insert(1, 2)?;
    list.insert(2, 3)?;
    list.insert(3, 4)?;
    list.insert(4, 5)?;
    assert_eq!(
        doc.get_deep_value().to_json_value(),
        json!({"list": [1, 2, 3, 4, 5]})
    );
    let list2 = doc.get_list("list2");
    let list3 = list2.insert_container(0, list)?;
    assert_eq!(
        doc.get_deep_value().to_json_value(),
        json!({"list": [1, 2, 3, 4, 5], "list2": [[1, 2, 3, 4, 5]]})
    );
    list3.insert(0, 10)?;
    assert_eq!(
        doc.get_deep_value().to_json_value(),
        json!({"list": [1, 2, 3, 4, 5], "list2": [[10, 1, 2, 3, 4, 5]]})
    );
    Ok(())
}

#[test]
fn fork_doc() -> anyhow::Result<()> {
    let doc0 = LoroDoc::new();
    let text = doc0.get_text("123");
    text.insert(0, "123")?;
    let triggered = Arc::new(AtomicBool::new(false));
    let trigger_cloned = triggered.clone();
    doc0.commit();
    let _g = doc0.subscribe_root(Arc::new(move |e| {
        for e in e.events {
            let _t = e.diff.as_text().unwrap();
            triggered.store(true, std::sync::atomic::Ordering::Release);
        }
    }));
    let doc1 = doc0.fork();
    let text1 = doc1.get_text("123");
    assert_eq!(&text1.to_string(), "123");
    text1.insert(3, "456")?;
    assert_eq!(&text.to_string(), "123");
    assert_eq!(&text1.to_string(), "123456");
    assert!(!trigger_cloned.load(std::sync::atomic::Ordering::Acquire),);
    doc0.import(&doc1.export_from(&Default::default()))?;
    assert!(trigger_cloned.load(std::sync::atomic::Ordering::Acquire),);
    assert_eq!(text.to_string(), text1.to_string());
    assert_ne!(doc0.peer_id(), doc1.peer_id());
    Ok(())
}

#[test]
fn movable_list() -> Result<(), LoroError> {
    let doc = LoroDoc::new();
    let list = doc.get_movable_list("list");
    list.insert(0, 1)?;
    list.insert(0, 2)?;
    list.insert(0, 3)?;
    assert_eq!(
        doc.get_deep_value().to_json_value(),
        json!({
            "list": [3, 2, 1]
        })
    );
    list.mov(0, 2)?;
    assert_eq!(
        doc.get_deep_value().to_json_value(),
        json!({
            "list": [2, 1, 3]
        })
    );
    list.mov(0, 1)?;
    assert_eq!(
        doc.get_deep_value().to_json_value(),
        json!({
            "list": [1, 2, 3]
        })
    );

    Ok(())
}

#[test]
fn list_checkout() -> Result<(), LoroError> {
    let doc = LoroDoc::new();
    doc.get_list("list").insert_container(0, LoroMap::new())?;
    doc.commit();
    let f0 = doc.state_frontiers();
    doc.get_list("list").insert_container(0, LoroText::new())?;
    doc.commit();
    let f1 = doc.state_frontiers();
    doc.get_list("list").delete(1, 1)?;
    doc.commit();
    let f2 = doc.state_frontiers();
    doc.get_list("list").delete(0, 1)?;
    doc.commit();
    doc.checkout(&f1)?;
    assert_eq!(
        doc.get_deep_value().to_json_value(),
        json!({
            "list": ["", {}]
        })
    );
    doc.checkout(&f2)?;
    assert_eq!(
        doc.get_deep_value().to_json_value(),
        json!({
            "list": [""]
        })
    );
    doc.checkout(&f0)?;
    assert_eq!(
        doc.get_deep_value().to_json_value(),
        json!({
            "list": [{}]
        })
    );
    doc.checkout(&f1)?;
    assert_eq!(
        doc.get_deep_value().to_json_value(),
        json!({
            "list": ["", {}]
        })
    );
    Ok(())
}

#[test]
fn timestamp() {
    let doc1 = LoroDoc::new();
    doc1.set_peer_id(1).unwrap();
    doc1.get_text("text").insert(0, "0").unwrap();
    doc1.commit();
    doc1.with_oplog(|oplog| {
        let c = oplog.get_change_at(ID::new(1, 0)).unwrap();
        assert!(c.timestamp() == 0);
    });

    doc1.set_record_timestamp(true);
    doc1.get_text("text").insert(0, "0").unwrap();
    doc1.commit();
    let mut last_timestamp = 0;
    doc1.with_oplog(|oplog| {
        let c = oplog.get_change_at(ID::new(1, 1)).unwrap();
        assert!(c.timestamp() > 100000);
        last_timestamp = c.timestamp();
    });

    doc1.get_text("text").insert(0, "0").unwrap();
    doc1.commit();
    doc1.with_oplog(|oplog| {
        let c = oplog.get_change_at(ID::new(1, 2)).unwrap();
        assert!(c.timestamp() < last_timestamp + 10);
    });
}

#[test]
fn cmp_frontiers() {
    let doc1 = LoroDoc::new();
    doc1.set_peer_id(1).unwrap();
    doc1.get_text("text").insert(0, "012345").unwrap();
    let doc2 = LoroDoc::new();
    doc2.set_peer_id(2).unwrap();
    doc2.import(&doc1.export_snapshot()).unwrap();
    doc2.get_text("text").insert(0, "6789").unwrap();
    doc1.import(&doc2.export_snapshot()).unwrap();
    doc1.get_text("text").insert(0, "0123").unwrap();
    doc1.commit();

    assert_eq!(
        doc1.cmp_frontiers(&[].into(), &[ID::new(2, 5)].into()),
        Err(FrontiersNotIncluded)
    );
    assert_eq!(
        doc1.cmp_frontiers(&[ID::new(1, 2)].into(), &[ID::new(2, 3)].into()),
        Ok(Some(Ordering::Less))
    );
    assert_eq!(
        doc1.cmp_frontiers(&[ID::new(1, 5)].into(), &[ID::new(2, 3)].into()),
        Ok(Some(Ordering::Less))
    );
    assert_eq!(
        doc1.cmp_frontiers(&[ID::new(1, 6)].into(), &[ID::new(2, 3)].into()),
        Ok(Some(Ordering::Greater))
    );
    assert_eq!(
        doc1.cmp_frontiers(&[].into(), &[].into()),
        Ok(Some(Ordering::Equal))
    );
    assert_eq!(
        doc1.cmp_frontiers(&[ID::new(1, 6)].into(), &[ID::new(1, 6)].into()),
        Ok(Some(Ordering::Equal))
    );
}

#[test]
fn get_change_at_lamport() {
    let doc1 = LoroDoc::new();
    doc1.set_peer_id(1).unwrap();
    doc1.get_text("text").insert(0, "012345").unwrap();
    let doc2 = LoroDoc::new();
    doc2.set_peer_id(2).unwrap();
    doc2.import(&doc1.export_snapshot()).unwrap();
    doc2.get_text("text").insert(0, "6789").unwrap();
    doc1.import(&doc2.export_snapshot()).unwrap();
    doc1.get_text("text").insert(0, "0123").unwrap();
    doc1.commit();
    doc1.with_oplog(|oplog| {
        let change = oplog.get_change_with_lamport_lte(1, 2).unwrap();
        assert_eq!(change.lamport(), 0);
        assert_eq!(change.peer(), 1);
        let change = oplog.get_change_with_lamport_lte(1, 7).unwrap();
        assert_eq!(change.lamport(), 0);
        assert_eq!(change.peer(), 1);
        let change = oplog.get_change_with_lamport_lte(1, 13).unwrap();
        assert_eq!(change.lamport(), 10);
        assert_eq!(change.peer(), 1);
        let change = oplog.get_change_with_lamport_lte(1, 14).unwrap();
        assert_eq!(change.lamport(), 10);
    })
}

#[test]
fn time_travel() {
    let doc = LoroDoc::new();
    let doc2 = LoroDoc::new();
    let text = doc.get_text("text");
    let text2 = doc2.get_text("text");
    let _g = doc.subscribe(
        &text.id(),
        Arc::new(move |x| {
            for event in x.events {
                let Some(delta) = event.diff.as_text() else {
                    continue;
                };
                text2.apply_delta(delta).unwrap();
            }
        }),
    );

    let text2 = doc2.get_text("text");
    text.insert(0, "[14497138626449185274] ").unwrap();
    doc.commit();
    text.mark(5..15, "link", true).unwrap();
    doc.commit();
    let f = doc.state_frontiers();
    text.mark(14..20, "bold", true).unwrap();
    doc.commit();
    assert_eq!(text.to_delta(), text2.to_delta());
    doc.checkout(&f).unwrap();
    assert_eq!(text.to_delta(), text2.to_delta());
    doc.attach();
    assert_eq!(text.to_delta(), text2.to_delta());
}

#[test]
fn travel_back_should_remove_styles() {
    let doc = LoroDoc::new();
    let doc2 = LoroDoc::new();
    let text = doc.get_text("text");
    let text2 = doc2.get_text("text");
    let _g = doc.subscribe(
        &text.id(),
        Arc::new(move |x| {
            for event in x.events {
                let Some(delta) = event.diff.as_text() else {
                    continue;
                };
                // dbg!(&delta);
                text2.apply_delta(delta).unwrap();
            }
        }),
    );

    let text2 = doc2.get_text("text");
    text.insert(0, "Hello world!").unwrap();
    doc.commit();
    let f = doc.state_frontiers();
    let mut f1 = f.to_vec();
    f1[0].counter += 1;
    text.mark(0..5, "bold", true).unwrap();
    doc.commit();
    let f2 = doc.state_frontiers();
    assert_eq!(text.to_delta(), text2.to_delta());
    trace_span!("CheckoutToMiddle").in_scope(|| {
        doc.checkout(&f1.into()).unwrap(); // checkout to the middle of the start anchor op and the end anchor op
    });
    doc.checkout(&f).unwrap();
    assert_eq!(
        text.get_richtext_value().as_list().unwrap().len(),
        1,
        "should remove the bold style but got {:?}",
        text.get_richtext_value()
    );
    assert_eq!(doc.state_frontiers(), f);
    doc.check_state_correctness_slow();
    assert_eq!(text.to_delta(), text2.to_delta());
    doc.checkout(&f2).unwrap();
    assert_eq!(text.to_delta(), text2.to_delta());
}

#[test]
fn list() -> LoroResult<()> {
    use loro::{LoroDoc, ToJson};
    use serde_json::json;
    let doc = LoroDoc::new();
    check_sync_send(&doc);
    let list = doc.get_list("list");
    list.insert(0, 123)?;
    list.insert(1, 123)?;
    assert_eq!(
        doc.get_deep_value().to_json_value(),
        json!({
            "list": [123, 123]
        })
    );
    let doc_b = LoroDoc::new();
    doc_b.import(&doc.export_from(&Default::default()))?;
    assert_eq!(
        doc_b.get_deep_value().to_json_value(),
        json!({
            "list": [123, 123]
        })
    );
    let doc_c = LoroDoc::new();
    doc_c.import(&doc.export_snapshot())?;
    assert_eq!(
        doc_c.get_deep_value().to_json_value(),
        json!({
            "list": [123, 123]
        })
    );
    let list = doc_c.get_list("list");
    assert_eq!(list.get_deep_value().to_json_value(), json!([123, 123]));
    Ok(())
}

#[test]
fn map() -> LoroResult<()> {
    use loro::{LoroDoc, LoroValue, ToJson};
    use serde_json::json;
    let doc = LoroDoc::new();
    let map = doc.get_map("map");
    map.insert("key", "value")?;
    map.insert("true", true)?;
    map.insert("null", LoroValue::Null)?;
    map.insert("deleted", LoroValue::Null)?;
    map.delete("deleted")?;
    let text = map.insert_container("text", LoroText::new())?;
    text.insert(0, "Hello world!")?;
    assert_eq!(
        doc.get_deep_value().to_json_value(),
        json!({
            "map": {
                "key": "value",
                "true": true,
                "null": null,
                "text": "Hello world!"
            }
        })
    );

    Ok(())
}

#[test]
fn tree() {
    use loro::{LoroDoc, ToJson};

    let doc = LoroDoc::new();
    doc.set_peer_id(1).unwrap();
    let tree = doc.get_tree("tree");
    let root = tree.create(None).unwrap();
    let root2 = tree.create(None).unwrap();
    tree.mov(root2, root).unwrap();
    let root_meta = tree.get_meta(root).unwrap();
    root_meta.insert("color", "red").unwrap();
    assert_eq!(
        tree.get_value_with_meta().to_json(),
        r#"[{"parent":null,"meta":{"color":"red"},"id":"0@1","index":0,"children":[{"parent":"0@1","meta":{},"id":"1@1","index":0,"children":[],"fractional_index":"80"}],"fractional_index":"80"}]"#
    )
}

fn check_sync_send(_doc: impl Sync + Send) {}

#[test]
fn richtext_test() {
    use loro::{LoroDoc, ToJson};
    use serde_json::json;

    let doc = LoroDoc::new();
    let text = doc.get_text("text");
    text.insert(0, "Hello world!").unwrap();
    text.mark(0..5, "bold", true).unwrap();
    assert_eq!(
        text.get_richtext_value().to_json_value(),
        json!([
            { "insert": "Hello", "attributes": {"bold": true} },
            { "insert": " world!" },
        ])
    );
    text.unmark(3..5, "bold").unwrap();
    assert_eq!(
        text.get_richtext_value().to_json_value(),
        json!([
             { "insert": "Hel", "attributes": {"bold": true} },
             { "insert": "lo world!" },
        ])
    );
}

#[test]
fn sync() {
    use loro::{LoroDoc, ToJson};
    use serde_json::json;

    let doc = LoroDoc::new();
    let text = doc.get_text("text");
    text.insert(0, "Hello world!").unwrap();
    let bytes = doc.export_from(&Default::default());
    let doc_b = LoroDoc::new();
    doc_b.import(&bytes).unwrap();
    assert_eq!(doc.get_deep_value(), doc_b.get_deep_value());
    let text_b = doc_b.get_text("text");
    text_b.mark(0..5, "bold", true).unwrap();
    doc.import(&doc_b.export_from(&doc.oplog_vv())).unwrap();
    assert_eq!(
        text.get_richtext_value().to_json_value(),
        json!([
            { "insert": "Hello", "attributes": {"bold": true} },
            { "insert": " world!" },
        ])
    );
}

#[test]
fn save() {
    use loro::LoroDoc;

    let doc = LoroDoc::new();
    let text = doc.get_text("text");
    text.insert(0, "123").unwrap();
    let snapshot = doc.export_snapshot();

    let new_doc = LoroDoc::new();
    new_doc.import(&snapshot).unwrap();
    assert_eq!(new_doc.get_deep_value(), doc.get_deep_value());
}

#[test]
fn subscribe() {
    use loro::LoroDoc;
    use std::sync::{atomic::AtomicBool, Arc};

    let doc = LoroDoc::new();
    let text = doc.get_text("text");
    let ran = Arc::new(AtomicBool::new(false));
    let ran2 = ran.clone();

    let _g = doc.subscribe(
        &text.id(),
        Arc::new(move |event| {
            assert!(matches!(
                event.triggered_by,
                loro_internal::event::EventTriggerKind::Local
            ));
            for event in event.events {
                let delta = event.diff.as_text().unwrap();
                let d = TextDelta::Insert {
                    insert: "123".into(),
                    attributes: Default::default(),
                };
                assert_eq!(delta, &vec![d]);
                ran2.store(true, std::sync::atomic::Ordering::Relaxed);
            }
        }),
    );
    text.insert(0, "123").unwrap();
    doc.commit();
    assert!(ran.load(std::sync::atomic::Ordering::Relaxed));
}

#[test]
fn prelim_support() -> LoroResult<()> {
    let map = LoroMap::new();
    map.insert("key", "value")?;
    let text = LoroText::new();
    text.insert(0, "123")?;
    let text = map.insert_container("text", text)?;
    let doc = LoroDoc::new();
    let root_map = doc.get_map("map");
    let map = root_map.insert_container("child_map", map)?;
    // `map` is now attached to the doc
    map.insert("1", "223")?; // "223" now presents in the json value of doc
    let list = map.insert_container("list", LoroList::new())?; // creating sub-container will be easier
    assert_eq!(
        doc.get_deep_value().to_json_value(),
        json!({
            "map": {
                "child_map": {
                    "key": "value",
                    "1": "223",
                    "text": "123",
                    "list": []
                }
            }
        })
    );
    assert!(!text.is_attached());
    assert!(list.is_attached());
    text.insert(0, "56")?;
    list.insert(0, 123)?;
    assert_eq!(
        doc.get_deep_value().to_json_value(),
        json!({
            "map": {
                "child_map": {
                    "key": "value",
                    "1": "223",
                    "text": "123",
                    "list": [123]
                }
            }
        })
    );
    Ok(())
}

#[test]
fn decode_import_blob_meta() -> LoroResult<()> {
    let doc_1 = LoroDoc::new();
    doc_1.set_peer_id(1)?;
    doc_1.get_text("text").insert(0, "123")?;
    {
        let bytes = doc_1.export_from(&Default::default());
        let meta = LoroDoc::decode_import_blob_meta(&bytes, false).unwrap();
        assert!(meta.partial_start_vv.is_empty());
        assert_eq!(meta.partial_end_vv, vv!(1 => 3));
        assert_eq!(meta.start_timestamp, 0);
        assert_eq!(meta.end_timestamp, 0);
        assert!(!meta.mode.is_snapshot());
        assert!(meta.start_frontiers.is_empty());
        assert_eq!(meta.change_num, 1);

        let bytes = doc_1.export_snapshot();
        let meta = LoroDoc::decode_import_blob_meta(&bytes, false).unwrap();
        assert!(meta.partial_start_vv.is_empty());
        assert_eq!(meta.partial_end_vv, vv!(1 => 3));
        assert_eq!(meta.start_timestamp, 0);
        assert_eq!(meta.end_timestamp, 0);
        assert!(meta.mode.is_snapshot());
        assert!(meta.start_frontiers.is_empty());
        assert_eq!(meta.change_num, 1);
    }

    let doc_2 = LoroDoc::new();
    doc_2.set_peer_id(2)?;
    doc_2.import(&doc_1.export_snapshot()).unwrap();
    doc_2.get_text("text").insert(0, "123")?;
    doc_2.get_text("text").insert(0, "123")?;
    {
        let bytes = doc_2.export_from(&doc_1.oplog_vv());
        let meta = LoroDoc::decode_import_blob_meta(&bytes, false).unwrap();
        assert_eq!(meta.partial_start_vv, vv!());
        assert_eq!(meta.partial_end_vv, vv!(2 => 6));
        assert_eq!(meta.start_timestamp, 0);
        assert_eq!(meta.end_timestamp, 0);
        assert!(!meta.mode.is_snapshot());
        assert_eq!(meta.start_frontiers, vec![ID::new(1, 2)].into());
        assert_eq!(meta.change_num, 1);

        let bytes = doc_2.export_from(&vv!(1 => 1));
        let meta = LoroDoc::decode_import_blob_meta(&bytes, false).unwrap();
        assert_eq!(meta.partial_start_vv, vv!(1 => 1));
        assert_eq!(meta.partial_end_vv, vv!(1 => 3, 2 => 6));
        assert_eq!(meta.start_timestamp, 0);
        assert_eq!(meta.end_timestamp, 0);
        assert!(!meta.mode.is_snapshot());
        assert_eq!(meta.start_frontiers, vec![ID::new(1, 0)].into());
        assert_eq!(meta.change_num, 2);

        let bytes = doc_2.export_snapshot();
        let meta = LoroDoc::decode_import_blob_meta(&bytes, false).unwrap();
        assert_eq!(meta.partial_start_vv, vv!());
        assert_eq!(meta.partial_end_vv, vv!(1 => 3, 2 => 6));
        assert_eq!(meta.start_timestamp, 0);
        assert_eq!(meta.end_timestamp, 0);
        assert!(meta.mode.is_snapshot());
        assert!(meta.start_frontiers.is_empty());
        assert_eq!(meta.change_num, 2);
    }
    Ok(())
}

#[test]
fn init_example() {
    // create meta/users/0/new_user/{name: string, bio: Text}
    let doc = LoroDoc::new();
    let meta = doc.get_map("meta");
    let user = meta
        .get_or_create_container("users", LoroList::new())
        .unwrap()
        .insert_container(0, LoroMap::new())
        .unwrap();
    user.insert("name", "new_user").unwrap();
    user.insert_container("bio", LoroText::new()).unwrap();
}

#[test]
fn get_container_by_str_path() {
    let doc = LoroDoc::new();
    doc.get_map("map")
        .insert_container("key", LoroList::new())
        .unwrap()
        .insert(0, 99)
        .unwrap();
    let c = doc.get_by_str_path("map/key").unwrap();
    assert!(c.as_container().unwrap().is_list());
    c.into_container()
        .unwrap()
        .into_list()
        .unwrap()
        .insert(0, 100)
        .unwrap();
    assert_eq!(
        doc.get_deep_value().to_json_value(),
        json!({
            "map": {
                "key": [100, 99]
            }
        })
    );
    let v = doc.get_by_str_path("map/key/1").unwrap();
    assert_eq!(v.into_value().unwrap().into_i64().unwrap(), 99);
    let v = doc.get_by_str_path("map/key/0").unwrap();
    assert_eq!(v.into_value().unwrap().into_i64().unwrap(), 100);

    doc.get_map("map")
        .insert_container("text", LoroText::new())
        .unwrap()
        .insert(0, "123")
        .unwrap();
    let v = doc.get_by_str_path("map/text/0").unwrap();
    assert_eq!(
        v.into_value().unwrap().into_string().unwrap().to_string(),
        "1"
    );
    let v = doc.get_by_str_path("map/text/1").unwrap();
    assert_eq!(
        v.into_value().unwrap().into_string().unwrap().to_string(),
        "2"
    );
    let v = doc.get_by_str_path("map/text/2").unwrap();
    assert_eq!(
        v.into_value().unwrap().into_string().unwrap().to_string(),
        "3"
    );

    let tree = doc.get_tree("tree");
    let node = tree.create(None).unwrap();
    tree.get_meta(node).unwrap().insert("key", "value").unwrap();

    let node_value = doc.get_by_str_path(&format!("tree/{}", node)).unwrap();
    assert!(node_value.into_container().unwrap().is_map());
    let node_map = doc.get_by_str_path(&format!("tree/{}/key", node)).unwrap();
    assert_eq!(
        node_map
            .into_value()
            .unwrap()
            .into_string()
            .unwrap()
            .to_string(),
        "value"
    );
}

#[test]
fn get_cursor() {
    let doc1 = LoroDoc::new();
    doc1.set_peer_id(1).unwrap();
    let text = doc1.get_text("text");
    text.insert(0, "6789").unwrap();
    let pos_7 = text.get_cursor(1, Default::default()).unwrap();
    let pos_info = doc1.get_cursor_pos(&pos_7).unwrap();
    assert!(pos_info.update.is_none());
    assert_eq!(pos_info.current.pos, 1);
    text.insert(0, "012345").unwrap();
    let pos_info = doc1.get_cursor_pos(&pos_7).unwrap();
    assert!(pos_info.update.is_none());
    assert_eq!(pos_info.current.pos, 7);

    // test merge
    let doc2 = LoroDoc::new();
    doc2.set_peer_id(2).unwrap();
    let text2 = doc2.get_text("text");
    text2.insert(0, "ab").unwrap();
    let pos_a = text2.get_cursor(0, Default::default()).unwrap();
    let pos_info = doc2.get_cursor_pos(&pos_a).unwrap();
    assert!(pos_info.update.is_none());
    assert_eq!(pos_info.current.pos, 0);
    // text2: 0123456789ab
    doc2.import(&doc1.export_snapshot()).unwrap();
    let pos_info = doc2.get_cursor_pos(&pos_a).unwrap();
    assert!(pos_info.update.is_none());
    assert_eq!(pos_info.current.pos, 10);

    // test delete
    // text2: 01234~~56789~~ab
    // text2: 01234ab
    //            |___ pos_7
    text2.delete(5, 5).unwrap(); // pos_7 now is 5
    let pos_info = doc2.get_cursor_pos(&pos_7).unwrap(); // it should be fine to query from another doc
    assert_eq!(pos_info.update.as_ref().unwrap().id.unwrap(), ID::new(2, 0));
    assert_eq!(pos_info.current.pos, 5);

    // rich text
    //
    // text2: [01]234ab
    //              |___ pos_7
    text2.mark(0..2, "bold", true).unwrap();
    let pos_info = doc2.get_cursor_pos(&pos_7).unwrap();
    assert_eq!(pos_info.update.as_ref().unwrap().id.unwrap(), ID::new(2, 0));
    assert_eq!(pos_info.current.pos, 5); // should not be affected by rich text mark
}

#[test]
fn get_cursor_at_the_end() {
    let doc = LoroDoc::new();
    let text = &doc.get_text("text");
    text.insert(0, "01234").unwrap();
    let pos = text.get_cursor(5, Default::default()).unwrap();
    assert_eq!(doc.get_cursor_pos(&pos).unwrap().current.pos, 5);
    text.insert(0, "01234").unwrap();
    assert_eq!(doc.get_cursor_pos(&pos).unwrap().current.pos, 10);
    text.delete(0, 10).unwrap();
    assert_eq!(doc.get_cursor_pos(&pos).unwrap().current.pos, 0);
    text.insert(0, "01234").unwrap();
    assert_eq!(doc.get_cursor_pos(&pos).unwrap().current.pos, 5);
}

#[test]
fn get_cursor_for_list() {
    let doc = LoroDoc::new();
    let list = doc.get_list("list");
    let pos_start = list.get_cursor(0, Default::default()).unwrap();
    list.insert(0, 1).unwrap();
    let pos_0 = list.get_cursor(0, Default::default()).unwrap();
    let pos_end = list.get_cursor(1, Default::default()).unwrap();
    {
        let result = doc.get_cursor_pos(&pos_start).unwrap();
        assert_eq!(result.current.pos, 0);
    }
    {
        let result = doc.get_cursor_pos(&pos_0).unwrap();
        assert_eq!(result.current.pos, 0);
    }
    {
        let result = doc.get_cursor_pos(&pos_end).unwrap();
        assert_eq!(result.current.pos, 1);
    }
    list.insert(0, 1).unwrap();
    {
        let result = doc.get_cursor_pos(&pos_start).unwrap();
        assert_eq!(result.current.pos, 0);
    }
    {
        let result = doc.get_cursor_pos(&pos_0).unwrap();
        assert_eq!(result.current.pos, 1);
    }
    {
        let result = doc.get_cursor_pos(&pos_end).unwrap();
        assert_eq!(result.current.pos, 2);
    }
    list.insert(0, 1).unwrap();
    {
        let result = doc.get_cursor_pos(&pos_start).unwrap();
        assert_eq!(result.current.pos, 0);
    }
    {
        let result = doc.get_cursor_pos(&pos_0).unwrap();
        assert_eq!(result.current.pos, 2);
    }
    {
        let result = doc.get_cursor_pos(&pos_end).unwrap();
        assert_eq!(result.current.pos, 3);
    }
    list.insert(0, 1).unwrap();
    {
        let result = doc.get_cursor_pos(&pos_start).unwrap();
        assert_eq!(result.current.pos, 0);
    }
    {
        let result = doc.get_cursor_pos(&pos_0).unwrap();
        assert_eq!(result.current.pos, 3);
    }
    {
        let result = doc.get_cursor_pos(&pos_end).unwrap();
        assert_eq!(result.current.pos, 4);
    }
}

#[test]
fn get_out_of_bound_cursor() {
    let a = LoroDoc::new();
    let text = a.get_text("text");
    text.insert(0, "123").unwrap();
    text.get_cursor(5, loro_internal::cursor::Side::Right);
    let list = a.get_list("list");
    list.get_cursor(5, loro_internal::cursor::Side::Right);
    let m_list = a.get_movable_list("list");
    m_list.get_cursor(5, loro_internal::cursor::Side::Right);
}

#[test]
fn awareness() {
    let mut a = Awareness::new(1, 1000);
    a.set_local_state(1);
    assert_eq!(a.get_local_state(), Some(1.into()));
    a.set_local_state(2);
    assert_eq!(a.get_local_state(), Some(2.into()));

    let mut b = Awareness::new(2, 1000);
    let (updated, added) = b.apply(&a.encode_all());
    assert_eq!(updated.len(), 0);
    assert_eq!(added, vec![1]);
    assert_eq!(
        b.get_all_states().get(&1).map(|x| x.state.clone()),
        Some(2.into())
    );
    assert_eq!(b.get_all_states().get(&2).map(|x| x.state.clone()), None);
}

#[test]
// https://github.com/loro-dev/loro/issues/397
fn len_and_is_empty_inconsistency() {
    let doc = LoroDoc::new();
    let map = doc.get_map("map");
    println!("{:#?}", map);
    assert!(map.is_empty());
    map.insert("leaf", 42i64).unwrap();
    println!("{:#?}", map.get("leaf"));

    assert_eq!(map.len(), 1);
    map.delete("leaf").unwrap();
    println!("{:#?}", map.get("leaf"));
    assert_eq!(map.len(), 0);
    assert!(map.is_empty());
}

#[test]
fn fast_snapshot_for_updates() {
    let doc_a = LoroDoc::new();
    // Create some random edits on doc_a
    let text = doc_a.get_text("text");
    text.insert(0, "Hello, world!").unwrap();

    let list = doc_a.get_list("list");
    list.insert(0, 42).unwrap();
    list.insert(1, "foo").unwrap();

    let map = doc_a.get_map("map");
    map.insert("key1", "value1").unwrap();
    map.insert("key2", 3.).unwrap();

    doc_a.commit();

    // Create doc_b
    let doc_b = LoroDoc::new();

    // Create some random edits on doc_b
    let text_b = doc_b.get_text("text_b");
    text_b.insert(0, "Greetings!").unwrap();

    let list_b = doc_b.get_list("list_b");
    list_b.insert(0, "bar").unwrap();
    list_b.insert(1, 99).unwrap();

    let map_b = doc_b.get_map("map_b");
    map_b.insert("keyA", true).unwrap();
    map_b.insert("keyB", loro_value!([1, 2, 3])).unwrap();

    doc_b.commit();

    doc_b
        .import(&doc_a.export(loro::ExportMode::Snapshot).unwrap())
        .unwrap();
    doc_a
        .import(&doc_b.export(loro::ExportMode::Snapshot).unwrap())
        .unwrap();

    assert_eq!(doc_a.get_deep_value(), doc_b.get_deep_value());
}

#[test]
fn new_update_encode_mode() {
    let doc = LoroDoc::new();
    // Create some random edits on doc
    let text = doc.get_text("text");
    text.insert(0, "Hello, world!").unwrap();

    let list = doc.get_list("list");
    list.insert(0, 42).unwrap();
    list.insert(1, "foo").unwrap();

    let map = doc.get_map("map");
    map.insert("key1", "value1").unwrap();
    map.insert("key2", 3).unwrap();

    doc.commit();

    // Create another doc
    let doc2 = LoroDoc::new();

    // Export updates from doc and import to doc2
    let updates = doc.export(loro::ExportMode::all_updates());
    doc2.import(&updates.unwrap()).unwrap();

    // Check equality
    assert_eq!(doc.get_deep_value(), doc2.get_deep_value());
    // Make some edits on doc2
    let text2 = doc2.get_text("text");
    text2.insert(13, " How are you?").unwrap();

    let list2 = doc2.get_list("list");
    list2.insert(2, "bar").unwrap();

    let map2 = doc2.get_map("map");
    map2.insert("key3", 4.5).unwrap();

    doc2.commit();

    // Export updates from doc2 and import to doc
    let updates2 = doc2.export(loro::ExportMode::updates(&doc.oplog_vv()));
    doc.import(&updates2.unwrap()).unwrap();

    // Check equality after syncing back
    assert_eq!(doc.get_deep_value(), doc2.get_deep_value());
}

fn apply_random_ops(doc: &LoroDoc, seed: u64, mut op_len: usize) {
    let mut rng = rand::rngs::StdRng::seed_from_u64(seed);
    while op_len > 0 {
        match rng.gen_range(0..6) {
            0 => {
                // Insert text
                let text = doc.get_text("text");
                let pos = rng.gen_range(0..=text.len_unicode());
                let content = rng.gen_range('A'..='z').to_string();
                text.insert(pos, &content).unwrap();
                op_len -= 1;
            }
            1 => {
                // Delete text
                let text = doc.get_text("text");
                if text.len_unicode() > 0 {
                    let start = rng.gen_range(0..text.len_unicode());
                    text.delete(start, 1).unwrap();
                    op_len -= 1;
                }
            }
            2 => {
                // Insert into map
                let map = doc.get_map("map");
                let key = format!("key{}", rng.gen::<u32>());
                let value = rng.gen::<i32>();
                map.insert(&key, value).unwrap();
                op_len -= 1;
            }
            3 => {
                // Push to list
                let list = doc.get_list("list");
                let item = format!("item{}", rng.gen::<u32>());
                list.push(item).unwrap();
                op_len -= 1;
            }
            4 => {
                // Create node in tree
                let tree = doc.get_tree("tree");
                tree.create(None).unwrap();
                op_len -= 1;
            }
            5 => {
                // Push to movable list
                let list = doc.get_movable_list("movable_list");
                let item = format!("item{}", rng.gen::<u32>());
                list.push(item).unwrap();
                op_len -= 1;
            }
            _ => unreachable!(),
        }
    }

    doc.commit();
}

#[test]
fn test_shallow_sync() {
    let doc = LoroDoc::new();
    doc.set_peer_id(1).unwrap();
    apply_random_ops(&doc, 123, 11);
    let bytes = doc.export(loro::ExportMode::shallow_snapshot_since(ID::new(
        doc.peer_id(),
        10,
    )));

    let new_doc = LoroDoc::new();
    new_doc.set_peer_id(2).unwrap();
    new_doc.import(&bytes.unwrap()).unwrap();
    assert_eq!(doc.get_deep_value(), new_doc.get_deep_value());
    let trim_end = new_doc
        .shallow_since_vv()
        .get(&doc.peer_id())
        .copied()
        .unwrap();
    assert_eq!(trim_end, 10);

    apply_random_ops(&new_doc, 1234, 5);
    let updates = new_doc.export(loro::ExportMode::updates_owned(doc.oplog_vv()));
    doc.import(&updates.unwrap()).unwrap();
    assert_eq!(doc.get_deep_value(), new_doc.get_deep_value());

    apply_random_ops(&doc, 11, 5);
    let updates = doc.export(loro::ExportMode::updates_owned(new_doc.oplog_vv()));
    new_doc.import(&updates.unwrap()).unwrap();
    assert_eq!(doc.get_deep_value(), new_doc.get_deep_value());
}

#[test]
fn test_shallow_empty() {
    let doc = LoroDoc::new();
    apply_random_ops(&doc, 123, 11);
    let bytes = doc.export(loro::ExportMode::shallow_snapshot(&Frontiers::default()));
    let new_doc = LoroDoc::new();
    new_doc.import(&bytes.unwrap()).unwrap();
    assert_eq!(doc.get_deep_value(), new_doc.get_deep_value());
    apply_random_ops(&new_doc, 0, 10);
    doc.import(&new_doc.export_from(&Default::default()))
        .unwrap();
    assert_eq!(doc.get_deep_value(), new_doc.get_deep_value());

    let bytes = new_doc.export(loro::ExportMode::Snapshot);
    let doc_c = LoroDoc::new();
    doc_c.import(&bytes.unwrap()).unwrap();
    assert_eq!(doc_c.get_deep_value(), new_doc.get_deep_value());
}

#[test]
fn test_shallow_import_outdated_updates() {
    let doc = LoroDoc::new();
    apply_random_ops(&doc, 123, 11);
    let bytes = doc.export(loro::ExportMode::shallow_snapshot_since(ID::new(
        doc.peer_id(),
        5,
    )));
    let new_doc = LoroDoc::new();
    new_doc.import(&bytes.unwrap()).unwrap();

    let other_doc = LoroDoc::new();
    apply_random_ops(&other_doc, 123, 11);
    let err = new_doc
        .import(&other_doc.export_from(&Default::default()))
        .unwrap_err();
    assert_eq!(err, LoroError::ImportUpdatesThatDependsOnOutdatedVersion);
}

#[test]
fn test_shallow_import_pending_updates_that_is_outdated() {
    let doc = LoroDoc::new();
    apply_random_ops(&doc, 123, 11);
    let bytes = doc.export(loro::ExportMode::shallow_snapshot_since(ID::new(
        doc.peer_id(),
        5,
    )));
    let new_doc = LoroDoc::new();
    new_doc.import(&bytes.unwrap()).unwrap();

    let other_doc = LoroDoc::new();
    apply_random_ops(&other_doc, 123, 5);
    let bytes_a = other_doc.export_from(&Default::default());
    let vv = other_doc.oplog_vv();
    apply_random_ops(&other_doc, 123, 5);
    let bytes_b = other_doc.export_from(&vv);
    // pending
    new_doc.import(&bytes_b).unwrap();
    let err = new_doc.import(&bytes_a).unwrap_err();
    assert_eq!(err, LoroError::ImportUpdatesThatDependsOnOutdatedVersion);
}

#[test]
fn test_calling_exporting_snapshot_on_shallow_doc() {
    let doc = LoroDoc::new();
    apply_random_ops(&doc, 123, 11);
    let bytes = doc.export(loro::ExportMode::shallow_snapshot_since(ID::new(
        doc.peer_id(),
        5,
    )));
    let new_doc = LoroDoc::new();
    new_doc.import(&bytes.unwrap()).unwrap();
    let snapshot = new_doc.export(loro::ExportMode::Snapshot);
    let doc_c = LoroDoc::new();
    doc_c.import(&snapshot.unwrap()).unwrap();
    assert_eq!(doc_c.get_deep_value(), new_doc.get_deep_value());
    assert_eq!(new_doc.shallow_since_vv(), doc_c.shallow_since_vv());
}

#[test]
fn sync_two_shallow_docs() {
    let doc = LoroDoc::new();
    apply_random_ops(&doc, 123, 11);
    let bytes = doc
        .export(loro::ExportMode::shallow_snapshot_since(ID::new(
            doc.peer_id(),
            10,
        )))
        .unwrap();

    let doc_a = LoroDoc::new();
    doc_a.import(&bytes).unwrap();
    let doc_b = LoroDoc::new();
    doc_b.import(&bytes).unwrap();
    apply_random_ops(&doc_a, 12312, 10);
    apply_random_ops(&doc_b, 2312, 10);

    // Sync doc_a and doc_b
    let bytes_a = doc_a.export_from(&doc_b.oplog_vv());
    let bytes_b = doc_b.export_from(&doc_a.oplog_vv());

    doc_a.import(&bytes_b).unwrap();
    doc_b.import(&bytes_a).unwrap();

    // Check if doc_a and doc_b are equal after syncing
    assert_eq!(doc_a.get_deep_value(), doc_b.get_deep_value());
    assert_eq!(doc_a.oplog_vv(), doc_b.oplog_vv());
    assert_eq!(doc_a.oplog_frontiers(), doc_b.oplog_frontiers());
    assert_eq!(doc_a.state_vv(), doc_b.state_vv());
    assert_eq!(doc_a.shallow_since_vv(), doc_b.shallow_since_vv());
}

#[test]
fn test_map_checkout_on_shallow_doc() {
    let doc = LoroDoc::new();
    doc.get_map("map").insert("0", 0).unwrap();
    doc.get_map("map").insert("1", 1).unwrap();
    doc.get_map("map").insert("2", 2).unwrap();
    doc.get_map("map").insert("3", 3).unwrap();
    doc.get_map("map").insert("2", 4).unwrap();

    let new_doc_bytes = doc.export(loro::ExportMode::shallow_snapshot_since(ID::new(
        doc.peer_id(),
        1,
    )));

    let new_doc = LoroDoc::new();
    new_doc.import(&new_doc_bytes.unwrap()).unwrap();
    assert_eq!(
        new_doc.get_deep_value(),
        loro_value!({
            "map": {
                "0": 0,
                "1": 1,
                "2": 4,
                "3": 3,
            }
        })
    );
    new_doc.checkout(&ID::new(doc.peer_id(), 2).into()).unwrap();
    assert_eq!(
        new_doc.get_deep_value(),
        loro_value!({
            "map": {
                "0": 0,
                "1": 1,
                "2": 2,
            }
        })
    );
    new_doc.checkout(&ID::new(doc.peer_id(), 1).into()).unwrap();
    assert_eq!(
        new_doc.get_deep_value(),
        loro_value!({
            "map": {
                "0": 0,
                "1": 1,
            }
        })
    );
    new_doc.checkout_to_latest();
    assert_eq!(
        new_doc.get_deep_value(),
        loro_value!({
            "map": {
                "0": 0,
                "1": 1,
                "2": 4,
                "3": 3,
            }
        })
    );

    let err = new_doc
        .checkout(&ID::new(doc.peer_id(), 0).into())
        .unwrap_err();
    assert_eq!(err, LoroError::SwitchToVersionBeforeShallowRoot);
}

#[test]
fn test_loro_export_local_updates() {
    use std::sync::{Arc, Mutex};

    let doc = LoroDoc::new();
    let text = doc.get_text("text");
    let updates = Arc::new(Mutex::new(Vec::new()));

    let updates_clone = updates.clone();
    let subscription = doc.subscribe_local_update(Box::new(move |bytes: &Vec<u8>| {
        updates_clone.try_lock().unwrap().push(bytes.to_vec());
        true
    }));

    // Make some changes
    text.insert(0, "Hello").unwrap();
    doc.commit();
    text.insert(5, " world").unwrap();
    doc.commit();

    // Check that updates were recorded
    {
        let recorded_updates = updates.try_lock().unwrap();
        assert_eq!(recorded_updates.len(), 2);

        // Verify the content of the updates
        let doc_b = LoroDoc::new();
        doc_b.import(&recorded_updates[0]).unwrap();
        assert_eq!(doc_b.get_text("text").to_string(), "Hello");

        doc_b.import(&recorded_updates[1]).unwrap();
        assert_eq!(doc_b.get_text("text").to_string(), "Hello world");
    }

    {
        // Test that the subscription can be dropped
        drop(subscription);
        // Make another change
        text.insert(11, "!").unwrap();
        doc.commit();
        // Check that no new update was recorded
        assert_eq!(updates.try_lock().unwrap().len(), 2);
    }
}

#[test]
fn test_movable_list_checkout_on_shallow_doc() -> LoroResult<()> {
    let doc = LoroDoc::new();
    let list = doc.get_movable_list("list");
    list.insert(0, 0)?;
    list.set(0, 1)?;
    list.set(0, 3)?;
    list.insert(1, 2)?;
    list.mov(1, 0)?;
    list.delete(0, 1)?;
    list.set(0, 0)?;
    let new_doc_bytes = doc.export(loro::ExportMode::shallow_snapshot_since(ID::new(
        doc.peer_id(),
        2,
    )));

    let new_doc = LoroDoc::new();
    new_doc.import(&new_doc_bytes.unwrap()).unwrap();
    assert_eq!(
        new_doc.get_deep_value(),
        loro_value!({
            "list": [0]
        })
    );
    new_doc.checkout(&ID::new(doc.peer_id(), 2).into()).unwrap();
    assert_eq!(
        new_doc.get_deep_value(),
        loro_value!({
            "list": [3]
        })
    );

    new_doc.checkout_to_latest();
    assert_eq!(
        new_doc.get_deep_value(),
        loro_value!({
            "list": [0]
        })
    );

    let err = new_doc
        .checkout(&ID::new(doc.peer_id(), 1).into())
        .unwrap_err();
    assert_eq!(err, LoroError::SwitchToVersionBeforeShallowRoot);
    Ok(())
}

#[test]
fn test_tree_checkout_on_shallow_doc() -> LoroResult<()> {
    let doc = LoroDoc::new();
    doc.set_peer_id(0)?;
    let tree = doc.get_tree("tree");
    tree.enable_fractional_index(0);
    let root = tree.create(None)?;
    let child1 = tree.create(None)?;
    tree.mov(child1, root)?;
    let child2 = tree.create(None).unwrap();
    tree.mov(child2, root)?;

    let new_doc_bytes = doc.export(loro::ExportMode::shallow_snapshot_since(ID::new(
        doc.peer_id(),
        1,
    )));

    let new_doc = LoroDoc::new();
    new_doc.import(&new_doc_bytes.unwrap()).unwrap();
    assert_eq!(
        new_doc.get_deep_value(),
        loro_value!({
            "tree": [
                {
                    "parent": null,
                    "meta":{},
                    "id": "0@0",
                    "index": 0,
                    "children": [{
                        "parent": "0@0",
                        "meta":{},
                        "id": "1@0",
                        "index": 0,
                        "children": [],
                        "fractional_index": "80",
                    },{
                        "parent": "0@0",
                        "meta":{},
                        "id": "3@0",
                        "index": 1,
                        "children": [],
                        "fractional_index": "8180",
                    },],
                    "fractional_index": "80",
                },
            ]
        })
    );
    new_doc.checkout(&ID::new(doc.peer_id(), 2).into()).unwrap();
    assert_eq!(
        new_doc.get_deep_value(),
        loro_value!({
            "tree": [
                {
                    "parent": null,
                    "meta":{},
                    "id": "0@0",
                    "index": 0,
                    "children":[{
                        "parent": "0@0",
                        "meta":{},
                        "id": "1@0",
                        "index": 0,
                        "children": [],
                        "fractional_index": "80",
                    }],
                    "fractional_index": "80",
                },

            ]
        })
    );
    new_doc.checkout(&ID::new(doc.peer_id(), 1).into()).unwrap();
    assert_eq!(
        new_doc.get_deep_value(),
        loro_value!({
            "tree": [
                {
                    "parent": null,
                    "meta":{},
                    "id": "0@0",
                    "index": 0,
                    "children": [],
                    "fractional_index": "80",
                },
                {
                    "parent": null,
                    "meta":{},
                    "id": "1@0",
                    "index": 1,
                    "children": [],
                    "fractional_index": "8180",
                },
            ]
        })
    );
    new_doc.checkout_to_latest();
    assert_eq!(
        new_doc.get_deep_value(),
        loro_value!({
            "tree": [
                {
                    "parent": null,
                    "meta":{},
                    "id": "0@0",
                    "index": 0,
                    "children": [
                        {
                            "parent": "0@0",
                            "meta":{},
                            "id": "1@0",
                            "index": 0,
                            "children": [],
                            "fractional_index": "80",
                        },
                        {
                            "parent": "0@0",
                            "meta":{},
                            "id": "3@0",
                            "index": 1,
                            "children": [],
                            "fractional_index": "8180",
                        },
                    ],
                    "fractional_index": "80",
                },

            ]
        })
    );

    let err = new_doc
        .checkout(&ID::new(doc.peer_id(), 0).into())
        .unwrap_err();
    assert_eq!(err, LoroError::SwitchToVersionBeforeShallowRoot);
    Ok(())
}

#[test]
fn test_tree_with_other_ops_checkout_on_shallow_doc() -> LoroResult<()> {
    let doc = LoroDoc::new();
    doc.set_peer_id(0)?;
    let tree = doc.get_tree("tree");
    let root = tree.create(None)?;
    tree.enable_fractional_index(0);
    let child1 = tree.create(None)?;
    tree.mov(child1, root)?;
    let child2 = tree.create(None).unwrap();
    tree.mov(child2, root)?;
    let map = doc.get_map("map");
    map.insert("0", 0)?;
    map.insert("1", 1)?;
    doc.commit();
    let shallow_frontiers = doc.oplog_frontiers();
    map.insert("2", 2)?;
    tree.mov(child2, child1)?;
    tree.delete(child1)?;

    let new_doc_bytes = doc.export(loro::ExportMode::shallow_snapshot(&shallow_frontiers));

    let new_doc = LoroDoc::new();
    new_doc.import(&new_doc_bytes.unwrap()).unwrap();

    new_doc.checkout(&shallow_frontiers)?;
    let value = new_doc.get_deep_value();
    assert_eq!(
        value,
        loro_value!(
            {
                "map":{
                    "0":0,
                    "1":1,
                },
                "tree":[
                {
                    "parent": null,
                    "meta":{},
                    "id": "0@0",
                    "index": 0,
                    "children": [{
                        "parent": "0@0",
                        "meta":{},
                        "id": "1@0",
                        "index": 0,
                        "children": [],
                        "fractional_index": "80",
                    },
                    {
                        "parent": "0@0",
                        "meta":{},
                        "id": "3@0",
                        "index": 1,
                        "children": [],
                        "fractional_index": "8180",
                    },],
                    "fractional_index": "80",
                },

            ]
            }
        )
    );

    let err = new_doc
        .checkout(&ID::new(doc.peer_id(), 0).into())
        .unwrap_err();
    assert_eq!(err, LoroError::SwitchToVersionBeforeShallowRoot);
    Ok(())
}

#[test]
fn test_shallow_can_remove_unreachable_states() -> LoroResult<()> {
    let doc = LoroDoc::new();
    doc.set_peer_id(1)?;
    let map = doc.get_map("map");
    map.insert("1", 1)?; // 0
    let list = map.insert_container("0", LoroList::new())?; // 1
    list.insert_container(0, LoroText::new())?; // 2
    list.insert_container(1, LoroText::new())?; // 3
                                                // {
                                                //     "map": {
                                                //         "0": [{
                                                //             "text": ""
                                                //         }, {
                                                //             "text": ""
                                                //         }],
                                                //         "1", "1"
                                                //     }
                                                // }
    doc.commit();

    {
        assert_eq!(doc.analyze().dropped_len(), 0);
        map.insert("0", 0)?; // 4
                             // {
                             //     "map": {
                             //         "0": 0,
                             //         "1", 1
                             //     }
                             // }
        doc.commit();
        assert_eq!(doc.analyze().dropped_len(), 3);
    }

    doc.checkout(&Frontiers::from(ID::new(1, 3))).unwrap();
    assert_eq!(doc.analyze().len(), 4);
    assert_eq!(doc.analyze().dropped_len(), 0);
    doc.checkout_to_latest();

    {
        let snapshot = doc.export(loro::ExportMode::shallow_snapshot_since(ID::new(1, 3)));
        let new_doc = LoroDoc::new();
        new_doc.import(&snapshot.unwrap())?;
        let a = new_doc.analyze();
        assert_eq!(a.len(), 4);
        assert_eq!(a.dropped_len(), 3);
        new_doc.checkout(&Frontiers::from(ID::new(1, 3))).unwrap();
        let a = new_doc.analyze();
        assert_eq!(a.len(), 4);
        assert_eq!(a.dropped_len(), 0);
    }

    {
        let snapshot = doc.export(loro::ExportMode::shallow_snapshot_since(ID::new(1, 4)));
        let new_doc = LoroDoc::new();
        new_doc.import(&snapshot.unwrap())?;
        assert_eq!(new_doc.analyze().dropped_len(), 0);
    }

    Ok(())
}

#[test]
fn small_update_size() {
    let doc = LoroDoc::new();
    let text = doc.get_text("text");
    text.insert(0, "h").unwrap();
    let bytes = doc.export(loro::ExportMode::all_updates()).unwrap();
    println!("Update bytes {:?}", dev_utils::ByteSize(bytes.len()));
    assert!(bytes.len() < 90, "Large update size {}", bytes.len());
}

#[test]
fn test_tree_move() {
    let doc = LoroDoc::new();
    let tree = doc.get_tree("tree");
    tree.enable_fractional_index(0);
    let root1 = tree.create(None).unwrap();
    let node1 = tree.create(root1).unwrap();
    let node2 = tree.create(root1).unwrap();
    assert_eq!(tree.children(Some(root1)).unwrap(), vec![node1, node2]);
    tree.mov_before(node2, node1).unwrap();
    assert_eq!(tree.children(Some(root1)).unwrap(), vec![node2, node1]);
    tree.mov_before(node2, node1).unwrap();
    assert_eq!(tree.children(Some(root1)).unwrap(), vec![node2, node1]);

    tree.mov_after(node2, node1).unwrap();
    assert_eq!(tree.children(Some(root1)).unwrap(), vec![node1, node2]);
    tree.mov_after(node2, node1).unwrap();
    assert_eq!(tree.children(Some(root1)).unwrap(), vec![node1, node2]);
}

#[test]
fn richtext_map_value() {
    let doc = LoroDoc::new();
    let text = doc.get_text("text");
    text.insert(0, "Hello").unwrap();
    text.mark(0..2, "comment", loro_value!({"b": {}})).unwrap();
    let delta = text.get_richtext_value();
    assert_eq!(
        delta,
        loro_value!([
            {
                "insert": "He",
                "attributes": {
                    "comment": {
                        "b": {}
                    }
                }
            },
            {
                "insert": "llo",
            }
        ])
    );
}

#[test]
fn test_get_shallow_value() {
    let doc = LoroDoc::new();
    let _tree = doc.get_tree("tree");
    let _list = doc.get_list("list");
    let _map = doc.get_map("map");
    let _text = doc.get_text("text");
    let _movable_list = doc.get_movable_list("movable_list");
    let v = doc.get_value();
    let v = v.as_map().unwrap();
    assert!(v.contains_key("tree"));
    assert!(v.contains_key("list"));
    assert!(v.contains_key("map"));
    assert!(v.contains_key("text"));
    assert!(v.contains_key("movable_list"));
}

#[test]
fn perform_action_on_deleted_container_should_return_error() {
    let doc = LoroDoc::new();
    let list = doc.get_movable_list("list");
    let text = list.push_container(LoroText::new()).unwrap();
    list.set(0, 1).unwrap();
    let result = text.insert(0, "Hello");
    match result {
        Ok(_) => panic!("Expected error, but operation succeeded"),
        Err(LoroError::ContainerDeleted { .. }) => {}
        _ => panic!("Expected ContainerDeleted error, but got something else"),
    }
    assert!(text.is_deleted());
}

#[test]
fn checkout_should_reset_container_deleted_cache() {
    let doc = LoroDoc::new();
    let list = doc.get_movable_list("list");
    let text = list.push_container(LoroText::new()).unwrap();
    doc.commit();
    let f = doc.state_frontiers();
    list.set(0, 1).unwrap();
    assert!(text.is_deleted());
    doc.checkout(&f).unwrap();
    assert!(!text.is_deleted());
}

#[test]
fn test_fork_at_target_frontiers() {
    let doc = LoroDoc::new();
    let list = doc.get_movable_list("list");
    let _text = list.push_container(LoroText::new()).unwrap();
    doc.commit();
    let f = doc.state_frontiers();
    list.set(0, 1).unwrap();
    doc.commit();
    let snapshot = doc.export(loro::ExportMode::snapshot_at(&f));
    let new_doc = LoroDoc::new();
    new_doc.import(&snapshot.unwrap()).unwrap();
    assert_eq!(new_doc.state_frontiers(), f);
    assert_eq!(
        new_doc.get_deep_value().to_json_value(),
        json!({
            "list": [""]
        })
    );
    new_doc
        .import(&doc.export(loro::ExportMode::all_updates()).unwrap())
        .unwrap();
    assert_eq!(
        new_doc.get_deep_value().to_json_value(),
        json!({
            "list": [1]
        })
    );
}

#[test]
fn change_peer_id() {
    use std::sync::atomic::Ordering;
    let doc = LoroDoc::new();
    let received_peer_id = Arc::new(AtomicU64::new(0));
    let received_peer_id_clone = received_peer_id.clone();
    let sub = doc.subscribe_peer_id_change(Box::new(move |id| {
        received_peer_id_clone.store(id.peer, Ordering::SeqCst);
        true
    }));

    doc.set_peer_id(1).unwrap();
    assert_eq!(received_peer_id.load(Ordering::SeqCst), 1);
    doc.set_peer_id(2).unwrap();
    assert_eq!(received_peer_id.load(Ordering::SeqCst), 2);
    doc.set_peer_id(3).unwrap();
    assert_eq!(received_peer_id.load(Ordering::SeqCst), 3);
    sub.unsubscribe();
    doc.set_peer_id(4).unwrap();
    assert_eq!(received_peer_id.load(Ordering::SeqCst), 3);
}

#[test]
fn test_encode_snapshot_when_checkout() {
    let doc = LoroDoc::new();
    doc.get_text("text").insert(0, "Hello").unwrap();
    doc.commit();
    let f = doc.state_frontiers();
    doc.get_text("text").insert(5, " World").unwrap();
    doc.commit();
    doc.checkout(&f).unwrap();
    let snapshot = doc.export(loro::ExportMode::snapshot());
    let new_doc = LoroDoc::new();
    new_doc.import(&snapshot.unwrap()).unwrap();
    assert_eq!(
        new_doc.get_deep_value().to_json_value(),
        json!({"text": "Hello World"})
    );
}

#[test]
fn test_travel_change_ancestors() {
    let doc = LoroDoc::new();
    doc.set_peer_id(1).unwrap();
    doc.get_text("text").insert(0, "Hello").unwrap();
    doc.commit();
    let doc2 = doc.fork();
    doc2.set_peer_id(2).unwrap();
    doc2.get_text("text").insert(5, " World").unwrap();
    doc.get_text("text").insert(5, " Alice").unwrap();
    doc.import(&doc2.export(loro::ExportMode::all_updates()).unwrap())
        .unwrap();
    doc2.import(&doc.export(loro::ExportMode::all_updates()).unwrap())
        .unwrap();

    doc.get_text("text").insert(0, "Y").unwrap();
    doc2.get_text("text").insert(0, "N").unwrap();
    doc.commit();
    doc2.commit();
    doc.import(&doc2.export(loro::ExportMode::all_updates()).unwrap())
        .unwrap();
    doc.get_text("text").insert(0, "X").unwrap();
    doc.commit();
    let f = doc.state_frontiers();
    assert_eq!(f.len(), 1);
    let mut changes = vec![];
    doc.travel_change_ancestors(&[f.iter().next().unwrap()], &mut |meta| {
        changes.push(meta.clone());
        ControlFlow::Continue(())
    })
    .unwrap();

    let dbg_str = format!("{:#?}", changes);
    pretty_assertions::assert_eq!(
        dbg_str,
        r#"[
    ChangeMeta {
        lamport: 12,
        id: 12@1,
        timestamp: 0,
        message: None,
        deps: Frontiers(
            [
                11@1,
                6@2,
            ],
        ),
        len: 1,
    },
    ChangeMeta {
        lamport: 11,
        id: 6@2,
        timestamp: 0,
        message: None,
        deps: Frontiers(
            [
                10@1,
                5@2,
            ],
        ),
        len: 1,
    },
    ChangeMeta {
        lamport: 11,
        id: 11@1,
        timestamp: 0,
        message: None,
        deps: Frontiers(
            [
                10@1,
                5@2,
            ],
        ),
        len: 1,
    },
    ChangeMeta {
        lamport: 5,
        id: 0@2,
        timestamp: 0,
        message: None,
        deps: Frontiers(
            [
                4@1,
            ],
        ),
        len: 6,
    },
    ChangeMeta {
        lamport: 0,
        id: 0@1,
        timestamp: 0,
        message: None,
        deps: Frontiers(
            [],
        ),
        len: 11,
    },
]"#
    );

    let mut changes = vec![];
    doc.travel_change_ancestors(&[ID::new(2, 4)], &mut |meta| {
        changes.push(meta.clone());
        ControlFlow::Continue(())
    })
    .unwrap();
    let dbg_str = format!("{:#?}", changes);
    assert_eq!(
        dbg_str,
        r#"[
    ChangeMeta {
        lamport: 5,
        id: 0@2,
        timestamp: 0,
        message: None,
        deps: Frontiers(
            [
                4@1,
            ],
        ),
        len: 6,
    },
    ChangeMeta {
        lamport: 0,
        id: 0@1,
        timestamp: 0,
        message: None,
        deps: Frontiers(
            [],
        ),
        len: 11,
    },
]"#
    );
}

#[test]
fn no_dead_loop_when_subscribe_local_updates_to_each_other() {
    let doc1 = Arc::new(LoroDoc::new());
    let doc2 = Arc::new(LoroDoc::new());

    let doc1_clone = doc1.clone();
    let doc2_clone = doc2.clone();
    let _sub1 = doc1.subscribe_local_update(Box::new(move |updates| {
        doc2_clone.import(updates).unwrap();
        true
    }));
    let _sub2 = doc2.subscribe_local_update(Box::new(move |updates| {
        doc1_clone.import(updates).unwrap();
        true
    }));

    doc1.get_text("text").insert(0, "Hello").unwrap();
    doc1.commit();
    doc2.get_text("text").insert(0, "World").unwrap();
    doc2.commit();

    assert_eq!(doc1.get_deep_value(), doc2.get_deep_value());
}

/// https://github.com/loro-dev/loro/issues/490
#[test]
fn issue_490() -> anyhow::Result<()> {
    let fx_loro = loro::LoroDoc::new();
    fx_loro
        .get_map("paciente")
        .insert("nome", "DUMMY NAME V0")?;
    fx_loro.commit();

    let loro_c1 = fx_loro.fork();
    loro_c1
        .get_map("paciente")
        .insert("nome", "DUMMY NAME V1")?;
    loro_c1.commit();

    // If I use `fork()` it panics
    let final_loro = fx_loro.fork();

    // If I create a new loro doc and import the snapshot it works
    //let final_loro = loro::LoroDoc::new();
    //final_loro.import(&fx_loro.export(loro::ExportMode::snapshot())?)?;

    final_loro.import(&loro_c1.export(loro::ExportMode::snapshot())?)?;
    Ok(())
}

#[test]
fn test_loro_doc() {
    let doc = LoroDoc::new();
    doc.get_text("text").insert(0, "Hello").unwrap();
    doc.state_vv();
}

#[test]
fn test_fork_at_should_restore_attached_state() {
    let doc = LoroDoc::new();
    doc.set_peer_id(0).unwrap();
    doc.get_text("text").insert(0, "Hello").unwrap();
    doc.fork_at(&[ID::new(0, 0)].into());
    assert!(!doc.is_detached());
    doc.detach();
    doc.fork_at(&[ID::new(0, 0)].into());
    assert!(doc.is_detached());
}

#[test]
fn test_fork_when_detached() {
    let doc = LoroDoc::new();
    doc.set_peer_id(0).unwrap();
    doc.get_text("text").insert(0, "Hello, world!").unwrap();
    doc.checkout(&[ID::new(0, 5)].into()).unwrap();
    let new_doc = doc.fork();
    new_doc.set_peer_id(1).unwrap();
    new_doc.get_text("text").insert(6, " Alice!").unwrap();
    // ┌───────────────┐     ┌───────────────┐
    // │    Hello,     │◀─┬──│     world!    │
    // └───────────────┘  │  └───────────────┘
    //                    │
    //                    │  ┌───────────────┐
    //                    └──│     Alice!    │
    //                       └───────────────┘
    doc.import(&new_doc.export(loro::ExportMode::all_updates()).unwrap())
        .unwrap();
    doc.checkout_to_latest();
    assert_eq!(doc.get_text("text").to_string(), "Hello, world! Alice!");
}

#[test]
fn test_for_each_movable_list() {
    let doc = LoroDoc::new();
    let list = doc.get_movable_list("list");
    list.insert(0, 1).unwrap();
    list.insert(1, "hello").unwrap();
    list.insert(2, true).unwrap();
    let mut vec = vec![];
    list.for_each(|v| {
        vec.push(v.into_value().unwrap());
    });
    assert_eq!(vec, vec![1.into(), "hello".into(), true.into()]);
}

#[test]
fn test_for_each_map() {
    let doc = LoroDoc::new();
    let map = doc.get_map("map");
    map.insert("0", 0).unwrap();
    map.insert("1", 1).unwrap();
    map.insert("2", 2).unwrap();
    let mut vec = vec![];
    map.for_each(|_, v| {
        vec.push(v.into_value().unwrap());
    });
    assert_eq!(vec, vec![0.into(), 1.into(), 2.into()]);
}

#[test]
fn test_for_each_list() {
    let doc = LoroDoc::new();
    let list = doc.get_list("list");
    list.insert(0, 0).unwrap();
    list.insert(1, 1).unwrap();
    list.insert(2, 2).unwrap();
    let mut vec = vec![];
    list.for_each(|v| {
        vec.push(v.into_value().unwrap());
    });
    assert_eq!(vec, vec![0.into(), 1.into(), 2.into()]);
}

#[test]
#[should_panic]
fn should_avoid_initialize_new_container_accidentally() {
    let doc = LoroDoc::new();
    let id = ContainerID::new_normal(ID::new(0, 0), ContainerType::Text);
    let _text = doc.get_text(id);
}

#[test]
fn test_decode_import_blob_meta_mode() {
    let doc0 = LoroDoc::new();
    doc0.set_peer_id(0).unwrap();
    doc0.get_text("text").insert(0, "Hello").unwrap();
    doc0.commit_with(CommitOptions::default().timestamp(100));
    let blob = doc0.export(loro::ExportMode::snapshot()).unwrap();
    let meta = LoroDoc::decode_import_blob_meta(&blob, false).unwrap();
    assert_eq!(meta.mode, EncodedBlobMode::Snapshot);
    assert_eq!(meta.end_timestamp, 100);
    assert_eq!(meta.change_num, 1);
    assert_eq!(meta.start_frontiers.len(), 0);
    assert_eq!(meta.partial_start_vv.len(), 0);

    // Check Updates mode
    let doc1 = LoroDoc::new();
    doc1.set_peer_id(1).unwrap();
    doc1.get_text("text").insert(0, "World").unwrap();
    let blob = doc1
        .export(loro::ExportMode::Updates {
            from: Default::default(),
        })
        .unwrap();
    let meta = LoroDoc::decode_import_blob_meta(&blob, false).unwrap();
    assert_eq!(meta.mode, EncodedBlobMode::Updates);

    // Check ShallowSnapshot mode
    let blob = doc0
        .export(loro::ExportMode::ShallowSnapshot(std::borrow::Cow::Owned(
            doc0.state_frontiers(),
        )))
        .unwrap();
    let meta = LoroDoc::decode_import_blob_meta(&blob, false).unwrap();
    assert_eq!(meta.mode, EncodedBlobMode::ShallowSnapshot);

    // Check StateOnly mode
    let blob = doc0.export(loro::ExportMode::StateOnly(None)).unwrap();
    let meta = LoroDoc::decode_import_blob_meta(&blob, false).unwrap();
    assert_eq!(meta.mode, EncodedBlobMode::ShallowSnapshot);

    // Check SnapshotAt mode
    let blob = doc0
        .export(loro::ExportMode::SnapshotAt {
            version: std::borrow::Cow::Owned(doc0.state_frontiers()),
        })
        .unwrap();
    let meta = LoroDoc::decode_import_blob_meta(&blob, false).unwrap();
    assert_eq!(meta.mode, EncodedBlobMode::Snapshot);
}

#[test]
fn test_decode_import_blob_meta_shallow_since() {
    let doc = LoroDoc::new();
    doc.set_peer_id(0).unwrap();
    doc.get_text("t").insert(0, "12345").unwrap();
    doc.commit_with(CommitOptions::default().timestamp(10));
    let bytes = doc
        .export(ExportMode::shallow_snapshot(&ID::new(0, 3).into()))
        .unwrap();
    let meta = LoroDoc::decode_import_blob_meta(&bytes, false).unwrap();
    assert_eq!(meta.start_frontiers, Frontiers::from(vec![ID::new(0, 3)]));
    assert_eq!(meta.partial_start_vv, vv!(0 => 3));
    assert_eq!(meta.partial_end_vv, vv!(0 => 5));
    assert_eq!(meta.start_timestamp, 10);
}

#[test]
fn test_decode_import_blob_meta_updates_range() {
    let doc = LoroDoc::new();
    doc.set_peer_id(0).unwrap();
    doc.get_text("t").insert(0, "12345").unwrap();
    doc.set_peer_id(1).unwrap();
    doc.get_text("t").insert(0, "67890").unwrap();
    let bytes = doc
        .export(ExportMode::updates(&vv!(0 => 1, 1 => 1)))
        .unwrap();
    let meta = LoroDoc::decode_import_blob_meta(&bytes, false).unwrap();
    assert_eq!(meta.mode, EncodedBlobMode::Updates);
    assert_eq!(meta.partial_start_vv, vv!(0 => 1, 1 => 1));
    assert_eq!(meta.partial_end_vv, vv!(0 => 5, 1 => 5));
}

#[test]
fn should_import_snapshot_before_shallow_snapshot() {
    let doc = LoroDoc::new();
    doc.set_peer_id(0).unwrap();
    doc.get_text("text").insert(0, "Hello").unwrap();
    doc.commit();
    let snapshot = doc.export(ExportMode::Snapshot).unwrap();
    let shallow = doc
        .export(ExportMode::shallow_snapshot(&ID::new(0, 4).into()))
        .unwrap();

    let doc2 = LoroDoc::new();
    let blobs = vec![shallow, snapshot];
    doc2.import_batch(&blobs).unwrap();
    assert!(!doc2.is_shallow());
}

#[test]
fn get_last_editor_on_map() {
    let doc = LoroDoc::new();
    doc.set_peer_id(0).unwrap();
    let map = doc.get_map("map");
    map.insert("key1", "value1").unwrap();
    assert_eq!(map.get_last_editor("key1"), Some(0));
    doc.set_peer_id(1).unwrap();
    map.insert("key1", "value2").unwrap();
    map.insert("key2", "value3").unwrap();

    assert_eq!(map.get_last_editor("key1"), Some(1));
    assert_eq!(map.get_last_editor("key2"), Some(1));
    assert_eq!(map.get_last_editor("nonexistent"), None);
}

#[test]
fn get_editor() {
    let doc = LoroDoc::new();
    doc.set_peer_id(0).unwrap();
    let text = doc.get_text("text");
    text.insert(0, "01234").unwrap();
    assert_eq!(text.get_editor_at_unicode_pos(3), Some(0));
    let list = doc.get_list("list");
    list.insert(0, 0).unwrap();
    assert_eq!(list.get_id_at(0).unwrap().peer, 0);
    let mov_list = doc.get_movable_list("mov_list");
    mov_list.insert(0, 0).unwrap();
    mov_list.insert(1, 0).unwrap();
    mov_list.set(0, 1).unwrap();
    doc.set_peer_id(1).unwrap();
    mov_list.mov(0, 1).unwrap();
    assert_eq!(mov_list.get_creator_at(0), Some(0));
    assert_eq!(mov_list.get_last_mover_at(0), Some(0));
    assert_eq!(mov_list.get_last_mover_at(1), Some(1));
    assert_eq!(mov_list.get_last_editor_at(1), Some(0));

    let tree = doc.get_tree("tree");
    let node_0 = tree.create(None).unwrap();
    let node_1 = tree.create(None).unwrap();
    let mov_id = tree.get_last_move_id(&node_0).unwrap();
    assert_eq!(mov_id.peer, 1);
    doc.set_peer_id(2).unwrap();
    tree.mov(node_0, node_1).unwrap();
    let mov_id = tree.get_last_move_id(&node_0).unwrap();
    assert_eq!(mov_id.peer, 2);
}

#[test]
fn get_changed_containers_in() {
    let doc = LoroDoc::new();
    doc.set_peer_id(0).unwrap();
    let text = doc.get_text("text");
    text.insert(0, "H").unwrap();
    let map = doc.get_map("map");
    map.insert("key", "value").unwrap();
    let changed_set = doc.get_changed_containers_in(ID::new(0, 0), 2);
    assert_eq!(
        changed_set,
        vec![
            ContainerID::new_root("text", ContainerType::Text),
            ContainerID::new_root("map", ContainerType::Map),
        ]
        .into_iter()
        .collect()
    );

    map.insert("key1", "value1").unwrap();
    assert_eq!(
        doc.get_deep_value().to_json_value(),
        json!({
            "text": "H",
            "map": {
                "key": "value",
                "key1": "value1"
            }
        })
    )
}

#[test]
fn is_deleted() {
    let doc = LoroDoc::new();
    let list = doc.get_list("list");
    assert!(!list.is_deleted());
    let tree = doc.get_tree("root");
    let node = tree.create(None).unwrap();
    let map = tree.get_meta(node).unwrap();
    let container_before = map.insert_container("container", LoroMap::new()).unwrap();
    container_before.insert("A", "B").unwrap();
    tree.delete(node).unwrap();
    let container_after = doc.get_map(container_before.id());
    assert!(container_after.is_deleted());
}

#[test]
fn change_count() {
    let doc = LoroDoc::new();
    let n = 1024 * 5;
    for i in 0..n {
        doc.get_text("text").insert(0, "H").unwrap();
        doc.set_next_commit_message(&format!("{}", i));
        doc.commit();
    }

    doc.compact_change_store();
    assert_eq!(doc.len_changes(), n);
    let bytes = doc.export(loro::ExportMode::Snapshot);
    let new_doc = LoroDoc::new();
    new_doc.import(&bytes.unwrap()).unwrap();
    assert_eq!(new_doc.len_changes(), n);
}

#[test]
fn loro_import_batch_status() {
    let doc_1 = LoroDoc::new();
    doc_1.set_peer_id(1).unwrap();
    doc_1.get_text("text").insert(0, "Hello world!").unwrap();

    let doc_2 = LoroDoc::new();
    doc_2.set_peer_id(2).unwrap();
    doc_2.get_text("text").insert(0, "Hello world!").unwrap();

    let blob11 = doc_1
        .export(ExportMode::updates_in_range(vec![IdSpan::new(1, 0, 5)]))
        .unwrap();
    let blob12 = doc_1
        .export(ExportMode::updates_in_range(vec![IdSpan::new(1, 5, 7)]))
        .unwrap();
    let blob13 = doc_1
        .export(ExportMode::updates_in_range(vec![IdSpan::new(1, 6, 12)]))
        .unwrap();

    let blob21 = doc_2
        .export(ExportMode::updates_in_range(vec![IdSpan::new(2, 0, 5)]))
        .unwrap();
    let blob22 = doc_2
        .export(ExportMode::updates_in_range(vec![IdSpan::new(2, 5, 6)]))
        .unwrap();
    let blob23 = doc_2
        .export(ExportMode::updates_in_range(vec![IdSpan::new(2, 6, 12)]))
        .unwrap();

    let new_doc = LoroDoc::new();
    let status = new_doc
        .import_batch(&[blob11, blob13, blob21, blob23])
        .unwrap();

    assert_eq!(status.success, version_range!(1 => (0, 5), 2 => (0, 5)));
    assert_eq!(
        status.pending,
        Some(version_range!(1 => (6, 12), 2 => (6, 12)))
    );

    let status = new_doc.import_batch(&[blob12, blob22]).unwrap();
    assert_eq!(status.success, version_range!(1 => (5, 12), 2 => (5, 12)));
    assert!(status.pending.is_none());
    assert_eq!(
        new_doc.get_text("text").to_string(),
        "Hello world!Hello world!"
    );
}

#[test]
fn test_get_or_create_container_with_null() {
    let doc = LoroDoc::new();
    let root = doc.get_map("root");

    // No key -- should work
    root.get_or_create_container("key", LoroMap::new()).unwrap();
    doc.commit();
    assert_eq!(
        doc.get_deep_value().to_json_value(),
        json!({ "root": { "key": {} } })
    );

    // Set to null -- should work
    root.insert("key", LoroValue::Null).unwrap();
    doc.commit();
    assert_eq!(
        doc.get_deep_value().to_json_value(),
        json!({ "root": { "key": null } })
    );

    // Key is null, create a container -- should work
    let result = root.get_or_create_container("key", LoroMap::new());
    result.unwrap();
    assert_eq!(
        doc.get_deep_value().to_json_value(),
        json!({ "root": { "key": {} } })
    );
}

#[test]
fn test_detach_and_attach() {
    let doc = LoroDoc::new();
    assert!(!doc.is_detached());
    doc.detach();
    assert!(doc.is_detached());
    doc.attach();
    assert!(!doc.is_detached());
}

#[test]
fn test_event_order() {
    let doc = LoroDoc::new();
    let _sub = doc.subscribe_root(Arc::new(|e| {
        let e0 = &e.events[0].diff;
        assert!(e0.is_map());
        let e1 = &e.events[1].diff;
        assert!(e1.is_list());
        let e2 = &e.events[2].diff;
        assert!(e2.is_tree());
    }));
    doc.get_map("map").insert("key", "value").unwrap();
    doc.get_list("list").insert(0, "item").unwrap();
    doc.get_tree("tree").create(None).unwrap();
    doc.commit();
}

#[test]
fn test_rust_get_value_by_path() {
    let doc = LoroDoc::new();
    let tree = doc.get_tree("tree");
    let root = tree.create(None).unwrap();
    let child1 = tree.create(root).unwrap();
    let child2 = tree.create(root).unwrap();
    let grandchild = tree.create(child1).unwrap();

    // Set up metadata for nodes
    tree.get_meta(root).unwrap().insert("name", "root").unwrap();
    tree.get_meta(child1)
        .unwrap()
        .insert("name", "child1")
        .unwrap();
    tree.get_meta(child2)
        .unwrap()
        .insert("name", "child2")
        .unwrap();
    tree.get_meta(grandchild)
        .unwrap()
        .insert("name", "grandchild")
        .unwrap();

    // Test getting values by path
    let root_meta = doc.get_by_str_path(&format!("tree/{}", root)).unwrap();
    let root_name = doc.get_by_str_path(&format!("tree/{}/name", root)).unwrap();
    let child1_meta = doc.get_by_str_path(&format!("tree/{}", child1)).unwrap();
    let child1_name = doc
        .get_by_str_path(&format!("tree/{}/name", child1))
        .unwrap();
    let grandchild_name = doc
        .get_by_str_path(&format!("tree/{}/name", grandchild))
        .unwrap();

    // Verify the values
    assert!(root_meta.into_container().unwrap().is_map());
    assert_eq!(
        root_name.into_value().unwrap().into_string().unwrap(),
        LoroStringValue::from("root")
    );
    assert!(child1_meta.into_container().unwrap().is_map());
    assert_eq!(
        child1_name.into_value().unwrap().into_string().unwrap(),
        LoroStringValue::from("child1")
    );
    assert_eq!(
        grandchild_name.into_value().unwrap().into_string().unwrap(),
        LoroStringValue::from("grandchild")
    );

    // Test non-existent paths
    assert!(doc.get_by_str_path("tree/nonexistent").is_none());
    assert!(doc
        .get_by_str_path(&format!("tree/{}/nonexistent", root))
        .is_none());

    // Verify values accessed by index
    assert_eq!(
        doc.get_by_str_path("tree/0/name")
            .unwrap()
            .into_value()
            .unwrap()
            .into_string()
            .unwrap(),
        LoroStringValue::from("root")
    );
    assert_eq!(
        doc.get_by_str_path("tree/0/0/name")
            .unwrap()
            .into_value()
            .unwrap()
            .into_string()
            .unwrap(),
        LoroStringValue::from("child1")
    );
    assert_eq!(
        doc.get_by_str_path("tree/0/1/name")
            .unwrap()
            .into_value()
            .unwrap()
            .into_string()
            .unwrap(),
        LoroStringValue::from("child2")
    );
    assert_eq!(
        doc.get_by_str_path("tree/0/0/0/name")
            .unwrap()
            .into_value()
            .unwrap()
            .into_string()
            .unwrap(),
        LoroStringValue::from("grandchild")
    );

    // Test invalid index paths
    assert!(doc.get_by_str_path("tree/1").is_none()); // Invalid root index
    assert!(doc.get_by_str_path("tree/0/2").is_none()); // Invalid child index
    assert!(doc.get_by_str_path("tree/0/0/1").is_none()); // Invalid grandchild index
}

#[test]
fn travel_before_commit() -> Result<(), Box<dyn std::error::Error>> {
    let doc = LoroDoc::new();
    let map = doc.get_map("metadata");
    map.insert("key", "value")?;
    let last_frontiers = doc.state_frontiers();
    doc.travel_change_ancestors(&last_frontiers.to_vec(), &mut |_meta| {
        std::ops::ControlFlow::Continue(())
    })?;
    Ok(())
}

#[test]
fn test_export_json_in_id_span() -> LoroResult<()> {
    let doc = LoroDoc::new();
    doc.set_peer_id(1)?;

    // Test list operations
    let list = doc.get_list("list");
    list.insert(0, 1)?;
    doc.set_next_commit_message("list");
    doc.commit();

    // Test map operations
    let map = doc.get_map("map");
    map.insert("key1", "value1")?;
    doc.set_next_commit_message("map");
    doc.commit();

    // Test text operations
    let text = doc.get_text("text");
    text.insert(0, "H")?;
    doc.set_next_commit_message("text");
    doc.commit();

    // Export changes for list (first change)
    let changes = doc.export_json_in_id_span(IdSpan::new(1, 0, 1));
    assert_eq!(changes.len(), 1);
    assert_eq!(changes[0].id.peer, 1);
    assert_eq!(changes[0].id.counter, 0);
    assert!(!changes[0].ops.is_empty());

    // Export changes for map (second change)
    let changes = doc.export_json_in_id_span(IdSpan::new(1, 1, 2));
    assert_eq!(changes.len(), 1);
    assert_eq!(changes[0].id.peer, 1);
    assert_eq!(changes[0].id.counter, 1);
    assert!(!changes[0].ops.is_empty());

    // Export changes for text (third change)
    let changes = doc.export_json_in_id_span(IdSpan::new(1, 2, 3));
    assert_eq!(changes.len(), 1);
    assert_eq!(changes[0].id.peer, 1);
    assert_eq!(changes[0].id.counter, 2);
    assert!(!changes[0].ops.is_empty());

    // Export multiple changes
    let changes = doc.export_json_in_id_span(IdSpan::new(1, 0, 3));
    assert_eq!(changes.len(), 3);
    assert_eq!(changes[0].id.counter, 0);
    assert_eq!(changes[1].id.counter, 1);
    assert_eq!(changes[2].id.counter, 2);

    // Test with multiple peers
    let doc2 = LoroDoc::new();
    doc2.set_peer_id(2)?;
    doc2.get_list("list").insert(0, 3)?;
    doc2.commit();
    doc.import(&doc2.export_snapshot())?;

    let changes = doc.export_json_in_id_span(IdSpan::new(2, 0, 1));
    assert_eq!(changes.len(), 1);
    assert_eq!(changes[0].id.peer, 2);
    assert_eq!(changes[0].id.counter, 0);

    // Test empty span
    let changes = doc.export_json_in_id_span(IdSpan::new(1, 0, 0));
    assert_eq!(changes.len(), 0);

    // Test concurrent operations
    let doc1 = LoroDoc::new();
    doc1.set_peer_id(1)?;
    let doc2 = LoroDoc::new();
    doc2.set_peer_id(2)?;

    // Make concurrent changes
    doc1.get_text("text").insert(0, "Hello")?;
    doc2.get_text("text").insert(0, "World")?;
    doc1.commit();
    doc2.commit();

    // Sync the documents
    doc1.import(&doc2.export_snapshot())?;
    doc2.import(&doc1.export_snapshot())?;

    // Export changes from both peers
    let changes1 = doc1.export_json_in_id_span(IdSpan::new(1, 0, 1));
    let changes2 = doc1.export_json_in_id_span(IdSpan::new(2, 0, 1));
    assert_eq!(changes1.len(), 1);
    assert_eq!(changes2.len(), 1);
    assert_eq!(changes1[0].id.peer, 1);
    assert_eq!(changes2[0].id.peer, 2);

    // Verify that the changes can be imported back
    let doc3 = LoroDoc::new();
    doc3.import(&doc1.export_snapshot())?;
    assert_eq!(
        doc3.get_text("text").to_string(),
        doc1.get_text("text").to_string()
    );

    Ok(())
}

#[test]
fn test_export_json_in_id_span_with_complex_operations() -> LoroResult<()> {
    let doc = LoroDoc::new();
    doc.set_peer_id(1)?;

    // Test nested container operations
    let map = doc.get_map("root");
    let list = map.insert_container("list", LoroList::new())?;
    list.insert(0, 1)?;
    let text = list.insert_container(1, LoroText::new())?;
    text.insert(0, "Hello")?;
    doc.commit();

    // Export the changes
    let changes = doc.export_json_in_id_span(IdSpan::new(1, 0, 1));
    assert_eq!(changes.len(), 1);
    assert_eq!(changes[0].id.peer, 1);
    assert_eq!(changes[0].id.counter, 0);
    assert!(!changes[0].ops.is_empty());

    // Test tree operations
    let tree = doc.get_tree("tree");
    let root = tree.create(None)?;
    let child1 = tree.create(None)?;
    let child2 = tree.create(None)?;
    tree.mov(child1, root)?;
    tree.mov(child2, root)?;
    doc.commit();

    // Export tree changes
    let changes = doc.export_json_in_id_span(IdSpan::new(1, 1, 2));
    assert_eq!(changes.len(), 1);
    assert_eq!(changes[0].id.peer, 1);
    assert_eq!(changes[0].id.counter, 1);
    assert!(!changes[0].ops.is_empty());

    // Test rich text operations with multiple attributes
    let text = doc.get_text("richtext");
    text.insert(0, "Hello World")?;
    text.mark(0..5, "bold", true)?;
    text.mark(6..11, "italic", true)?;
    doc.commit();

    // Export rich text changes
    let changes = doc.export_json_in_id_span(IdSpan::new(1, 2, 3));
    assert_eq!(changes.len(), 1);
    assert_eq!(changes[0].id.peer, 1);
    assert_eq!(changes[0].id.counter, 2);
    assert!(!changes[0].ops.is_empty());

    // Test movable list operations
    let movable_list = doc.get_movable_list("movable");
    movable_list.insert(0, 1)?;
    movable_list.insert(1, 2)?;
    movable_list.mov(0, 1)?;
    doc.commit();

    // Export movable list changes
    let changes = doc.export_json_in_id_span(IdSpan::new(1, 3, 4));
    assert_eq!(changes.len(), 1);
    assert_eq!(changes[0].id.peer, 1);
    assert_eq!(changes[0].id.counter, 3);
    assert!(!changes[0].ops.is_empty());

    // Verify that all changes can be imported back
    let doc2 = LoroDoc::new();
    doc2.import(&doc.export_snapshot())?;
    assert_eq!(doc2.get_deep_value(), doc.get_deep_value());

    Ok(())
}

#[test]
fn test_find_spans_between() -> LoroResult<()> {
    let doc = LoroDoc::new();
    doc.set_peer_id(1)?;

    // Make some changes to create version history
    doc.get_text("text").insert(0, "Hello")?;
    doc.set_next_commit_message("a");
    doc.commit();
    let f1 = doc.state_frontiers();

    doc.get_text("text").insert(5, " World")?;
    doc.set_next_commit_message("b");
    doc.commit();
    let f2 = doc.state_frontiers();

    // Test finding spans between frontiers (f1 -> f2)
    let diff = doc.find_id_spans_between(&f1, &f2);
    assert!(diff.retreat.is_empty()); // No changes needed to go from f2 to f1
    assert_eq!(diff.forward.len(), 1); // One change needed to go from f1 to f2
    let span = diff.forward.get(&1).unwrap();
    assert_eq!(span.start, 5); // First change ends at counter 3
    assert_eq!(span.end, 11); // Second change ends at counter 6

    // Test empty frontiers
    let empty_frontiers = Frontiers::default();
    let diff = doc.find_id_spans_between(&empty_frontiers, &f2);
    assert!(diff.retreat.is_empty()); // No changes needed to go from f2 to empty
    assert_eq!(diff.forward.len(), 1); // One change needed to go from empty to f2
    let span = diff.forward.get(&1).unwrap();
    assert_eq!(span.start, 0); // From beginning
    assert_eq!(span.end, 11); // To latest change

    // Test with multiple peers
    let doc2 = LoroDoc::new();
    doc2.set_peer_id(2)?;
    doc2.get_text("text").insert(0, "Hi")?;
    doc2.commit();
    doc.import(&doc2.export_snapshot())?;
    let f3 = doc.state_frontiers();

    // Test finding spans between f2 and f3
    let diff = doc.find_id_spans_between(&f2, &f3);
    assert!(diff.retreat.is_empty()); // No changes needed to go from f3 to f2
    assert_eq!(diff.forward.len(), 1); // One change needed to go from f2 to f3
    let span = diff.forward.get(&2).unwrap();
    assert_eq!(span.start, 0);
    assert_eq!(span.end, 2);

    // Test spans in both directions between f1 and f3
    let diff = doc.find_id_spans_between(&f1, &f3);
    assert!(diff.retreat.is_empty()); // No changes needed to go from f3 to f1
    assert_eq!(diff.forward.len(), 2); // Two changes needed to go from f1 to f3
    for (peer, span) in diff.forward.iter() {
        match peer {
            1 => {
                assert_eq!(span.start, 5);
                assert_eq!(span.end, 11);
            }
            2 => {
                assert_eq!(span.start, 0);
                assert_eq!(span.end, 2);
            }
            _ => panic!("Unexpected peer ID"),
        }
    }

    let diff = doc.find_id_spans_between(&f3, &f1);
    assert!(diff.forward.is_empty()); // No changes needed to go from f3 to f1
    assert_eq!(diff.retreat.len(), 2); // Two changes needed to go from f1 to f3
    for (peer, span) in diff.retreat.iter() {
        match peer {
            1 => {
                assert_eq!(span.start, 5);
                assert_eq!(span.end, 11);
            }
            2 => {
                assert_eq!(span.start, 0);
                assert_eq!(span.end, 2);
            }
            _ => panic!("Unexpected peer ID"),
        }
    }

    Ok(())
}

#[test]
fn revert_to() -> anyhow::Result<()> {
    let doc = LoroDoc::new();
    doc.set_peer_id(1)?;
    doc.get_text("text").insert(0, "Hello")?;
    doc.commit();
    let f1 = doc.state_frontiers();
    doc.get_text("text").insert(5, " World")?;
    doc.commit();
    let f2 = doc.state_frontiers();
    doc.revert_to(&f1)?;
    assert_eq!(doc.get_text("text").to_string(), "Hello");
    for _ in 0..10 {
        doc.get_text("text").insert(0, "12345")?;
        doc.commit();
    }
    doc.get_text("text").delete(0, 50)?;
    doc.commit();
    let f3_counter = doc.state_frontiers().as_single().unwrap().counter;
    doc.revert_to(&f2)?;
    let f4_counter = doc.state_frontiers().as_single().unwrap().counter;
    assert_eq!(f4_counter - f3_counter, 6); // Only need to redo the insertion of " World", other 50 operations should be ignored
    assert_eq!(doc.get_text("text").to_string(), "Hello World");
    Ok(())
}

#[test]
fn test_diff_and_apply_on_another_doc() -> LoroResult<()> {
    let doc = LoroDoc::new();
    doc.set_peer_id(1)?;
    doc.get_list("list").insert(0, "a")?;
    doc.get_list("list").insert(1, "b")?;
    let f0 = doc.state_frontiers();
    doc.get_map("map").insert("key", "value")?;
    doc.get_list("list").insert(2, "hi")?;
    doc.commit();
    let f1 = doc.state_frontiers();
    let diff = doc.diff(&f0, &f1)?;
    let diff_revert = doc.diff(&f1, &f0)?;

    let doc2 = LoroDoc::new();
    doc2.set_peer_id(2)?;
    doc2.get_list("list").insert(0, 1)?;
    doc2.get_list("list").insert(1, 2)?;
    doc2.commit();
    doc2.apply_diff(diff.clone())?;
    assert_eq!(
        doc2.get_deep_value().to_json_value(),
        json!({"list": [1, 2, "hi"], "map": {"key": "value"}})
    );
    doc2.apply_diff(diff_revert)?;
    assert_eq!(
        doc2.get_deep_value().to_json_value(),
        json!({"list": [1, 2], "map": {}})
    );

    let diff_str = format!("{:#?}", diff);
    assert_eq!(
        diff_str,
        r#"[
    (
        Root("list" List),
        List(
            [
                Retain {
                    retain: 2,
                },
                Insert {
                    insert: [
                        Value(
                            String(
                                LoroStringValue(
                                    "hi",
                                ),
                            ),
                        ),
                    ],
                    is_move: false,
                },
            ],
        ),
    ),
    (
        Root("map" Map),
        Map(
            MapDelta {
                updated: {
                    "key": Some(
                        Value(
                            String(
                                LoroStringValue(
                                    "value",
                                ),
                            ),
                        ),
                    ),
                },
            },
        ),
    ),
]"#
    );
    Ok(())
}

#[test]
fn test_diff_and_apply_on_another_doc_with_child_container() -> LoroResult<()> {
    let doc = LoroDoc::new();
    doc.set_peer_id(1)?;
    doc.get_list("list").insert(0, "a")?;
    doc.get_list("list").insert(1, "b")?;
    let f0 = doc.state_frontiers();
    let text = doc
        .get_map("map")
        .insert_container("key", LoroText::new())?;
    text.insert(0, "value")?;
    doc.get_list("list").insert(2, "hi")?;
    doc.commit();
    let f1 = doc.state_frontiers();
    let diff = doc.diff(&f0, &f1)?;
    let diff_revert = doc.diff(&f1, &f0)?;

    let doc2 = LoroDoc::new();
    doc2.set_peer_id(2)?;
    doc2.get_list("list").insert(0, 1)?;
    doc2.get_list("list").insert(1, 2)?;
    doc2.commit();
    doc2.apply_diff(diff.clone())?;
    assert_eq!(
        doc2.get_deep_value().to_json_value(),
        json!({"list": [1, 2, "hi"], "map": {"key": "value"}})
    );
    doc2.apply_diff(diff_revert)?;
    assert_eq!(
        doc2.get_deep_value().to_json_value(),
        json!({"list": [1, 2], "map": {}})
    );

    let diff_str = format!("{:#?}", diff);
    assert_eq!(
        diff_str,
        r#"[
    (
        Root("list" List),
        List(
            [
                Retain {
                    retain: 2,
                },
                Insert {
                    insert: [
                        Value(
                            String(
                                LoroStringValue(
                                    "hi",
                                ),
                            ),
                        ),
                    ],
                    is_move: false,
                },
            ],
        ),
    ),
    (
        Root("map" Map),
        Map(
            MapDelta {
                updated: {
                    "key": Some(
                        Container(
                            Text(
                                LoroText {
                                    handler: TextHandler(Normal(Text 2@1)),
                                },
                            ),
                        ),
                    ),
                },
            },
        ),
    ),
    (
        Normal(Text 2@1),
        Text(
            [
                Insert {
                    insert: "value",
                    attributes: None,
                },
            ],
        ),
    ),
]"#
    );
    Ok(())
}

#[test]
fn test_diff_apply_with_unknown_container() -> LoroResult<()> {
    let doc = LoroDoc::new();
    let mut batch = DiffBatch::default();
    batch
        .push(
            ContainerID::new_normal(ID::new(1, 1), ContainerType::List),
            Diff::List(vec![ListDiffItem::Delete { delete: 5 }]),
        )
        .unwrap();
    let ans = doc.apply_diff(batch);
    assert!(ans.is_err());
    assert!(matches!(
        ans,
        Err(LoroError::ContainersNotFound { containers: _ }),
    ),);
    Ok(())
}

#[test]
fn test_set_merge_interval() {
    let doc = LoroDoc::new();
    doc.set_record_timestamp(true);
    doc.set_change_merge_interval(1);
    doc.get_text("text").insert(0, "Hello").unwrap();
    doc.commit_with(CommitOptions::default().timestamp(100));
    doc.get_text("text").insert(0, "Hello").unwrap();
    doc.commit_with(CommitOptions::default().timestamp(200));
    assert_eq!(doc.len_changes(), 2);
    {
        let snapshot = doc.export(ExportMode::Snapshot).unwrap();
        let new_doc = LoroDoc::new();
        new_doc.import(&snapshot).unwrap();
        assert_eq!(new_doc.len_changes(), 2);
    }
    {
        let updates = doc.export(ExportMode::all_updates()).unwrap();
        let new_doc = LoroDoc::new();
        new_doc.import(&updates).unwrap();
        assert_eq!(new_doc.len_changes(), 2);
    }
}

#[test]
fn test_child_container_attach_behavior() {
    let map = LoroMap::new();
    let child = map.insert_container("child", LoroMap::new()).unwrap();
    let doc = LoroDoc::new();
    doc.get_map("meta").insert_container("map", map).unwrap();
    assert_eq!(
        doc.get_deep_value().to_json_value(),
        json!({
            "meta": { "map": { "child": {} } }
        })
    );
    let attached = child.get_attached().unwrap();
    attached.insert("key", "value").unwrap();
    assert_eq!(
        doc.get_deep_value().to_json_value(),
        json!({
            "meta": { "map": { "child": { "key": "value" } } }
        })
    );
}

#[test]
fn test_map_keys_values_for_each() {
    let doc = LoroDoc::new();
    let map = doc.get_map("map");
    map.insert("a", "b").unwrap();
    map.insert("c", "d").unwrap();
    map.insert("e", "f").unwrap();
    map.delete("c").unwrap();
    let mut keys = HashSet::new();
    let mut values = HashSet::new();
    map.for_each(|k, v| {
        keys.insert(k.to_string());
        values.insert(v.into_value().unwrap().into_string().unwrap().to_string());
    });
    let keys2 = map.keys().map(|k| k.to_string()).collect::<HashSet<_>>();
    let values2 = map
        .values()
        .map(|v| v.into_value().unwrap().into_string().unwrap().to_string())
        .collect::<HashSet<_>>();
    assert_eq!(keys, keys2);
    assert_eq!(values, values2);
}

#[test]
fn test_update_long_text() {
    let text = "a".repeat(1_000_000);
    let doc = LoroDoc::new();
    doc.get_text("text")
        .update(&text, Default::default())
        .unwrap();
    assert_eq!(doc.get_text("text").to_string(), text);
}

#[test]
fn test_loro_tree_move() {
    let doc = LoroDoc::new();
    let tree = doc.get_tree("myTree");
    let root = tree.create(None).unwrap();
    let child = tree.create(Some(root)).unwrap();
    for _ in 0..16 {
        tree.create(root).unwrap();
    }
    tree.get_meta(child)
        .unwrap()
        .insert("test", "test")
        .unwrap();
    tree.mov(child, root).unwrap();
}

#[test]
<<<<<<< HEAD
fn test_export_json_updates_in_shallow_snapshot() {
    let doc = LoroDoc::new();
    doc.set_peer_id(1).unwrap();
    doc.get_text("text").insert(0, "123").unwrap();
    let snapshot = doc
        .export(ExportMode::shallow_snapshot_since(ID::new(1, 2)))
        .unwrap();
    let new_doc = LoroDoc::new();
    new_doc.import(&snapshot).unwrap();
    new_doc.export_json_updates(&Default::default(), &new_doc.oplog_vv());
=======
fn should_call_subscription_after_diff() {
    use std::sync::atomic::{AtomicBool, Ordering};
    let doc = LoroDoc::new();
    doc.set_peer_id(1).unwrap();
    doc.get_text("text").insert(0, "Hello").unwrap();
    let called = Arc::new(AtomicBool::new(false));
    let called_clone = called.clone();
    let sub = doc.subscribe_root(Arc::new(move |_| {
        called_clone.store(true, Ordering::SeqCst);
    }));
    sub.detach();
    doc.diff(&doc.state_frontiers(), &ID::new(1, 3).into())
        .unwrap();

    doc.get_text("text").insert(0, "Hello").unwrap();
    doc.commit();
    assert!(called.load(Ordering::SeqCst));
>>>>>>> 2a32de8b
}<|MERGE_RESOLUTION|>--- conflicted
+++ resolved
@@ -3058,7 +3058,6 @@
 }
 
 #[test]
-<<<<<<< HEAD
 fn test_export_json_updates_in_shallow_snapshot() {
     let doc = LoroDoc::new();
     doc.set_peer_id(1).unwrap();
@@ -3069,7 +3068,9 @@
     let new_doc = LoroDoc::new();
     new_doc.import(&snapshot).unwrap();
     new_doc.export_json_updates(&Default::default(), &new_doc.oplog_vv());
-=======
+}
+
+#[test]
 fn should_call_subscription_after_diff() {
     use std::sync::atomic::{AtomicBool, Ordering};
     let doc = LoroDoc::new();
@@ -3087,5 +3088,4 @@
     doc.get_text("text").insert(0, "Hello").unwrap();
     doc.commit();
     assert!(called.load(Ordering::SeqCst));
->>>>>>> 2a32de8b
 }