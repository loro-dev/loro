#![allow(deprecated)]
use pretty_assertions::assert_eq;
use std::{
    cmp::Ordering,
    ops::ControlFlow,
    sync::{
        atomic::{AtomicBool, AtomicU64},
        Arc,
    },
};

use loro::{
    awareness::Awareness,
    event::{Diff, DiffBatch, ListDiffItem},
    loro_value, CommitOptions, ContainerID, ContainerTrait, ContainerType, ExportMode, Frontiers,
    FrontiersNotIncluded, IdSpan, LoroDoc, LoroError, LoroList, LoroMap, LoroStringValue, LoroText,
    LoroValue, ToJson,
};
use loro_internal::{
    encoding::EncodedBlobMode, handler::TextDelta, id::ID, version_range, vv, LoroResult,
};
use rand::{Rng, SeedableRng};
use serde_json::json;
use tracing::trace_span;

mod integration_test;

#[ctor::ctor]
fn init() {
    dev_utils::setup_test_log();
}

#[test]
fn insert_an_inserted_movable_handler() -> Result<(), LoroError> {
    let doc = LoroDoc::new();
    let list = doc.get_movable_list("list");
    list.insert(0, 1)?;
    list.insert(1, 2)?;
    list.insert(2, 3)?;
    list.insert(3, 4)?;
    list.insert(4, 5)?;
    assert_eq!(
        doc.get_deep_value().to_json_value(),
        json!({"list": [1, 2, 3, 4, 5]})
    );
    let list2 = doc.get_list("list2");
    let list3 = list2.insert_container(0, list)?;
    assert_eq!(
        doc.get_deep_value().to_json_value(),
        json!({"list": [1, 2, 3, 4, 5], "list2": [[1, 2, 3, 4, 5]]})
    );
    list3.insert(0, 10)?;
    assert_eq!(
        doc.get_deep_value().to_json_value(),
        json!({"list": [1, 2, 3, 4, 5], "list2": [[10, 1, 2, 3, 4, 5]]})
    );
    Ok(())
}

#[test]
fn fork_doc() -> anyhow::Result<()> {
    let doc0 = LoroDoc::new();
    let text = doc0.get_text("123");
    text.insert(0, "123")?;
    let triggered = Arc::new(AtomicBool::new(false));
    let trigger_cloned = triggered.clone();
    doc0.commit();
    let _g = doc0.subscribe_root(Arc::new(move |e| {
        for e in e.events {
            let _t = e.diff.as_text().unwrap();
            triggered.store(true, std::sync::atomic::Ordering::Release);
        }
    }));
    let doc1 = doc0.fork();
    let text1 = doc1.get_text("123");
    assert_eq!(&text1.to_string(), "123");
    text1.insert(3, "456")?;
    assert_eq!(&text.to_string(), "123");
    assert_eq!(&text1.to_string(), "123456");
    assert!(!trigger_cloned.load(std::sync::atomic::Ordering::Acquire),);
    doc0.import(&doc1.export_from(&Default::default()))?;
    assert!(trigger_cloned.load(std::sync::atomic::Ordering::Acquire),);
    assert_eq!(text.to_string(), text1.to_string());
    assert_ne!(doc0.peer_id(), doc1.peer_id());
    Ok(())
}

#[test]
fn movable_list() -> Result<(), LoroError> {
    let doc = LoroDoc::new();
    let list = doc.get_movable_list("list");
    list.insert(0, 1)?;
    list.insert(0, 2)?;
    list.insert(0, 3)?;
    assert_eq!(
        doc.get_deep_value().to_json_value(),
        json!({
            "list": [3, 2, 1]
        })
    );
    list.mov(0, 2)?;
    assert_eq!(
        doc.get_deep_value().to_json_value(),
        json!({
            "list": [2, 1, 3]
        })
    );
    list.mov(0, 1)?;
    assert_eq!(
        doc.get_deep_value().to_json_value(),
        json!({
            "list": [1, 2, 3]
        })
    );

    Ok(())
}

#[test]
fn list_checkout() -> Result<(), LoroError> {
    let doc = LoroDoc::new();
    doc.get_list("list").insert_container(0, LoroMap::new())?;
    doc.commit();
    let f0 = doc.state_frontiers();
    doc.get_list("list").insert_container(0, LoroText::new())?;
    doc.commit();
    let f1 = doc.state_frontiers();
    doc.get_list("list").delete(1, 1)?;
    doc.commit();
    let f2 = doc.state_frontiers();
    doc.get_list("list").delete(0, 1)?;
    doc.commit();
    doc.checkout(&f1)?;
    assert_eq!(
        doc.get_deep_value().to_json_value(),
        json!({
            "list": ["", {}]
        })
    );
    doc.checkout(&f2)?;
    assert_eq!(
        doc.get_deep_value().to_json_value(),
        json!({
            "list": [""]
        })
    );
    doc.checkout(&f0)?;
    assert_eq!(
        doc.get_deep_value().to_json_value(),
        json!({
            "list": [{}]
        })
    );
    doc.checkout(&f1)?;
    assert_eq!(
        doc.get_deep_value().to_json_value(),
        json!({
            "list": ["", {}]
        })
    );
    Ok(())
}

#[test]
fn timestamp() {
    let doc1 = LoroDoc::new();
    doc1.set_peer_id(1).unwrap();
    doc1.get_text("text").insert(0, "0").unwrap();
    doc1.commit();
    doc1.with_oplog(|oplog| {
        let c = oplog.get_change_at(ID::new(1, 0)).unwrap();
        assert!(c.timestamp() == 0);
    });

    doc1.set_record_timestamp(true);
    doc1.get_text("text").insert(0, "0").unwrap();
    doc1.commit();
    let mut last_timestamp = 0;
    doc1.with_oplog(|oplog| {
        let c = oplog.get_change_at(ID::new(1, 1)).unwrap();
        assert!(c.timestamp() > 100000);
        last_timestamp = c.timestamp();
    });

    doc1.get_text("text").insert(0, "0").unwrap();
    doc1.commit();
    doc1.with_oplog(|oplog| {
        let c = oplog.get_change_at(ID::new(1, 2)).unwrap();
        assert!(c.timestamp() < last_timestamp + 10);
    });
}

#[test]
fn cmp_frontiers() {
    let doc1 = LoroDoc::new();
    doc1.set_peer_id(1).unwrap();
    doc1.get_text("text").insert(0, "012345").unwrap();
    let doc2 = LoroDoc::new();
    doc2.set_peer_id(2).unwrap();
    doc2.import(&doc1.export_snapshot()).unwrap();
    doc2.get_text("text").insert(0, "6789").unwrap();
    doc1.import(&doc2.export_snapshot()).unwrap();
    doc1.get_text("text").insert(0, "0123").unwrap();
    doc1.commit();

    assert_eq!(
        doc1.cmp_frontiers(&[].into(), &[ID::new(2, 5)].into()),
        Err(FrontiersNotIncluded)
    );
    assert_eq!(
        doc1.cmp_frontiers(&[ID::new(1, 2)].into(), &[ID::new(2, 3)].into()),
        Ok(Some(Ordering::Less))
    );
    assert_eq!(
        doc1.cmp_frontiers(&[ID::new(1, 5)].into(), &[ID::new(2, 3)].into()),
        Ok(Some(Ordering::Less))
    );
    assert_eq!(
        doc1.cmp_frontiers(&[ID::new(1, 6)].into(), &[ID::new(2, 3)].into()),
        Ok(Some(Ordering::Greater))
    );
    assert_eq!(
        doc1.cmp_frontiers(&[].into(), &[].into()),
        Ok(Some(Ordering::Equal))
    );
    assert_eq!(
        doc1.cmp_frontiers(&[ID::new(1, 6)].into(), &[ID::new(1, 6)].into()),
        Ok(Some(Ordering::Equal))
    );
}

#[test]
fn get_change_at_lamport() {
    let doc1 = LoroDoc::new();
    doc1.set_peer_id(1).unwrap();
    doc1.get_text("text").insert(0, "012345").unwrap();
    let doc2 = LoroDoc::new();
    doc2.set_peer_id(2).unwrap();
    doc2.import(&doc1.export_snapshot()).unwrap();
    doc2.get_text("text").insert(0, "6789").unwrap();
    doc1.import(&doc2.export_snapshot()).unwrap();
    doc1.get_text("text").insert(0, "0123").unwrap();
    doc1.commit();
    doc1.with_oplog(|oplog| {
        let change = oplog.get_change_with_lamport_lte(1, 2).unwrap();
        assert_eq!(change.lamport(), 0);
        assert_eq!(change.peer(), 1);
        let change = oplog.get_change_with_lamport_lte(1, 7).unwrap();
        assert_eq!(change.lamport(), 0);
        assert_eq!(change.peer(), 1);
        let change = oplog.get_change_with_lamport_lte(1, 13).unwrap();
        assert_eq!(change.lamport(), 10);
        assert_eq!(change.peer(), 1);
        let change = oplog.get_change_with_lamport_lte(1, 14).unwrap();
        assert_eq!(change.lamport(), 10);
    })
}

#[test]
fn time_travel() {
    let doc = LoroDoc::new();
    let doc2 = LoroDoc::new();
    let text = doc.get_text("text");
    let text2 = doc2.get_text("text");
    let _g = doc.subscribe(
        &text.id(),
        Arc::new(move |x| {
            for event in x.events {
                let Some(delta) = event.diff.as_text() else {
                    continue;
                };
                text2.apply_delta(delta).unwrap();
            }
        }),
    );

    let text2 = doc2.get_text("text");
    text.insert(0, "[14497138626449185274] ").unwrap();
    doc.commit();
    text.mark(5..15, "link", true).unwrap();
    doc.commit();
    let f = doc.state_frontiers();
    text.mark(14..20, "bold", true).unwrap();
    doc.commit();
    assert_eq!(text.to_delta(), text2.to_delta());
    doc.checkout(&f).unwrap();
    assert_eq!(text.to_delta(), text2.to_delta());
    doc.attach();
    assert_eq!(text.to_delta(), text2.to_delta());
}

#[test]
fn travel_back_should_remove_styles() {
    let doc = LoroDoc::new();
    let doc2 = LoroDoc::new();
    let text = doc.get_text("text");
    let text2 = doc2.get_text("text");
    let _g = doc.subscribe(
        &text.id(),
        Arc::new(move |x| {
            for event in x.events {
                let Some(delta) = event.diff.as_text() else {
                    continue;
                };
                // dbg!(&delta);
                text2.apply_delta(delta).unwrap();
            }
        }),
    );

    let text2 = doc2.get_text("text");
    text.insert(0, "Hello world!").unwrap();
    doc.commit();
    let f = doc.state_frontiers();
    let mut f1 = f.to_vec();
    f1[0].counter += 1;
    text.mark(0..5, "bold", true).unwrap();
    doc.commit();
    let f2 = doc.state_frontiers();
    assert_eq!(text.to_delta(), text2.to_delta());
    trace_span!("CheckoutToMiddle").in_scope(|| {
        doc.checkout(&f1.into()).unwrap(); // checkout to the middle of the start anchor op and the end anchor op
    });
    doc.checkout(&f).unwrap();
    assert_eq!(
        text.get_richtext_value().as_list().unwrap().len(),
        1,
        "should remove the bold style but got {:?}",
        text.get_richtext_value()
    );
    assert_eq!(doc.state_frontiers(), f);
    doc.check_state_correctness_slow();
    assert_eq!(text.to_delta(), text2.to_delta());
    doc.checkout(&f2).unwrap();
    assert_eq!(text.to_delta(), text2.to_delta());
}

#[test]
fn list() -> LoroResult<()> {
    use loro::{LoroDoc, ToJson};
    use serde_json::json;
    let doc = LoroDoc::new();
    check_sync_send(&doc);
    let list = doc.get_list("list");
    list.insert(0, 123)?;
    list.insert(1, 123)?;
    assert_eq!(
        doc.get_deep_value().to_json_value(),
        json!({
            "list": [123, 123]
        })
    );
    let doc_b = LoroDoc::new();
    doc_b.import(&doc.export_from(&Default::default()))?;
    assert_eq!(
        doc_b.get_deep_value().to_json_value(),
        json!({
            "list": [123, 123]
        })
    );
    let doc_c = LoroDoc::new();
    doc_c.import(&doc.export_snapshot())?;
    assert_eq!(
        doc_c.get_deep_value().to_json_value(),
        json!({
            "list": [123, 123]
        })
    );
    let list = doc_c.get_list("list");
    assert_eq!(list.get_deep_value().to_json_value(), json!([123, 123]));
    Ok(())
}

#[test]
fn map() -> LoroResult<()> {
    use loro::{LoroDoc, LoroValue, ToJson};
    use serde_json::json;
    let doc = LoroDoc::new();
    let map = doc.get_map("map");
    map.insert("key", "value")?;
    map.insert("true", true)?;
    map.insert("null", LoroValue::Null)?;
    map.insert("deleted", LoroValue::Null)?;
    map.delete("deleted")?;
    let text = map.insert_container("text", LoroText::new())?;
    text.insert(0, "Hello world!")?;
    assert_eq!(
        doc.get_deep_value().to_json_value(),
        json!({
            "map": {
                "key": "value",
                "true": true,
                "null": null,
                "text": "Hello world!"
            }
        })
    );

    Ok(())
}

#[test]
fn tree() {
    use loro::{LoroDoc, ToJson};

    let doc = LoroDoc::new();
    doc.set_peer_id(1).unwrap();
    let tree = doc.get_tree("tree");
    let root = tree.create(None).unwrap();
    let root2 = tree.create(None).unwrap();
    tree.mov(root2, root).unwrap();
    let root_meta = tree.get_meta(root).unwrap();
    root_meta.insert("color", "red").unwrap();
    assert_eq!(
        tree.get_value_with_meta().to_json(),
        r#"[{"parent":null,"meta":{"color":"red"},"id":"0@1","index":0,"children":[{"parent":"0@1","meta":{},"id":"1@1","index":0,"children":[],"fractional_index":"80"}],"fractional_index":"80"}]"#
    )
}

fn check_sync_send(_doc: impl Sync + Send) {}

#[test]
fn richtext_test() {
    use loro::{LoroDoc, ToJson};
    use serde_json::json;

    let doc = LoroDoc::new();
    let text = doc.get_text("text");
    text.insert(0, "Hello world!").unwrap();
    text.mark(0..5, "bold", true).unwrap();
    assert_eq!(
        text.get_richtext_value().to_json_value(),
        json!([
            { "insert": "Hello", "attributes": {"bold": true} },
            { "insert": " world!" },
        ])
    );
    text.unmark(3..5, "bold").unwrap();
    assert_eq!(
        text.get_richtext_value().to_json_value(),
        json!([
             { "insert": "Hel", "attributes": {"bold": true} },
             { "insert": "lo world!" },
        ])
    );
}

#[test]
fn sync() {
    use loro::{LoroDoc, ToJson};
    use serde_json::json;

    let doc = LoroDoc::new();
    let text = doc.get_text("text");
    text.insert(0, "Hello world!").unwrap();
    let bytes = doc.export_from(&Default::default());
    let doc_b = LoroDoc::new();
    doc_b.import(&bytes).unwrap();
    assert_eq!(doc.get_deep_value(), doc_b.get_deep_value());
    let text_b = doc_b.get_text("text");
    text_b.mark(0..5, "bold", true).unwrap();
    doc.import(&doc_b.export_from(&doc.oplog_vv())).unwrap();
    assert_eq!(
        text.get_richtext_value().to_json_value(),
        json!([
            { "insert": "Hello", "attributes": {"bold": true} },
            { "insert": " world!" },
        ])
    );
}

#[test]
fn save() {
    use loro::LoroDoc;

    let doc = LoroDoc::new();
    let text = doc.get_text("text");
    text.insert(0, "123").unwrap();
    let snapshot = doc.export_snapshot();

    let new_doc = LoroDoc::new();
    new_doc.import(&snapshot).unwrap();
    assert_eq!(new_doc.get_deep_value(), doc.get_deep_value());
}

#[test]
fn subscribe() {
    use loro::LoroDoc;
    use std::sync::{atomic::AtomicBool, Arc};

    let doc = LoroDoc::new();
    let text = doc.get_text("text");
    let ran = Arc::new(AtomicBool::new(false));
    let ran2 = ran.clone();

    let _g = doc.subscribe(
        &text.id(),
        Arc::new(move |event| {
            assert!(matches!(
                event.triggered_by,
                loro_internal::event::EventTriggerKind::Local
            ));
            for event in event.events {
                let delta = event.diff.as_text().unwrap();
                let d = TextDelta::Insert {
                    insert: "123".into(),
                    attributes: Default::default(),
                };
                assert_eq!(delta, &vec![d]);
                ran2.store(true, std::sync::atomic::Ordering::Relaxed);
            }
        }),
    );
    text.insert(0, "123").unwrap();
    doc.commit();
    assert!(ran.load(std::sync::atomic::Ordering::Relaxed));
}

#[test]
fn prelim_support() -> LoroResult<()> {
    let map = LoroMap::new();
    map.insert("key", "value")?;
    let text = LoroText::new();
    text.insert(0, "123")?;
    let text = map.insert_container("text", text)?;
    let doc = LoroDoc::new();
    let root_map = doc.get_map("map");
    let map = root_map.insert_container("child_map", map)?;
    // `map` is now attached to the doc
    map.insert("1", "223")?; // "223" now presents in the json value of doc
    let list = map.insert_container("list", LoroList::new())?; // creating sub-container will be easier
    assert_eq!(
        doc.get_deep_value().to_json_value(),
        json!({
            "map": {
                "child_map": {
                    "key": "value",
                    "1": "223",
                    "text": "123",
                    "list": []
                }
            }
        })
    );
    assert!(!text.is_attached());
    assert!(list.is_attached());
    text.insert(0, "56")?;
    list.insert(0, 123)?;
    assert_eq!(
        doc.get_deep_value().to_json_value(),
        json!({
            "map": {
                "child_map": {
                    "key": "value",
                    "1": "223",
                    "text": "123",
                    "list": [123]
                }
            }
        })
    );
    Ok(())
}

#[test]
fn decode_import_blob_meta() -> LoroResult<()> {
    let doc_1 = LoroDoc::new();
    doc_1.set_peer_id(1)?;
    doc_1.get_text("text").insert(0, "123")?;
    {
        let bytes = doc_1.export_from(&Default::default());
        let meta = LoroDoc::decode_import_blob_meta(&bytes, false).unwrap();
        assert!(meta.partial_start_vv.is_empty());
        assert_eq!(meta.partial_end_vv, vv!(1 => 3));
        assert_eq!(meta.start_timestamp, 0);
        assert_eq!(meta.end_timestamp, 0);
        assert!(!meta.mode.is_snapshot());
        assert!(meta.start_frontiers.is_empty());
        assert_eq!(meta.change_num, 1);

        let bytes = doc_1.export_snapshot();
        let meta = LoroDoc::decode_import_blob_meta(&bytes, false).unwrap();
        assert!(meta.partial_start_vv.is_empty());
        assert_eq!(meta.partial_end_vv, vv!(1 => 3));
        assert_eq!(meta.start_timestamp, 0);
        assert_eq!(meta.end_timestamp, 0);
        assert!(meta.mode.is_snapshot());
        assert!(meta.start_frontiers.is_empty());
        assert_eq!(meta.change_num, 1);
    }

    let doc_2 = LoroDoc::new();
    doc_2.set_peer_id(2)?;
    doc_2.import(&doc_1.export_snapshot()).unwrap();
    doc_2.get_text("text").insert(0, "123")?;
    doc_2.get_text("text").insert(0, "123")?;
    {
        let bytes = doc_2.export_from(&doc_1.oplog_vv());
        let meta = LoroDoc::decode_import_blob_meta(&bytes, false).unwrap();
        assert_eq!(meta.partial_start_vv, vv!());
        assert_eq!(meta.partial_end_vv, vv!(2 => 6));
        assert_eq!(meta.start_timestamp, 0);
        assert_eq!(meta.end_timestamp, 0);
        assert!(!meta.mode.is_snapshot());
        assert_eq!(meta.start_frontiers, vec![ID::new(1, 2)].into());
        assert_eq!(meta.change_num, 1);

        let bytes = doc_2.export_from(&vv!(1 => 1));
        let meta = LoroDoc::decode_import_blob_meta(&bytes, false).unwrap();
        assert_eq!(meta.partial_start_vv, vv!(1 => 1));
        assert_eq!(meta.partial_end_vv, vv!(1 => 3, 2 => 6));
        assert_eq!(meta.start_timestamp, 0);
        assert_eq!(meta.end_timestamp, 0);
        assert!(!meta.mode.is_snapshot());
        assert_eq!(meta.start_frontiers, vec![ID::new(1, 0)].into());
        assert_eq!(meta.change_num, 2);

        let bytes = doc_2.export_snapshot();
        let meta = LoroDoc::decode_import_blob_meta(&bytes, false).unwrap();
        assert_eq!(meta.partial_start_vv, vv!());
        assert_eq!(meta.partial_end_vv, vv!(1 => 3, 2 => 6));
        assert_eq!(meta.start_timestamp, 0);
        assert_eq!(meta.end_timestamp, 0);
        assert!(meta.mode.is_snapshot());
        assert!(meta.start_frontiers.is_empty());
        assert_eq!(meta.change_num, 2);
    }
    Ok(())
}

#[test]
fn init_example() {
    // create meta/users/0/new_user/{name: string, bio: Text}
    let doc = LoroDoc::new();
    let meta = doc.get_map("meta");
    let user = meta
        .get_or_create_container("users", LoroList::new())
        .unwrap()
        .insert_container(0, LoroMap::new())
        .unwrap();
    user.insert("name", "new_user").unwrap();
    user.insert_container("bio", LoroText::new()).unwrap();
}

#[test]
fn get_container_by_str_path() {
    let doc = LoroDoc::new();
    doc.get_map("map")
        .insert_container("key", LoroList::new())
        .unwrap()
        .insert(0, 99)
        .unwrap();
    let c = doc.get_by_str_path("map/key").unwrap();
    assert!(c.as_container().unwrap().is_list());
    c.into_container()
        .unwrap()
        .into_list()
        .unwrap()
        .insert(0, 100)
        .unwrap();
    assert_eq!(
        doc.get_deep_value().to_json_value(),
        json!({
            "map": {
                "key": [100, 99]
            }
        })
    );
    let v = doc.get_by_str_path("map/key/1").unwrap();
    assert_eq!(v.into_value().unwrap().into_i64().unwrap(), 99);
    let v = doc.get_by_str_path("map/key/0").unwrap();
    assert_eq!(v.into_value().unwrap().into_i64().unwrap(), 100);

    doc.get_map("map")
        .insert_container("text", LoroText::new())
        .unwrap()
        .insert(0, "123")
        .unwrap();
    let v = doc.get_by_str_path("map/text/0").unwrap();
    assert_eq!(
        v.into_value().unwrap().into_string().unwrap().to_string(),
        "1"
    );
    let v = doc.get_by_str_path("map/text/1").unwrap();
    assert_eq!(
        v.into_value().unwrap().into_string().unwrap().to_string(),
        "2"
    );
    let v = doc.get_by_str_path("map/text/2").unwrap();
    assert_eq!(
        v.into_value().unwrap().into_string().unwrap().to_string(),
        "3"
    );

    let tree = doc.get_tree("tree");
    let node = tree.create(None).unwrap();
    tree.get_meta(node).unwrap().insert("key", "value").unwrap();

    let node_value = doc.get_by_str_path(&format!("tree/{}", node)).unwrap();
    assert!(node_value.into_container().unwrap().is_map());
    let node_map = doc.get_by_str_path(&format!("tree/{}/key", node)).unwrap();
    assert_eq!(
        node_map
            .into_value()
            .unwrap()
            .into_string()
            .unwrap()
            .to_string(),
        "value"
    );
}

#[test]
fn get_cursor() {
    let doc1 = LoroDoc::new();
    doc1.set_peer_id(1).unwrap();
    let text = doc1.get_text("text");
    text.insert(0, "6789").unwrap();
    let pos_7 = text.get_cursor(1, Default::default()).unwrap();
    let pos_info = doc1.get_cursor_pos(&pos_7).unwrap();
    assert!(pos_info.update.is_none());
    assert_eq!(pos_info.current.pos, 1);
    text.insert(0, "012345").unwrap();
    let pos_info = doc1.get_cursor_pos(&pos_7).unwrap();
    assert!(pos_info.update.is_none());
    assert_eq!(pos_info.current.pos, 7);

    // test merge
    let doc2 = LoroDoc::new();
    doc2.set_peer_id(2).unwrap();
    let text2 = doc2.get_text("text");
    text2.insert(0, "ab").unwrap();
    let pos_a = text2.get_cursor(0, Default::default()).unwrap();
    let pos_info = doc2.get_cursor_pos(&pos_a).unwrap();
    assert!(pos_info.update.is_none());
    assert_eq!(pos_info.current.pos, 0);
    // text2: 0123456789ab
    doc2.import(&doc1.export_snapshot()).unwrap();
    let pos_info = doc2.get_cursor_pos(&pos_a).unwrap();
    assert!(pos_info.update.is_none());
    assert_eq!(pos_info.current.pos, 10);

    // test delete
    // text2: 01234~~56789~~ab
    // text2: 01234ab
    //            |___ pos_7
    text2.delete(5, 5).unwrap(); // pos_7 now is 5
    let pos_info = doc2.get_cursor_pos(&pos_7).unwrap(); // it should be fine to query from another doc
    assert_eq!(pos_info.update.as_ref().unwrap().id.unwrap(), ID::new(2, 0));
    assert_eq!(pos_info.current.pos, 5);

    // rich text
    //
    // text2: [01]234ab
    //              |___ pos_7
    text2.mark(0..2, "bold", true).unwrap();
    let pos_info = doc2.get_cursor_pos(&pos_7).unwrap();
    assert_eq!(pos_info.update.as_ref().unwrap().id.unwrap(), ID::new(2, 0));
    assert_eq!(pos_info.current.pos, 5); // should not be affected by rich text mark
}

#[test]
fn get_cursor_at_the_end() {
    let doc = LoroDoc::new();
    let text = &doc.get_text("text");
    text.insert(0, "01234").unwrap();
    let pos = text.get_cursor(5, Default::default()).unwrap();
    assert_eq!(doc.get_cursor_pos(&pos).unwrap().current.pos, 5);
    text.insert(0, "01234").unwrap();
    assert_eq!(doc.get_cursor_pos(&pos).unwrap().current.pos, 10);
    text.delete(0, 10).unwrap();
    assert_eq!(doc.get_cursor_pos(&pos).unwrap().current.pos, 0);
    text.insert(0, "01234").unwrap();
    assert_eq!(doc.get_cursor_pos(&pos).unwrap().current.pos, 5);
}

#[test]
fn get_cursor_for_list() {
    let doc = LoroDoc::new();
    let list = doc.get_list("list");
    let pos_start = list.get_cursor(0, Default::default()).unwrap();
    list.insert(0, 1).unwrap();
    let pos_0 = list.get_cursor(0, Default::default()).unwrap();
    let pos_end = list.get_cursor(1, Default::default()).unwrap();
    {
        let result = doc.get_cursor_pos(&pos_start).unwrap();
        assert_eq!(result.current.pos, 0);
    }
    {
        let result = doc.get_cursor_pos(&pos_0).unwrap();
        assert_eq!(result.current.pos, 0);
    }
    {
        let result = doc.get_cursor_pos(&pos_end).unwrap();
        assert_eq!(result.current.pos, 1);
    }
    list.insert(0, 1).unwrap();
    {
        let result = doc.get_cursor_pos(&pos_start).unwrap();
        assert_eq!(result.current.pos, 0);
    }
    {
        let result = doc.get_cursor_pos(&pos_0).unwrap();
        assert_eq!(result.current.pos, 1);
    }
    {
        let result = doc.get_cursor_pos(&pos_end).unwrap();
        assert_eq!(result.current.pos, 2);
    }
    list.insert(0, 1).unwrap();
    {
        let result = doc.get_cursor_pos(&pos_start).unwrap();
        assert_eq!(result.current.pos, 0);
    }
    {
        let result = doc.get_cursor_pos(&pos_0).unwrap();
        assert_eq!(result.current.pos, 2);
    }
    {
        let result = doc.get_cursor_pos(&pos_end).unwrap();
        assert_eq!(result.current.pos, 3);
    }
    list.insert(0, 1).unwrap();
    {
        let result = doc.get_cursor_pos(&pos_start).unwrap();
        assert_eq!(result.current.pos, 0);
    }
    {
        let result = doc.get_cursor_pos(&pos_0).unwrap();
        assert_eq!(result.current.pos, 3);
    }
    {
        let result = doc.get_cursor_pos(&pos_end).unwrap();
        assert_eq!(result.current.pos, 4);
    }
}

#[test]
fn get_out_of_bound_cursor() {
    let a = LoroDoc::new();
    let text = a.get_text("text");
    text.insert(0, "123").unwrap();
    text.get_cursor(5, loro_internal::cursor::Side::Right);
    let list = a.get_list("list");
    list.get_cursor(5, loro_internal::cursor::Side::Right);
    let m_list = a.get_movable_list("list");
    m_list.get_cursor(5, loro_internal::cursor::Side::Right);
}

#[test]
fn awareness() {
    let mut a = Awareness::new(1, 1000);
    a.set_local_state(1);
    assert_eq!(a.get_local_state(), Some(1.into()));
    a.set_local_state(2);
    assert_eq!(a.get_local_state(), Some(2.into()));

    let mut b = Awareness::new(2, 1000);
    let (updated, added) = b.apply(&a.encode_all());
    assert_eq!(updated.len(), 0);
    assert_eq!(added, vec![1]);
    assert_eq!(
        b.get_all_states().get(&1).map(|x| x.state.clone()),
        Some(2.into())
    );
    assert_eq!(b.get_all_states().get(&2).map(|x| x.state.clone()), None);
}

#[test]
// https://github.com/loro-dev/loro/issues/397
fn len_and_is_empty_inconsistency() {
    let doc = LoroDoc::new();
    let map = doc.get_map("map");
    println!("{:#?}", map);
    assert!(map.is_empty());
    map.insert("leaf", 42i64).unwrap();
    println!("{:#?}", map.get("leaf"));

    assert_eq!(map.len(), 1);
    map.delete("leaf").unwrap();
    println!("{:#?}", map.get("leaf"));
    assert_eq!(map.len(), 0);
    assert!(map.is_empty());
}

#[test]
fn fast_snapshot_for_updates() {
    let doc_a = LoroDoc::new();
    // Create some random edits on doc_a
    let text = doc_a.get_text("text");
    text.insert(0, "Hello, world!").unwrap();

    let list = doc_a.get_list("list");
    list.insert(0, 42).unwrap();
    list.insert(1, "foo").unwrap();

    let map = doc_a.get_map("map");
    map.insert("key1", "value1").unwrap();
    map.insert("key2", 3.).unwrap();

    doc_a.commit();

    // Create doc_b
    let doc_b = LoroDoc::new();

    // Create some random edits on doc_b
    let text_b = doc_b.get_text("text_b");
    text_b.insert(0, "Greetings!").unwrap();

    let list_b = doc_b.get_list("list_b");
    list_b.insert(0, "bar").unwrap();
    list_b.insert(1, 99).unwrap();

    let map_b = doc_b.get_map("map_b");
    map_b.insert("keyA", true).unwrap();
    map_b.insert("keyB", loro_value!([1, 2, 3])).unwrap();

    doc_b.commit();

    doc_b
        .import(&doc_a.export(loro::ExportMode::Snapshot).unwrap())
        .unwrap();
    doc_a
        .import(&doc_b.export(loro::ExportMode::Snapshot).unwrap())
        .unwrap();

    assert_eq!(doc_a.get_deep_value(), doc_b.get_deep_value());
}

#[test]
fn new_update_encode_mode() {
    let doc = LoroDoc::new();
    // Create some random edits on doc
    let text = doc.get_text("text");
    text.insert(0, "Hello, world!").unwrap();

    let list = doc.get_list("list");
    list.insert(0, 42).unwrap();
    list.insert(1, "foo").unwrap();

    let map = doc.get_map("map");
    map.insert("key1", "value1").unwrap();
    map.insert("key2", 3).unwrap();

    doc.commit();

    // Create another doc
    let doc2 = LoroDoc::new();

    // Export updates from doc and import to doc2
    let updates = doc.export(loro::ExportMode::all_updates());
    doc2.import(&updates.unwrap()).unwrap();

    // Check equality
    assert_eq!(doc.get_deep_value(), doc2.get_deep_value());
    // Make some edits on doc2
    let text2 = doc2.get_text("text");
    text2.insert(13, " How are you?").unwrap();

    let list2 = doc2.get_list("list");
    list2.insert(2, "bar").unwrap();

    let map2 = doc2.get_map("map");
    map2.insert("key3", 4.5).unwrap();

    doc2.commit();

    // Export updates from doc2 and import to doc
    let updates2 = doc2.export(loro::ExportMode::updates(&doc.oplog_vv()));
    doc.import(&updates2.unwrap()).unwrap();

    // Check equality after syncing back
    assert_eq!(doc.get_deep_value(), doc2.get_deep_value());
}

fn apply_random_ops(doc: &LoroDoc, seed: u64, mut op_len: usize) {
    let mut rng = rand::rngs::StdRng::seed_from_u64(seed);
    while op_len > 0 {
        match rng.gen_range(0..6) {
            0 => {
                // Insert text
                let text = doc.get_text("text");
                let pos = rng.gen_range(0..=text.len_unicode());
                let content = rng.gen_range('A'..='z').to_string();
                text.insert(pos, &content).unwrap();
                op_len -= 1;
            }
            1 => {
                // Delete text
                let text = doc.get_text("text");
                if text.len_unicode() > 0 {
                    let start = rng.gen_range(0..text.len_unicode());
                    text.delete(start, 1).unwrap();
                    op_len -= 1;
                }
            }
            2 => {
                // Insert into map
                let map = doc.get_map("map");
                let key = format!("key{}", rng.gen::<u32>());
                let value = rng.gen::<i32>();
                map.insert(&key, value).unwrap();
                op_len -= 1;
            }
            3 => {
                // Push to list
                let list = doc.get_list("list");
                let item = format!("item{}", rng.gen::<u32>());
                list.push(item).unwrap();
                op_len -= 1;
            }
            4 => {
                // Create node in tree
                let tree = doc.get_tree("tree");
                tree.create(None).unwrap();
                op_len -= 1;
            }
            5 => {
                // Push to movable list
                let list = doc.get_movable_list("movable_list");
                let item = format!("item{}", rng.gen::<u32>());
                list.push(item).unwrap();
                op_len -= 1;
            }
            _ => unreachable!(),
        }
    }

    doc.commit();
}

#[test]
fn test_shallow_sync() {
    let doc = LoroDoc::new();
    doc.set_peer_id(1).unwrap();
    apply_random_ops(&doc, 123, 11);
    let bytes = doc.export(loro::ExportMode::shallow_snapshot_since(ID::new(
        doc.peer_id(),
        10,
    )));

    let new_doc = LoroDoc::new();
    new_doc.set_peer_id(2).unwrap();
    new_doc.import(&bytes.unwrap()).unwrap();
    assert_eq!(doc.get_deep_value(), new_doc.get_deep_value());
    let trim_end = new_doc
        .shallow_since_vv()
        .get(&doc.peer_id())
        .copied()
        .unwrap();
    assert_eq!(trim_end, 10);

    apply_random_ops(&new_doc, 1234, 5);
    let updates = new_doc.export(loro::ExportMode::updates_owned(doc.oplog_vv()));
    doc.import(&updates.unwrap()).unwrap();
    assert_eq!(doc.get_deep_value(), new_doc.get_deep_value());

    apply_random_ops(&doc, 11, 5);
    let updates = doc.export(loro::ExportMode::updates_owned(new_doc.oplog_vv()));
    new_doc.import(&updates.unwrap()).unwrap();
    assert_eq!(doc.get_deep_value(), new_doc.get_deep_value());
}

#[test]
fn test_shallow_empty() {
    let doc = LoroDoc::new();
    apply_random_ops(&doc, 123, 11);
    let bytes = doc.export(loro::ExportMode::shallow_snapshot(&Frontiers::default()));
    let new_doc = LoroDoc::new();
    new_doc.import(&bytes.unwrap()).unwrap();
    assert_eq!(doc.get_deep_value(), new_doc.get_deep_value());
    apply_random_ops(&new_doc, 0, 10);
    doc.import(&new_doc.export_from(&Default::default()))
        .unwrap();
    assert_eq!(doc.get_deep_value(), new_doc.get_deep_value());

    let bytes = new_doc.export(loro::ExportMode::Snapshot);
    let doc_c = LoroDoc::new();
    doc_c.import(&bytes.unwrap()).unwrap();
    assert_eq!(doc_c.get_deep_value(), new_doc.get_deep_value());
}

#[test]
fn test_shallow_import_outdated_updates() {
    let doc = LoroDoc::new();
    apply_random_ops(&doc, 123, 11);
    let bytes = doc.export(loro::ExportMode::shallow_snapshot_since(ID::new(
        doc.peer_id(),
        5,
    )));
    let new_doc = LoroDoc::new();
    new_doc.import(&bytes.unwrap()).unwrap();

    let other_doc = LoroDoc::new();
    apply_random_ops(&other_doc, 123, 11);
    let err = new_doc
        .import(&other_doc.export_from(&Default::default()))
        .unwrap_err();
    assert_eq!(err, LoroError::ImportUpdatesThatDependsOnOutdatedVersion);
}

#[test]
fn test_shallow_import_pending_updates_that_is_outdated() {
    let doc = LoroDoc::new();
    apply_random_ops(&doc, 123, 11);
    let bytes = doc.export(loro::ExportMode::shallow_snapshot_since(ID::new(
        doc.peer_id(),
        5,
    )));
    let new_doc = LoroDoc::new();
    new_doc.import(&bytes.unwrap()).unwrap();

    let other_doc = LoroDoc::new();
    apply_random_ops(&other_doc, 123, 5);
    let bytes_a = other_doc.export_from(&Default::default());
    let vv = other_doc.oplog_vv();
    apply_random_ops(&other_doc, 123, 5);
    let bytes_b = other_doc.export_from(&vv);
    // pending
    new_doc.import(&bytes_b).unwrap();
    let err = new_doc.import(&bytes_a).unwrap_err();
    assert_eq!(err, LoroError::ImportUpdatesThatDependsOnOutdatedVersion);
}

#[test]
fn test_calling_exporting_snapshot_on_shallow_doc() {
    let doc = LoroDoc::new();
    apply_random_ops(&doc, 123, 11);
    let bytes = doc.export(loro::ExportMode::shallow_snapshot_since(ID::new(
        doc.peer_id(),
        5,
    )));
    let new_doc = LoroDoc::new();
    new_doc.import(&bytes.unwrap()).unwrap();
    let snapshot = new_doc.export(loro::ExportMode::Snapshot);
    let doc_c = LoroDoc::new();
    doc_c.import(&snapshot.unwrap()).unwrap();
    assert_eq!(doc_c.get_deep_value(), new_doc.get_deep_value());
    assert_eq!(new_doc.shallow_since_vv(), doc_c.shallow_since_vv());
}

#[test]
fn sync_two_shallow_docs() {
    let doc = LoroDoc::new();
    apply_random_ops(&doc, 123, 11);
    let bytes = doc
        .export(loro::ExportMode::shallow_snapshot_since(ID::new(
            doc.peer_id(),
            10,
        )))
        .unwrap();

    let doc_a = LoroDoc::new();
    doc_a.import(&bytes).unwrap();
    let doc_b = LoroDoc::new();
    doc_b.import(&bytes).unwrap();
    apply_random_ops(&doc_a, 12312, 10);
    apply_random_ops(&doc_b, 2312, 10);

    // Sync doc_a and doc_b
    let bytes_a = doc_a.export_from(&doc_b.oplog_vv());
    let bytes_b = doc_b.export_from(&doc_a.oplog_vv());

    doc_a.import(&bytes_b).unwrap();
    doc_b.import(&bytes_a).unwrap();

    // Check if doc_a and doc_b are equal after syncing
    assert_eq!(doc_a.get_deep_value(), doc_b.get_deep_value());
    assert_eq!(doc_a.oplog_vv(), doc_b.oplog_vv());
    assert_eq!(doc_a.oplog_frontiers(), doc_b.oplog_frontiers());
    assert_eq!(doc_a.state_vv(), doc_b.state_vv());
    assert_eq!(doc_a.shallow_since_vv(), doc_b.shallow_since_vv());
}

#[test]
fn test_map_checkout_on_shallow_doc() {
    let doc = LoroDoc::new();
    doc.get_map("map").insert("0", 0).unwrap();
    doc.get_map("map").insert("1", 1).unwrap();
    doc.get_map("map").insert("2", 2).unwrap();
    doc.get_map("map").insert("3", 3).unwrap();
    doc.get_map("map").insert("2", 4).unwrap();

    let new_doc_bytes = doc.export(loro::ExportMode::shallow_snapshot_since(ID::new(
        doc.peer_id(),
        1,
    )));

    let new_doc = LoroDoc::new();
    new_doc.import(&new_doc_bytes.unwrap()).unwrap();
    assert_eq!(
        new_doc.get_deep_value(),
        loro_value!({
            "map": {
                "0": 0,
                "1": 1,
                "2": 4,
                "3": 3,
            }
        })
    );
    new_doc.checkout(&ID::new(doc.peer_id(), 2).into()).unwrap();
    assert_eq!(
        new_doc.get_deep_value(),
        loro_value!({
            "map": {
                "0": 0,
                "1": 1,
                "2": 2,
            }
        })
    );
    new_doc.checkout(&ID::new(doc.peer_id(), 1).into()).unwrap();
    assert_eq!(
        new_doc.get_deep_value(),
        loro_value!({
            "map": {
                "0": 0,
                "1": 1,
            }
        })
    );
    new_doc.checkout_to_latest();
    assert_eq!(
        new_doc.get_deep_value(),
        loro_value!({
            "map": {
                "0": 0,
                "1": 1,
                "2": 4,
                "3": 3,
            }
        })
    );

    let err = new_doc
        .checkout(&ID::new(doc.peer_id(), 0).into())
        .unwrap_err();
    assert_eq!(err, LoroError::SwitchToVersionBeforeShallowRoot);
}

#[test]
fn test_loro_export_local_updates() {
    use std::sync::{Arc, Mutex};

    let doc = LoroDoc::new();
    let text = doc.get_text("text");
    let updates = Arc::new(Mutex::new(Vec::new()));

    let updates_clone = updates.clone();
    let subscription = doc.subscribe_local_update(Box::new(move |bytes: &Vec<u8>| {
        updates_clone.try_lock().unwrap().push(bytes.to_vec());
        true
    }));

    // Make some changes
    text.insert(0, "Hello").unwrap();
    doc.commit();
    text.insert(5, " world").unwrap();
    doc.commit();

    // Check that updates were recorded
    {
        let recorded_updates = updates.try_lock().unwrap();
        assert_eq!(recorded_updates.len(), 2);

        // Verify the content of the updates
        let doc_b = LoroDoc::new();
        doc_b.import(&recorded_updates[0]).unwrap();
        assert_eq!(doc_b.get_text("text").to_string(), "Hello");

        doc_b.import(&recorded_updates[1]).unwrap();
        assert_eq!(doc_b.get_text("text").to_string(), "Hello world");
    }

    {
        // Test that the subscription can be dropped
        drop(subscription);
        // Make another change
        text.insert(11, "!").unwrap();
        doc.commit();
        // Check that no new update was recorded
        assert_eq!(updates.try_lock().unwrap().len(), 2);
    }
}

#[test]
fn test_movable_list_checkout_on_shallow_doc() -> LoroResult<()> {
    let doc = LoroDoc::new();
    let list = doc.get_movable_list("list");
    list.insert(0, 0)?;
    list.set(0, 1)?;
    list.set(0, 3)?;
    list.insert(1, 2)?;
    list.mov(1, 0)?;
    list.delete(0, 1)?;
    list.set(0, 0)?;
    let new_doc_bytes = doc.export(loro::ExportMode::shallow_snapshot_since(ID::new(
        doc.peer_id(),
        2,
    )));

    let new_doc = LoroDoc::new();
    new_doc.import(&new_doc_bytes.unwrap()).unwrap();
    assert_eq!(
        new_doc.get_deep_value(),
        loro_value!({
            "list": [0]
        })
    );
    new_doc.checkout(&ID::new(doc.peer_id(), 2).into()).unwrap();
    assert_eq!(
        new_doc.get_deep_value(),
        loro_value!({
            "list": [3]
        })
    );

    new_doc.checkout_to_latest();
    assert_eq!(
        new_doc.get_deep_value(),
        loro_value!({
            "list": [0]
        })
    );

    let err = new_doc
        .checkout(&ID::new(doc.peer_id(), 1).into())
        .unwrap_err();
    assert_eq!(err, LoroError::SwitchToVersionBeforeShallowRoot);
    Ok(())
}

#[test]
fn test_tree_checkout_on_shallow_doc() -> LoroResult<()> {
    let doc = LoroDoc::new();
    doc.set_peer_id(0)?;
    let tree = doc.get_tree("tree");
    tree.enable_fractional_index(0);
    let root = tree.create(None)?;
    let child1 = tree.create(None)?;
    tree.mov(child1, root)?;
    let child2 = tree.create(None).unwrap();
    tree.mov(child2, root)?;

    let new_doc_bytes = doc.export(loro::ExportMode::shallow_snapshot_since(ID::new(
        doc.peer_id(),
        1,
    )));

    let new_doc = LoroDoc::new();
    new_doc.import(&new_doc_bytes.unwrap()).unwrap();
    assert_eq!(
        new_doc.get_deep_value(),
        loro_value!({
            "tree": [
                {
                    "parent": null,
                    "meta":{},
                    "id": "0@0",
                    "index": 0,
                    "children": [{
                        "parent": "0@0",
                        "meta":{},
                        "id": "1@0",
                        "index": 0,
                        "children": [],
                        "fractional_index": "80",
                    },{
                        "parent": "0@0",
                        "meta":{},
                        "id": "3@0",
                        "index": 1,
                        "children": [],
                        "fractional_index": "8180",
                    },],
                    "fractional_index": "80",
                },
            ]
        })
    );
    new_doc.checkout(&ID::new(doc.peer_id(), 2).into()).unwrap();
    assert_eq!(
        new_doc.get_deep_value(),
        loro_value!({
            "tree": [
                {
                    "parent": null,
                    "meta":{},
                    "id": "0@0",
                    "index": 0,
                    "children":[{
                        "parent": "0@0",
                        "meta":{},
                        "id": "1@0",
                        "index": 0,
                        "children": [],
                        "fractional_index": "80",
                    }],
                    "fractional_index": "80",
                },

            ]
        })
    );
    new_doc.checkout(&ID::new(doc.peer_id(), 1).into()).unwrap();
    assert_eq!(
        new_doc.get_deep_value(),
        loro_value!({
            "tree": [
                {
                    "parent": null,
                    "meta":{},
                    "id": "0@0",
                    "index": 0,
                    "children": [],
                    "fractional_index": "80",
                },
                {
                    "parent": null,
                    "meta":{},
                    "id": "1@0",
                    "index": 1,
                    "children": [],
                    "fractional_index": "8180",
                },
            ]
        })
    );
    new_doc.checkout_to_latest();
    assert_eq!(
        new_doc.get_deep_value(),
        loro_value!({
            "tree": [
                {
                    "parent": null,
                    "meta":{},
                    "id": "0@0",
                    "index": 0,
                    "children": [
                        {
                            "parent": "0@0",
                            "meta":{},
                            "id": "1@0",
                            "index": 0,
                            "children": [],
                            "fractional_index": "80",
                        },
                        {
                            "parent": "0@0",
                            "meta":{},
                            "id": "3@0",
                            "index": 1,
                            "children": [],
                            "fractional_index": "8180",
                        },
                    ],
                    "fractional_index": "80",
                },

            ]
        })
    );

    let err = new_doc
        .checkout(&ID::new(doc.peer_id(), 0).into())
        .unwrap_err();
    assert_eq!(err, LoroError::SwitchToVersionBeforeShallowRoot);
    Ok(())
}

#[test]
fn test_tree_with_other_ops_checkout_on_shallow_doc() -> LoroResult<()> {
    let doc = LoroDoc::new();
    doc.set_peer_id(0)?;
    let tree = doc.get_tree("tree");
    let root = tree.create(None)?;
    tree.enable_fractional_index(0);
    let child1 = tree.create(None)?;
    tree.mov(child1, root)?;
    let child2 = tree.create(None).unwrap();
    tree.mov(child2, root)?;
    let map = doc.get_map("map");
    map.insert("0", 0)?;
    map.insert("1", 1)?;
    doc.commit();
    let shallow_frontiers = doc.oplog_frontiers();
    map.insert("2", 2)?;
    tree.mov(child2, child1)?;
    tree.delete(child1)?;

    let new_doc_bytes = doc.export(loro::ExportMode::shallow_snapshot(&shallow_frontiers));

    let new_doc = LoroDoc::new();
    new_doc.import(&new_doc_bytes.unwrap()).unwrap();

    new_doc.checkout(&shallow_frontiers)?;
    let value = new_doc.get_deep_value();
    assert_eq!(
        value,
        loro_value!(
            {
                "map":{
                    "0":0,
                    "1":1,
                },
                "tree":[
                {
                    "parent": null,
                    "meta":{},
                    "id": "0@0",
                    "index": 0,
                    "children": [{
                        "parent": "0@0",
                        "meta":{},
                        "id": "1@0",
                        "index": 0,
                        "children": [],
                        "fractional_index": "80",
                    },
                    {
                        "parent": "0@0",
                        "meta":{},
                        "id": "3@0",
                        "index": 1,
                        "children": [],
                        "fractional_index": "8180",
                    },],
                    "fractional_index": "80",
                },

            ]
            }
        )
    );

    let err = new_doc
        .checkout(&ID::new(doc.peer_id(), 0).into())
        .unwrap_err();
    assert_eq!(err, LoroError::SwitchToVersionBeforeShallowRoot);
    Ok(())
}

#[test]
fn test_shallow_can_remove_unreachable_states() -> LoroResult<()> {
    let doc = LoroDoc::new();
    doc.set_peer_id(1)?;
    let map = doc.get_map("map");
    map.insert("1", 1)?; // 0
    let list = map.insert_container("0", LoroList::new())?; // 1
    list.insert_container(0, LoroText::new())?; // 2
    list.insert_container(1, LoroText::new())?; // 3
                                                // {
                                                //     "map": {
                                                //         "0": [{
                                                //             "text": ""
                                                //         }, {
                                                //             "text": ""
                                                //         }],
                                                //         "1", "1"
                                                //     }
                                                // }
    doc.commit();

    {
        assert_eq!(doc.analyze().dropped_len(), 0);
        map.insert("0", 0)?; // 4
                             // {
                             //     "map": {
                             //         "0": 0,
                             //         "1", 1
                             //     }
                             // }
        doc.commit();
        assert_eq!(doc.analyze().dropped_len(), 3);
    }

    doc.checkout(&Frontiers::from(ID::new(1, 3))).unwrap();
    assert_eq!(doc.analyze().len(), 4);
    assert_eq!(doc.analyze().dropped_len(), 0);
    doc.checkout_to_latest();

    {
        let snapshot = doc.export(loro::ExportMode::shallow_snapshot_since(ID::new(1, 3)));
        let new_doc = LoroDoc::new();
        new_doc.import(&snapshot.unwrap())?;
        let a = new_doc.analyze();
        assert_eq!(a.len(), 4);
        assert_eq!(a.dropped_len(), 3);
        new_doc.checkout(&Frontiers::from(ID::new(1, 3))).unwrap();
        let a = new_doc.analyze();
        assert_eq!(a.len(), 4);
        assert_eq!(a.dropped_len(), 0);
    }

    {
        let snapshot = doc.export(loro::ExportMode::shallow_snapshot_since(ID::new(1, 4)));
        let new_doc = LoroDoc::new();
        new_doc.import(&snapshot.unwrap())?;
        assert_eq!(new_doc.analyze().dropped_len(), 0);
    }

    Ok(())
}

#[test]
fn small_update_size() {
    let doc = LoroDoc::new();
    let text = doc.get_text("text");
    text.insert(0, "h").unwrap();
    let bytes = doc.export(loro::ExportMode::all_updates()).unwrap();
    println!("Update bytes {:?}", dev_utils::ByteSize(bytes.len()));
    assert!(bytes.len() < 90, "Large update size {}", bytes.len());
}

#[test]
fn test_tree_move() {
    let doc = LoroDoc::new();
    let tree = doc.get_tree("tree");
    tree.enable_fractional_index(0);
    let root1 = tree.create(None).unwrap();
    let node1 = tree.create(root1).unwrap();
    let node2 = tree.create(root1).unwrap();
    assert_eq!(tree.children(Some(root1)).unwrap(), vec![node1, node2]);
    tree.mov_before(node2, node1).unwrap();
    assert_eq!(tree.children(Some(root1)).unwrap(), vec![node2, node1]);
    tree.mov_before(node2, node1).unwrap();
    assert_eq!(tree.children(Some(root1)).unwrap(), vec![node2, node1]);

    tree.mov_after(node2, node1).unwrap();
    assert_eq!(tree.children(Some(root1)).unwrap(), vec![node1, node2]);
    tree.mov_after(node2, node1).unwrap();
    assert_eq!(tree.children(Some(root1)).unwrap(), vec![node1, node2]);
}

#[test]
fn richtext_map_value() {
    let doc = LoroDoc::new();
    let text = doc.get_text("text");
    text.insert(0, "Hello").unwrap();
    text.mark(0..2, "comment", loro_value!({"b": {}})).unwrap();
    let delta = text.get_richtext_value();
    assert_eq!(
        delta,
        loro_value!([
            {
                "insert": "He",
                "attributes": {
                    "comment": {
                        "b": {}
                    }
                }
            },
            {
                "insert": "llo",
            }
        ])
    );
}

#[test]
fn test_get_shallow_value() {
    let doc = LoroDoc::new();
    let _tree = doc.get_tree("tree");
    let _list = doc.get_list("list");
    let _map = doc.get_map("map");
    let _text = doc.get_text("text");
    let _movable_list = doc.get_movable_list("movable_list");
    let v = doc.get_value();
    let v = v.as_map().unwrap();
    assert!(v.contains_key("tree"));
    assert!(v.contains_key("list"));
    assert!(v.contains_key("map"));
    assert!(v.contains_key("text"));
    assert!(v.contains_key("movable_list"));
}

#[test]
fn perform_action_on_deleted_container_should_return_error() {
    let doc = LoroDoc::new();
    let list = doc.get_movable_list("list");
    let text = list.push_container(LoroText::new()).unwrap();
    list.set(0, 1).unwrap();
    let result = text.insert(0, "Hello");
    match result {
        Ok(_) => panic!("Expected error, but operation succeeded"),
        Err(LoroError::ContainerDeleted { .. }) => {}
        _ => panic!("Expected ContainerDeleted error, but got something else"),
    }
    assert!(text.is_deleted());
}

#[test]
fn checkout_should_reset_container_deleted_cache() {
    let doc = LoroDoc::new();
    let list = doc.get_movable_list("list");
    let text = list.push_container(LoroText::new()).unwrap();
    doc.commit();
    let f = doc.state_frontiers();
    list.set(0, 1).unwrap();
    assert!(text.is_deleted());
    doc.checkout(&f).unwrap();
    assert!(!text.is_deleted());
}

#[test]
fn test_fork_at_target_frontiers() {
    let doc = LoroDoc::new();
    let list = doc.get_movable_list("list");
    let _text = list.push_container(LoroText::new()).unwrap();
    doc.commit();
    let f = doc.state_frontiers();
    list.set(0, 1).unwrap();
    doc.commit();
    let snapshot = doc.export(loro::ExportMode::snapshot_at(&f));
    let new_doc = LoroDoc::new();
    new_doc.import(&snapshot.unwrap()).unwrap();
    assert_eq!(new_doc.state_frontiers(), f);
    assert_eq!(
        new_doc.get_deep_value().to_json_value(),
        json!({
            "list": [""]
        })
    );
    new_doc
        .import(&doc.export(loro::ExportMode::all_updates()).unwrap())
        .unwrap();
    assert_eq!(
        new_doc.get_deep_value().to_json_value(),
        json!({
            "list": [1]
        })
    );
}

#[test]
fn change_peer_id() {
    use std::sync::atomic::Ordering;
    let doc = LoroDoc::new();
    let received_peer_id = Arc::new(AtomicU64::new(0));
    let received_peer_id_clone = received_peer_id.clone();
    let sub = doc.subscribe_peer_id_change(Box::new(move |id| {
        received_peer_id_clone.store(id.peer, Ordering::SeqCst);
        true
    }));

    doc.set_peer_id(1).unwrap();
    assert_eq!(received_peer_id.load(Ordering::SeqCst), 1);
    doc.set_peer_id(2).unwrap();
    assert_eq!(received_peer_id.load(Ordering::SeqCst), 2);
    doc.set_peer_id(3).unwrap();
    assert_eq!(received_peer_id.load(Ordering::SeqCst), 3);
    sub.unsubscribe();
    doc.set_peer_id(4).unwrap();
    assert_eq!(received_peer_id.load(Ordering::SeqCst), 3);
}

#[test]
fn test_encode_snapshot_when_checkout() {
    let doc = LoroDoc::new();
    doc.get_text("text").insert(0, "Hello").unwrap();
    doc.commit();
    let f = doc.state_frontiers();
    doc.get_text("text").insert(5, " World").unwrap();
    doc.commit();
    doc.checkout(&f).unwrap();
    let snapshot = doc.export(loro::ExportMode::snapshot());
    let new_doc = LoroDoc::new();
    new_doc.import(&snapshot.unwrap()).unwrap();
    assert_eq!(
        new_doc.get_deep_value().to_json_value(),
        json!({"text": "Hello World"})
    );
}

#[test]
fn test_travel_change_ancestors() {
    let doc = LoroDoc::new();
    doc.set_peer_id(1).unwrap();
    doc.get_text("text").insert(0, "Hello").unwrap();
    doc.commit();
    let doc2 = doc.fork();
    doc2.set_peer_id(2).unwrap();
    doc2.get_text("text").insert(5, " World").unwrap();
    doc.get_text("text").insert(5, " Alice").unwrap();
    doc.import(&doc2.export(loro::ExportMode::all_updates()).unwrap())
        .unwrap();
    doc2.import(&doc.export(loro::ExportMode::all_updates()).unwrap())
        .unwrap();

    doc.get_text("text").insert(0, "Y").unwrap();
    doc2.get_text("text").insert(0, "N").unwrap();
    doc.commit();
    doc2.commit();
    doc.import(&doc2.export(loro::ExportMode::all_updates()).unwrap())
        .unwrap();
    doc.get_text("text").insert(0, "X").unwrap();
    doc.commit();
    let f = doc.state_frontiers();
    assert_eq!(f.len(), 1);
    let mut changes = vec![];
    doc.travel_change_ancestors(&[f.iter().next().unwrap()], &mut |meta| {
        changes.push(meta.clone());
        ControlFlow::Continue(())
    })
    .unwrap();

    let dbg_str = format!("{:#?}", changes);
    pretty_assertions::assert_eq!(
        dbg_str,
        r#"[
    ChangeMeta {
        lamport: 12,
        id: 12@1,
        timestamp: 0,
        message: None,
        deps: Frontiers(
            [
                11@1,
                6@2,
            ],
        ),
        len: 1,
    },
    ChangeMeta {
        lamport: 11,
        id: 6@2,
        timestamp: 0,
        message: None,
        deps: Frontiers(
            [
                10@1,
                5@2,
            ],
        ),
        len: 1,
    },
    ChangeMeta {
        lamport: 11,
        id: 11@1,
        timestamp: 0,
        message: None,
        deps: Frontiers(
            [
                10@1,
                5@2,
            ],
        ),
        len: 1,
    },
    ChangeMeta {
        lamport: 5,
        id: 0@2,
        timestamp: 0,
        message: None,
        deps: Frontiers(
            [
                4@1,
            ],
        ),
        len: 6,
    },
    ChangeMeta {
        lamport: 0,
        id: 0@1,
        timestamp: 0,
        message: None,
        deps: Frontiers(
            [],
        ),
        len: 11,
    },
]"#
    );

    let mut changes = vec![];
    doc.travel_change_ancestors(&[ID::new(2, 4)], &mut |meta| {
        changes.push(meta.clone());
        ControlFlow::Continue(())
    })
    .unwrap();
    let dbg_str = format!("{:#?}", changes);
    assert_eq!(
        dbg_str,
        r#"[
    ChangeMeta {
        lamport: 5,
        id: 0@2,
        timestamp: 0,
        message: None,
        deps: Frontiers(
            [
                4@1,
            ],
        ),
        len: 6,
    },
    ChangeMeta {
        lamport: 0,
        id: 0@1,
        timestamp: 0,
        message: None,
        deps: Frontiers(
            [],
        ),
        len: 11,
    },
]"#
    );
}

#[test]
fn no_dead_loop_when_subscribe_local_updates_to_each_other() {
    let doc1 = Arc::new(LoroDoc::new());
    let doc2 = Arc::new(LoroDoc::new());

    let doc1_clone = doc1.clone();
    let doc2_clone = doc2.clone();
    let _sub1 = doc1.subscribe_local_update(Box::new(move |updates| {
        doc2_clone.import(updates).unwrap();
        true
    }));
    let _sub2 = doc2.subscribe_local_update(Box::new(move |updates| {
        doc1_clone.import(updates).unwrap();
        true
    }));

    doc1.get_text("text").insert(0, "Hello").unwrap();
    doc1.commit();
    doc2.get_text("text").insert(0, "World").unwrap();
    doc2.commit();

    assert_eq!(doc1.get_deep_value(), doc2.get_deep_value());
}

/// https://github.com/loro-dev/loro/issues/490
#[test]
fn issue_490() -> anyhow::Result<()> {
    let fx_loro = loro::LoroDoc::new();
    fx_loro
        .get_map("paciente")
        .insert("nome", "DUMMY NAME V0")?;
    fx_loro.commit();

    let loro_c1 = fx_loro.fork();
    loro_c1
        .get_map("paciente")
        .insert("nome", "DUMMY NAME V1")?;
    loro_c1.commit();

    // If I use `fork()` it panics
    let final_loro = fx_loro.fork();

    // If I create a new loro doc and import the snapshot it works
    //let final_loro = loro::LoroDoc::new();
    //final_loro.import(&fx_loro.export(loro::ExportMode::snapshot())?)?;

    final_loro.import(&loro_c1.export(loro::ExportMode::snapshot())?)?;
    Ok(())
}

#[test]
fn test_loro_doc() {
    let doc = LoroDoc::new();
    doc.get_text("text").insert(0, "Hello").unwrap();
    doc.state_vv();
}

#[test]
fn test_fork_at_should_restore_attached_state() {
    let doc = LoroDoc::new();
    doc.set_peer_id(0).unwrap();
    doc.get_text("text").insert(0, "Hello").unwrap();
    doc.fork_at(&[ID::new(0, 0)].into());
    assert!(!doc.is_detached());
    doc.detach();
    doc.fork_at(&[ID::new(0, 0)].into());
    assert!(doc.is_detached());
}

#[test]
fn test_fork_when_detached() {
    let doc = LoroDoc::new();
    doc.set_peer_id(0).unwrap();
    doc.get_text("text").insert(0, "Hello, world!").unwrap();
    doc.checkout(&[ID::new(0, 5)].into()).unwrap();
    let new_doc = doc.fork();
    new_doc.set_peer_id(1).unwrap();
    new_doc.get_text("text").insert(6, " Alice!").unwrap();
    // ┌───────────────┐     ┌───────────────┐
    // │    Hello,     │◀─┬──│     world!    │
    // └───────────────┘  │  └───────────────┘
    //                    │
    //                    │  ┌───────────────┐
    //                    └──│     Alice!    │
    //                       └───────────────┘
    doc.import(&new_doc.export(loro::ExportMode::all_updates()).unwrap())
        .unwrap();
    doc.checkout_to_latest();
    assert_eq!(doc.get_text("text").to_string(), "Hello, world! Alice!");
}

#[test]
fn test_for_each_movable_list() {
    let doc = LoroDoc::new();
    let list = doc.get_movable_list("list");
    list.insert(0, 1).unwrap();
    list.insert(1, "hello").unwrap();
    list.insert(2, true).unwrap();
    let mut vec = vec![];
    list.for_each(|v| {
        vec.push(v.into_value().unwrap());
    });
    assert_eq!(vec, vec![1.into(), "hello".into(), true.into()]);
}

#[test]
fn test_for_each_map() {
    let doc = LoroDoc::new();
    let map = doc.get_map("map");
    map.insert("0", 0).unwrap();
    map.insert("1", 1).unwrap();
    map.insert("2", 2).unwrap();
    let mut vec = vec![];
    map.for_each(|_, v| {
        vec.push(v.into_value().unwrap());
    });
    assert_eq!(vec, vec![0.into(), 1.into(), 2.into()]);
}

#[test]
fn test_for_each_list() {
    let doc = LoroDoc::new();
    let list = doc.get_list("list");
    list.insert(0, 0).unwrap();
    list.insert(1, 1).unwrap();
    list.insert(2, 2).unwrap();
    let mut vec = vec![];
    list.for_each(|v| {
        vec.push(v.into_value().unwrap());
    });
    assert_eq!(vec, vec![0.into(), 1.into(), 2.into()]);
}

#[test]
#[should_panic]
fn should_avoid_initialize_new_container_accidentally() {
    let doc = LoroDoc::new();
    let id = ContainerID::new_normal(ID::new(0, 0), ContainerType::Text);
    let _text = doc.get_text(id);
}

#[test]
fn test_decode_import_blob_meta_mode() {
    let doc0 = LoroDoc::new();
    doc0.set_peer_id(0).unwrap();
    doc0.get_text("text").insert(0, "Hello").unwrap();
    doc0.commit_with(CommitOptions::default().timestamp(100));
    let blob = doc0.export(loro::ExportMode::snapshot()).unwrap();
    let meta = LoroDoc::decode_import_blob_meta(&blob, false).unwrap();
    assert_eq!(meta.mode, EncodedBlobMode::Snapshot);
    assert_eq!(meta.end_timestamp, 100);
    assert_eq!(meta.change_num, 1);
    assert_eq!(meta.start_frontiers.len(), 0);
    assert_eq!(meta.partial_start_vv.len(), 0);

    // Check Updates mode
    let doc1 = LoroDoc::new();
    doc1.set_peer_id(1).unwrap();
    doc1.get_text("text").insert(0, "World").unwrap();
    let blob = doc1
        .export(loro::ExportMode::Updates {
            from: Default::default(),
        })
        .unwrap();
    let meta = LoroDoc::decode_import_blob_meta(&blob, false).unwrap();
    assert_eq!(meta.mode, EncodedBlobMode::Updates);

    // Check ShallowSnapshot mode
    let blob = doc0
        .export(loro::ExportMode::ShallowSnapshot(std::borrow::Cow::Owned(
            doc0.state_frontiers(),
        )))
        .unwrap();
    let meta = LoroDoc::decode_import_blob_meta(&blob, false).unwrap();
    assert_eq!(meta.mode, EncodedBlobMode::ShallowSnapshot);

    // Check StateOnly mode
    let blob = doc0.export(loro::ExportMode::StateOnly(None)).unwrap();
    let meta = LoroDoc::decode_import_blob_meta(&blob, false).unwrap();
    assert_eq!(meta.mode, EncodedBlobMode::ShallowSnapshot);

    // Check SnapshotAt mode
    let blob = doc0
        .export(loro::ExportMode::SnapshotAt {
            version: std::borrow::Cow::Owned(doc0.state_frontiers()),
        })
        .unwrap();
    let meta = LoroDoc::decode_import_blob_meta(&blob, false).unwrap();
    assert_eq!(meta.mode, EncodedBlobMode::Snapshot);
}

#[test]
fn test_decode_import_blob_meta_shallow_since() {
    let doc = LoroDoc::new();
    doc.set_peer_id(0).unwrap();
    doc.get_text("t").insert(0, "12345").unwrap();
    doc.commit_with(CommitOptions::default().timestamp(10));
    let bytes = doc
        .export(ExportMode::shallow_snapshot(&ID::new(0, 3).into()))
        .unwrap();
    let meta = LoroDoc::decode_import_blob_meta(&bytes, false).unwrap();
    assert_eq!(meta.start_frontiers, Frontiers::from(vec![ID::new(0, 3)]));
    assert_eq!(meta.partial_start_vv, vv!(0 => 3));
    assert_eq!(meta.partial_end_vv, vv!(0 => 5));
    assert_eq!(meta.start_timestamp, 10);
}

#[test]
fn test_decode_import_blob_meta_updates_range() {
    let doc = LoroDoc::new();
    doc.set_peer_id(0).unwrap();
    doc.get_text("t").insert(0, "12345").unwrap();
    doc.set_peer_id(1).unwrap();
    doc.get_text("t").insert(0, "67890").unwrap();
    let bytes = doc
        .export(ExportMode::updates(&vv!(0 => 1, 1 => 1)))
        .unwrap();
    let meta = LoroDoc::decode_import_blob_meta(&bytes, false).unwrap();
    assert_eq!(meta.mode, EncodedBlobMode::Updates);
    assert_eq!(meta.partial_start_vv, vv!(0 => 1, 1 => 1));
    assert_eq!(meta.partial_end_vv, vv!(0 => 5, 1 => 5));
}

#[test]
fn should_import_snapshot_before_shallow_snapshot() {
    let doc = LoroDoc::new();
    doc.set_peer_id(0).unwrap();
    doc.get_text("text").insert(0, "Hello").unwrap();
    doc.commit();
    let snapshot = doc.export(ExportMode::Snapshot).unwrap();
    let shallow = doc
        .export(ExportMode::shallow_snapshot(&ID::new(0, 4).into()))
        .unwrap();

    let doc2 = LoroDoc::new();
    let blobs = vec![shallow, snapshot];
    doc2.import_batch(&blobs).unwrap();
    assert!(!doc2.is_shallow());
}

#[test]
fn get_last_editor_on_map() {
    let doc = LoroDoc::new();
    doc.set_peer_id(0).unwrap();
    let map = doc.get_map("map");
    map.insert("key1", "value1").unwrap();
    assert_eq!(map.get_last_editor("key1"), Some(0));
    doc.set_peer_id(1).unwrap();
    map.insert("key1", "value2").unwrap();
    map.insert("key2", "value3").unwrap();

    assert_eq!(map.get_last_editor("key1"), Some(1));
    assert_eq!(map.get_last_editor("key2"), Some(1));
    assert_eq!(map.get_last_editor("nonexistent"), None);
}

#[test]
fn get_editor() {
    let doc = LoroDoc::new();
    doc.set_peer_id(0).unwrap();
    let text = doc.get_text("text");
    text.insert(0, "01234").unwrap();
    assert_eq!(text.get_editor_at_unicode_pos(3), Some(0));
    let list = doc.get_list("list");
    list.insert(0, 0).unwrap();
    assert_eq!(list.get_id_at(0).unwrap().peer, 0);
    let mov_list = doc.get_movable_list("mov_list");
    mov_list.insert(0, 0).unwrap();
    mov_list.insert(1, 0).unwrap();
    mov_list.set(0, 1).unwrap();
    doc.set_peer_id(1).unwrap();
    mov_list.mov(0, 1).unwrap();
    assert_eq!(mov_list.get_creator_at(0), Some(0));
    assert_eq!(mov_list.get_last_mover_at(0), Some(0));
    assert_eq!(mov_list.get_last_mover_at(1), Some(1));
    assert_eq!(mov_list.get_last_editor_at(1), Some(0));

    let tree = doc.get_tree("tree");
    let node_0 = tree.create(None).unwrap();
    let node_1 = tree.create(None).unwrap();
    let mov_id = tree.get_last_move_id(&node_0).unwrap();
    assert_eq!(mov_id.peer, 1);
    doc.set_peer_id(2).unwrap();
    tree.mov(node_0, node_1).unwrap();
    let mov_id = tree.get_last_move_id(&node_0).unwrap();
    assert_eq!(mov_id.peer, 2);
}

#[test]
fn get_changed_containers_in() {
    let doc = LoroDoc::new();
    doc.set_peer_id(0).unwrap();
    let text = doc.get_text("text");
    text.insert(0, "H").unwrap();
    let map = doc.get_map("map");
    map.insert("key", "value").unwrap();
    let changed_set = doc.get_changed_containers_in(ID::new(0, 0), 2);
    assert_eq!(
        changed_set,
        vec![
            ContainerID::new_root("text", ContainerType::Text),
            ContainerID::new_root("map", ContainerType::Map),
        ]
        .into_iter()
        .collect()
    );

    map.insert("key1", "value1").unwrap();
    assert_eq!(
        doc.get_deep_value().to_json_value(),
        json!({
            "text": "H",
            "map": {
                "key": "value",
                "key1": "value1"
            }
        })
    )
}

#[test]
fn is_deleted() {
    let doc = LoroDoc::new();
    let list = doc.get_list("list");
    assert!(!list.is_deleted());
    let tree = doc.get_tree("root");
    let node = tree.create(None).unwrap();
    let map = tree.get_meta(node).unwrap();
    let container_before = map.insert_container("container", LoroMap::new()).unwrap();
    container_before.insert("A", "B").unwrap();
    tree.delete(node).unwrap();
    let container_after = doc.get_map(container_before.id());
    assert!(container_after.is_deleted());
}

#[test]
fn change_count() {
    let doc = LoroDoc::new();
    let n = 1024 * 5;
    for i in 0..n {
        doc.get_text("text").insert(0, "H").unwrap();
        doc.set_next_commit_message(&format!("{}", i));
        doc.commit();
    }

    doc.compact_change_store();
    assert_eq!(doc.len_changes(), n);
    let bytes = doc.export(loro::ExportMode::Snapshot);
    let new_doc = LoroDoc::new();
    new_doc.import(&bytes.unwrap()).unwrap();
    assert_eq!(new_doc.len_changes(), n);
}

#[test]
fn loro_import_batch_status() {
    let doc_1 = LoroDoc::new();
    doc_1.set_peer_id(1).unwrap();
    doc_1.get_text("text").insert(0, "Hello world!").unwrap();

    let doc_2 = LoroDoc::new();
    doc_2.set_peer_id(2).unwrap();
    doc_2.get_text("text").insert(0, "Hello world!").unwrap();

    let blob11 = doc_1
        .export(ExportMode::updates_in_range(vec![IdSpan::new(1, 0, 5)]))
        .unwrap();
    let blob12 = doc_1
        .export(ExportMode::updates_in_range(vec![IdSpan::new(1, 5, 7)]))
        .unwrap();
    let blob13 = doc_1
        .export(ExportMode::updates_in_range(vec![IdSpan::new(1, 6, 12)]))
        .unwrap();

    let blob21 = doc_2
        .export(ExportMode::updates_in_range(vec![IdSpan::new(2, 0, 5)]))
        .unwrap();
    let blob22 = doc_2
        .export(ExportMode::updates_in_range(vec![IdSpan::new(2, 5, 6)]))
        .unwrap();
    let blob23 = doc_2
        .export(ExportMode::updates_in_range(vec![IdSpan::new(2, 6, 12)]))
        .unwrap();

    let new_doc = LoroDoc::new();
    let status = new_doc
        .import_batch(&[blob11, blob13, blob21, blob23])
        .unwrap();

    assert_eq!(status.success, version_range!(1 => (0, 5), 2 => (0, 5)));
    assert_eq!(
        status.pending,
        Some(version_range!(1 => (6, 12), 2 => (6, 12)))
    );

    let status = new_doc.import_batch(&[blob12, blob22]).unwrap();
    assert_eq!(status.success, version_range!(1 => (5, 12), 2 => (5, 12)));
    assert!(status.pending.is_none());
    assert_eq!(
        new_doc.get_text("text").to_string(),
        "Hello world!Hello world!"
    );
}

#[test]
fn test_get_or_create_container_with_null() {
    let doc = LoroDoc::new();
    let root = doc.get_map("root");

    // No key -- should work
    root.get_or_create_container("key", LoroMap::new()).unwrap();
    doc.commit();
    assert_eq!(
        doc.get_deep_value().to_json_value(),
        json!({ "root": { "key": {} } })
    );

    // Set to null -- should work
    root.insert("key", LoroValue::Null).unwrap();
    doc.commit();
    assert_eq!(
        doc.get_deep_value().to_json_value(),
        json!({ "root": { "key": null } })
    );

    // Key is null, create a container -- should work
    let result = root.get_or_create_container("key", LoroMap::new());
    result.unwrap();
    assert_eq!(
        doc.get_deep_value().to_json_value(),
        json!({ "root": { "key": {} } })
    );
}

#[test]
fn test_detach_and_attach() {
    let doc = LoroDoc::new();
    assert!(!doc.is_detached());
    doc.detach();
    assert!(doc.is_detached());
    doc.attach();
    assert!(!doc.is_detached());
}

#[test]
fn test_event_order() {
    let doc = LoroDoc::new();
    let _sub = doc.subscribe_root(Arc::new(|e| {
        let e0 = &e.events[0].diff;
        assert!(e0.is_map());
        let e1 = &e.events[1].diff;
        assert!(e1.is_list());
        let e2 = &e.events[2].diff;
        assert!(e2.is_tree());
    }));
    doc.get_map("map").insert("key", "value").unwrap();
    doc.get_list("list").insert(0, "item").unwrap();
    doc.get_tree("tree").create(None).unwrap();
    doc.commit();
}

#[test]
fn test_rust_get_value_by_path() {
    let doc = LoroDoc::new();
    let tree = doc.get_tree("tree");
    let root = tree.create(None).unwrap();
    let child1 = tree.create(root).unwrap();
    let child2 = tree.create(root).unwrap();
    let grandchild = tree.create(child1).unwrap();

    // Set up metadata for nodes
    tree.get_meta(root).unwrap().insert("name", "root").unwrap();
    tree.get_meta(child1)
        .unwrap()
        .insert("name", "child1")
        .unwrap();
    tree.get_meta(child2)
        .unwrap()
        .insert("name", "child2")
        .unwrap();
    tree.get_meta(grandchild)
        .unwrap()
        .insert("name", "grandchild")
        .unwrap();

    // Test getting values by path
    let root_meta = doc.get_by_str_path(&format!("tree/{}", root)).unwrap();
    let root_name = doc.get_by_str_path(&format!("tree/{}/name", root)).unwrap();
    let child1_meta = doc.get_by_str_path(&format!("tree/{}", child1)).unwrap();
    let child1_name = doc
        .get_by_str_path(&format!("tree/{}/name", child1))
        .unwrap();
    let grandchild_name = doc
        .get_by_str_path(&format!("tree/{}/name", grandchild))
        .unwrap();

    // Verify the values
    assert!(root_meta.into_container().unwrap().is_map());
    assert_eq!(
        root_name.into_value().unwrap().into_string().unwrap(),
        LoroStringValue::from("root")
    );
    assert!(child1_meta.into_container().unwrap().is_map());
    assert_eq!(
        child1_name.into_value().unwrap().into_string().unwrap(),
        LoroStringValue::from("child1")
    );
    assert_eq!(
        grandchild_name.into_value().unwrap().into_string().unwrap(),
        LoroStringValue::from("grandchild")
    );

    // Test non-existent paths
    assert!(doc.get_by_str_path("tree/nonexistent").is_none());
    assert!(doc
        .get_by_str_path(&format!("tree/{}/nonexistent", root))
        .is_none());

    // Verify values accessed by index
    assert_eq!(
        doc.get_by_str_path("tree/0/name")
            .unwrap()
            .into_value()
            .unwrap()
            .into_string()
            .unwrap(),
        LoroStringValue::from("root")
    );
    assert_eq!(
        doc.get_by_str_path("tree/0/0/name")
            .unwrap()
            .into_value()
            .unwrap()
            .into_string()
            .unwrap(),
        LoroStringValue::from("child1")
    );
    assert_eq!(
        doc.get_by_str_path("tree/0/1/name")
            .unwrap()
            .into_value()
            .unwrap()
            .into_string()
            .unwrap(),
        LoroStringValue::from("child2")
    );
    assert_eq!(
        doc.get_by_str_path("tree/0/0/0/name")
            .unwrap()
            .into_value()
            .unwrap()
            .into_string()
            .unwrap(),
        LoroStringValue::from("grandchild")
    );

    // Test invalid index paths
    assert!(doc.get_by_str_path("tree/1").is_none()); // Invalid root index
    assert!(doc.get_by_str_path("tree/0/2").is_none()); // Invalid child index
    assert!(doc.get_by_str_path("tree/0/0/1").is_none()); // Invalid grandchild index
}

#[test]
fn travel_before_commit() -> Result<(), Box<dyn std::error::Error>> {
    let doc = LoroDoc::new();
    let map = doc.get_map("metadata");
    map.insert("key", "value")?;
    let last_frontiers = doc.state_frontiers();
    doc.travel_change_ancestors(&last_frontiers.to_vec(), &mut |_meta| {
        std::ops::ControlFlow::Continue(())
    })?;
    Ok(())
}

#[test]
fn test_export_json_in_id_span() -> LoroResult<()> {
    let doc = LoroDoc::new();
    doc.set_peer_id(1)?;

    // Test list operations
    let list = doc.get_list("list");
    list.insert(0, 1)?;
    doc.set_next_commit_message("list");
    doc.commit();

    // Test map operations
    let map = doc.get_map("map");
    map.insert("key1", "value1")?;
    doc.set_next_commit_message("map");
    doc.commit();

    // Test text operations
    let text = doc.get_text("text");
    text.insert(0, "H")?;
    doc.set_next_commit_message("text");
    doc.commit();

    // Export changes for list (first change)
    let changes = doc.export_json_in_id_span(IdSpan::new(1, 0, 1));
    assert_eq!(changes.len(), 1);
    assert_eq!(changes[0].id.peer, 1);
    assert_eq!(changes[0].id.counter, 0);
    assert!(!changes[0].ops.is_empty());

    // Export changes for map (second change)
    let changes = doc.export_json_in_id_span(IdSpan::new(1, 1, 2));
    assert_eq!(changes.len(), 1);
    assert_eq!(changes[0].id.peer, 1);
    assert_eq!(changes[0].id.counter, 1);
    assert!(!changes[0].ops.is_empty());

    // Export changes for text (third change)
    let changes = doc.export_json_in_id_span(IdSpan::new(1, 2, 3));
    assert_eq!(changes.len(), 1);
    assert_eq!(changes[0].id.peer, 1);
    assert_eq!(changes[0].id.counter, 2);
    assert!(!changes[0].ops.is_empty());

    // Export multiple changes
    let changes = doc.export_json_in_id_span(IdSpan::new(1, 0, 3));
    assert_eq!(changes.len(), 3);
    assert_eq!(changes[0].id.counter, 0);
    assert_eq!(changes[1].id.counter, 1);
    assert_eq!(changes[2].id.counter, 2);

    // Test with multiple peers
    let doc2 = LoroDoc::new();
    doc2.set_peer_id(2)?;
    doc2.get_list("list").insert(0, 3)?;
    doc2.commit();
    doc.import(&doc2.export_snapshot())?;

    let changes = doc.export_json_in_id_span(IdSpan::new(2, 0, 1));
    assert_eq!(changes.len(), 1);
    assert_eq!(changes[0].id.peer, 2);
    assert_eq!(changes[0].id.counter, 0);

    // Test empty span
    let changes = doc.export_json_in_id_span(IdSpan::new(1, 0, 0));
    assert_eq!(changes.len(), 0);

    // Test concurrent operations
    let doc1 = LoroDoc::new();
    doc1.set_peer_id(1)?;
    let doc2 = LoroDoc::new();
    doc2.set_peer_id(2)?;

    // Make concurrent changes
    doc1.get_text("text").insert(0, "Hello")?;
    doc2.get_text("text").insert(0, "World")?;
    doc1.commit();
    doc2.commit();

    // Sync the documents
    doc1.import(&doc2.export_snapshot())?;
    doc2.import(&doc1.export_snapshot())?;

    // Export changes from both peers
    let changes1 = doc1.export_json_in_id_span(IdSpan::new(1, 0, 1));
    let changes2 = doc1.export_json_in_id_span(IdSpan::new(2, 0, 1));
    assert_eq!(changes1.len(), 1);
    assert_eq!(changes2.len(), 1);
    assert_eq!(changes1[0].id.peer, 1);
    assert_eq!(changes2[0].id.peer, 2);

    // Verify that the changes can be imported back
    let doc3 = LoroDoc::new();
    doc3.import(&doc1.export_snapshot())?;
    assert_eq!(
        doc3.get_text("text").to_string(),
        doc1.get_text("text").to_string()
    );

    Ok(())
}

#[test]
fn test_export_json_in_id_span_with_complex_operations() -> LoroResult<()> {
    let doc = LoroDoc::new();
    doc.set_peer_id(1)?;

    // Test nested container operations
    let map = doc.get_map("root");
    let list = map.insert_container("list", LoroList::new())?;
    list.insert(0, 1)?;
    let text = list.insert_container(1, LoroText::new())?;
    text.insert(0, "Hello")?;
    doc.commit();

    // Export the changes
    let changes = doc.export_json_in_id_span(IdSpan::new(1, 0, 1));
    assert_eq!(changes.len(), 1);
    assert_eq!(changes[0].id.peer, 1);
    assert_eq!(changes[0].id.counter, 0);
    assert!(!changes[0].ops.is_empty());

    // Test tree operations
    let tree = doc.get_tree("tree");
    let root = tree.create(None)?;
    let child1 = tree.create(None)?;
    let child2 = tree.create(None)?;
    tree.mov(child1, root)?;
    tree.mov(child2, root)?;
    doc.commit();

    // Export tree changes
    let changes = doc.export_json_in_id_span(IdSpan::new(1, 1, 2));
    assert_eq!(changes.len(), 1);
    assert_eq!(changes[0].id.peer, 1);
    assert_eq!(changes[0].id.counter, 1);
    assert!(!changes[0].ops.is_empty());

    // Test rich text operations with multiple attributes
    let text = doc.get_text("richtext");
    text.insert(0, "Hello World")?;
    text.mark(0..5, "bold", true)?;
    text.mark(6..11, "italic", true)?;
    doc.commit();

    // Export rich text changes
    let changes = doc.export_json_in_id_span(IdSpan::new(1, 2, 3));
    assert_eq!(changes.len(), 1);
    assert_eq!(changes[0].id.peer, 1);
    assert_eq!(changes[0].id.counter, 2);
    assert!(!changes[0].ops.is_empty());

    // Test movable list operations
    let movable_list = doc.get_movable_list("movable");
    movable_list.insert(0, 1)?;
    movable_list.insert(1, 2)?;
    movable_list.mov(0, 1)?;
    doc.commit();

    // Export movable list changes
    let changes = doc.export_json_in_id_span(IdSpan::new(1, 3, 4));
    assert_eq!(changes.len(), 1);
    assert_eq!(changes[0].id.peer, 1);
    assert_eq!(changes[0].id.counter, 3);
    assert!(!changes[0].ops.is_empty());

    // Verify that all changes can be imported back
    let doc2 = LoroDoc::new();
    doc2.import(&doc.export_snapshot())?;
    assert_eq!(doc2.get_deep_value(), doc.get_deep_value());

    Ok(())
}

#[test]
fn test_find_spans_between() -> LoroResult<()> {
    let doc = LoroDoc::new();
    doc.set_peer_id(1)?;

    // Make some changes to create version history
    doc.get_text("text").insert(0, "Hello")?;
    doc.set_next_commit_message("a");
    doc.commit();
    let f1 = doc.state_frontiers();

    doc.get_text("text").insert(5, " World")?;
    doc.set_next_commit_message("b");
    doc.commit();
    let f2 = doc.state_frontiers();

    // Test finding spans between frontiers (f1 -> f2)
    let diff = doc.find_id_spans_between(&f1, &f2);
    assert!(diff.retreat.is_empty()); // No changes needed to go from f2 to f1
    assert_eq!(diff.forward.len(), 1); // One change needed to go from f1 to f2
    let span = diff.forward.get(&1).unwrap();
    assert_eq!(span.start, 5); // First change ends at counter 3
    assert_eq!(span.end, 11); // Second change ends at counter 6

    // Test empty frontiers
    let empty_frontiers = Frontiers::default();
    let diff = doc.find_id_spans_between(&empty_frontiers, &f2);
    assert!(diff.retreat.is_empty()); // No changes needed to go from f2 to empty
    assert_eq!(diff.forward.len(), 1); // One change needed to go from empty to f2
    let span = diff.forward.get(&1).unwrap();
    assert_eq!(span.start, 0); // From beginning
    assert_eq!(span.end, 11); // To latest change

    // Test with multiple peers
    let doc2 = LoroDoc::new();
    doc2.set_peer_id(2)?;
    doc2.get_text("text").insert(0, "Hi")?;
    doc2.commit();
    doc.import(&doc2.export_snapshot())?;
    let f3 = doc.state_frontiers();

    // Test finding spans between f2 and f3
    let diff = doc.find_id_spans_between(&f2, &f3);
    assert!(diff.retreat.is_empty()); // No changes needed to go from f3 to f2
    assert_eq!(diff.forward.len(), 1); // One change needed to go from f2 to f3
    let span = diff.forward.get(&2).unwrap();
    assert_eq!(span.start, 0);
    assert_eq!(span.end, 2);

    // Test spans in both directions between f1 and f3
    let diff = doc.find_id_spans_between(&f1, &f3);
    assert!(diff.retreat.is_empty()); // No changes needed to go from f3 to f1
    assert_eq!(diff.forward.len(), 2); // Two changes needed to go from f1 to f3
    for (peer, span) in diff.forward.iter() {
        match peer {
            1 => {
                assert_eq!(span.start, 5);
                assert_eq!(span.end, 11);
            }
            2 => {
                assert_eq!(span.start, 0);
                assert_eq!(span.end, 2);
            }
            _ => panic!("Unexpected peer ID"),
        }
    }

    let diff = doc.find_id_spans_between(&f3, &f1);
    assert!(diff.forward.is_empty()); // No changes needed to go from f3 to f1
    assert_eq!(diff.retreat.len(), 2); // Two changes needed to go from f1 to f3
    for (peer, span) in diff.retreat.iter() {
        match peer {
            1 => {
                assert_eq!(span.start, 5);
                assert_eq!(span.end, 11);
            }
            2 => {
                assert_eq!(span.start, 0);
                assert_eq!(span.end, 2);
            }
            _ => panic!("Unexpected peer ID"),
        }
    }

    Ok(())
}

#[test]
<<<<<<< HEAD
fn revert_to() -> anyhow::Result<()> {
    let doc = LoroDoc::new();
    doc.set_peer_id(1)?;
    doc.get_text("text").insert(0, "Hello")?;
    doc.commit();
    let f1 = doc.state_frontiers();
    doc.get_text("text").insert(5, " World")?;
    doc.commit();
    let f2 = doc.state_frontiers();
    doc.revert_to(&f1)?;
    assert_eq!(doc.get_text("text").to_string(), "Hello");
    for _ in 0..10 {
        doc.get_text("text").insert(0, "12345")?;
        doc.commit();
    }
    doc.get_text("text").delete(0, 50)?;
    doc.commit();
    let f3_counter = doc.state_frontiers().as_single().unwrap().counter;
    doc.revert_to(&f2)?;
    let f4_counter = doc.state_frontiers().as_single().unwrap().counter;
    assert_eq!(f4_counter - f3_counter, 6); // Only need to redo the insertion of " World", other 50 operations should be ignored
    assert_eq!(doc.get_text("text").to_string(), "Hello World");
    Ok(())
}

#[test]
fn test_diff_and_apply_on_another_doc() -> LoroResult<()> {
    let doc = LoroDoc::new();
    doc.set_peer_id(1)?;
    doc.get_list("list").insert(0, "a")?;
    doc.get_list("list").insert(1, "b")?;
    let f0 = doc.state_frontiers();
    doc.get_map("map").insert("key", "value")?;
    doc.get_list("list").insert(2, "hi")?;
    doc.commit();
    let f1 = doc.state_frontiers();
    let diff = doc.diff(&f0, &f1)?;
    let diff_revert = doc.diff(&f1, &f0)?;

    let doc2 = LoroDoc::new();
    doc2.set_peer_id(2)?;
    doc2.get_list("list").insert(0, 1)?;
    doc2.get_list("list").insert(1, 2)?;
    doc2.commit();
    doc2.apply_diff(diff.clone())?;
    assert_eq!(
        doc2.get_deep_value().to_json_value(),
        json!({"list": [1, 2, "hi"], "map": {"key": "value"}})
    );
    doc2.apply_diff(diff_revert)?;
    assert_eq!(
        doc2.get_deep_value().to_json_value(),
        json!({"list": [1, 2], "map": {}})
    );

    let diff_str = format!("{:#?}", diff);
    assert_eq!(
        diff_str,
        r#"[
    (
        Root("list" List),
        List(
            [
                Retain {
                    retain: 2,
                },
                Insert {
                    insert: [
                        Value(
                            String(
                                LoroStringValue(
                                    "hi",
                                ),
                            ),
                        ),
                    ],
                    is_move: false,
                },
            ],
        ),
    ),
    (
        Root("map" Map),
        Map(
            MapDelta {
                updated: {
                    "key": Some(
                        Value(
                            String(
                                LoroStringValue(
                                    "value",
                                ),
                            ),
                        ),
                    ),
                },
            },
        ),
    ),
]"#
    );
    Ok(())
}

#[test]
fn test_diff_and_apply_on_another_doc_with_child_container() -> LoroResult<()> {
    let doc = LoroDoc::new();
    doc.set_peer_id(1)?;
    doc.get_list("list").insert(0, "a")?;
    doc.get_list("list").insert(1, "b")?;
    let f0 = doc.state_frontiers();
    let text = doc
        .get_map("map")
        .insert_container("key", LoroText::new())?;
    text.insert(0, "value")?;
    doc.get_list("list").insert(2, "hi")?;
    doc.commit();
    let f1 = doc.state_frontiers();
    let diff = doc.diff(&f0, &f1)?;
    let diff_revert = doc.diff(&f1, &f0)?;

    let doc2 = LoroDoc::new();
    doc2.set_peer_id(2)?;
    doc2.get_list("list").insert(0, 1)?;
    doc2.get_list("list").insert(1, 2)?;
    doc2.commit();
    doc2.apply_diff(diff.clone())?;
    assert_eq!(
        doc2.get_deep_value().to_json_value(),
        json!({"list": [1, 2, "hi"], "map": {"key": "value"}})
    );
    doc2.apply_diff(diff_revert)?;
    assert_eq!(
        doc2.get_deep_value().to_json_value(),
        json!({"list": [1, 2], "map": {}})
    );

    let diff_str = format!("{:#?}", diff);
    assert_eq!(
        diff_str,
        r#"[
    (
        Root("list" List),
        List(
            [
                Retain {
                    retain: 2,
                },
                Insert {
                    insert: [
                        Value(
                            String(
                                LoroStringValue(
                                    "hi",
                                ),
                            ),
                        ),
                    ],
                    is_move: false,
                },
            ],
        ),
    ),
    (
        Root("map" Map),
        Map(
            MapDelta {
                updated: {
                    "key": Some(
                        Container(
                            Text(
                                LoroText {
                                    handler: TextHandler(Normal(Text 2@1)),
                                },
                            ),
                        ),
                    ),
                },
            },
        ),
    ),
    (
        Normal(Text 2@1),
        Text(
            [
                Insert {
                    insert: "value",
                    attributes: None,
                },
            ],
        ),
    ),
]"#
    );
    Ok(())
}

#[test]
fn test_diff_apply_with_unknown_container() -> LoroResult<()> {
    let doc = LoroDoc::new();
    let mut batch = DiffBatch::default();
    batch
        .push(
            ContainerID::new_normal(ID::new(1, 1), ContainerType::List),
            Diff::List(vec![ListDiffItem::Delete { delete: 5 }]),
        )
        .unwrap();
    let ans = doc.apply_diff(batch);
    assert!(ans.is_err());
    assert!(matches!(
        ans,
        Err(LoroError::ContainersNotFound { containers: _ }),
    ),);
    Ok(())
=======
fn test_set_merge_interval() {
    let doc = LoroDoc::new();
    doc.set_record_timestamp(true);
    doc.set_change_merge_interval(1);
    doc.get_text("text").insert(0, "Hello").unwrap();
    doc.commit_with(CommitOptions::default().timestamp(100));
    doc.get_text("text").insert(0, "Hello").unwrap();
    doc.commit_with(CommitOptions::default().timestamp(200));
    assert_eq!(doc.len_changes(), 2);
    {
        let snapshot = doc.export(ExportMode::Snapshot).unwrap();
        let new_doc = LoroDoc::new();
        new_doc.import(&snapshot).unwrap();
        assert_eq!(new_doc.len_changes(), 2);
    }
    {
        let updates = doc.export(ExportMode::all_updates()).unwrap();
        let new_doc = LoroDoc::new();
        new_doc.import(&updates).unwrap();
        assert_eq!(new_doc.len_changes(), 2);
    }
>>>>>>> 9c1005d9
}<|MERGE_RESOLUTION|>--- conflicted
+++ resolved
@@ -2744,7 +2744,6 @@
 }
 
 #[test]
-<<<<<<< HEAD
 fn revert_to() -> anyhow::Result<()> {
     let doc = LoroDoc::new();
     doc.set_peer_id(1)?;
@@ -2959,7 +2958,8 @@
         Err(LoroError::ContainersNotFound { containers: _ }),
     ),);
     Ok(())
-=======
+}
+
 fn test_set_merge_interval() {
     let doc = LoroDoc::new();
     doc.set_record_timestamp(true);
@@ -2981,5 +2981,4 @@
         new_doc.import(&updates).unwrap();
         assert_eq!(new_doc.len_changes(), 2);
     }
->>>>>>> 9c1005d9
 }