--- conflicted
+++ resolved
@@ -17,11 +17,8 @@
 generic-btree = { version = "0.10.4" }
 enum-as-inner = "0.6.0"
 either = "1.9.0"
-<<<<<<< HEAD
 tracing = "0.1"
-=======
 delta = { path = "../delta", package = "loro-delta" }
->>>>>>> 9d4f7aa8
 
 [dev-dependencies]
 serde_json = "1.0.87"
