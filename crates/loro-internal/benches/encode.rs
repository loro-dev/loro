--- conflicted
+++ resolved
@@ -4,11 +4,6 @@
 
     use super::*;
     use bench_utils::{get_automerge_actions, TextAction};
-<<<<<<< HEAD
-=======
-    use loro_internal::container::registry::ContainerWrapper;
-    use loro_internal::log_store::EncodeConfig;
->>>>>>> dbb19bc2
     use loro_internal::LoroCore;
 
     pub fn b4(c: &mut Criterion) {
@@ -16,13 +11,6 @@
         let mut b = c.benchmark_group("encode_with_sync");
         b.sample_size(10);
         b.bench_function("update", |b| {
-<<<<<<< HEAD
-=======
-            let mut c1 = LoroCore::new(Default::default(), Some(0));
-            let mut c2 = LoroCore::new(Default::default(), Some(1));
-            let mut t1 = c1.get_text("text");
-            let mut t2 = c2.get_text("text");
->>>>>>> dbb19bc2
             b.iter(|| {
                 let mut c1 = LoroCore::new(Default::default(), Some(0));
                 let mut c2 = LoroCore::new(Default::default(), Some(1));
@@ -36,21 +24,13 @@
                     if i % 2 == 0 {
                         t1.delete(&c1, *pos, *del).unwrap();
                         t1.insert(&c1, *pos, ins).unwrap();
-<<<<<<< HEAD
 
                         let update = c1.encode_from(c2.vv_cloned());
-=======
-                        let update = c1.encode_with_cfg(EncodeConfig::update(c2.vv_cloned()));
->>>>>>> dbb19bc2
                         c2.decode(&update).unwrap();
                     } else {
                         t2.delete(&c2, *pos, *del).unwrap();
                         t2.insert(&c2, *pos, ins).unwrap();
-<<<<<<< HEAD
                         let update = c2.encode_from(c1.vv_cloned());
-=======
-                        let update = c2.encode_with_cfg(EncodeConfig::update(c1.vv_cloned()));
->>>>>>> dbb19bc2
                         c1.decode(&update).unwrap();
                     }
                 }
@@ -68,7 +48,6 @@
                     }
                     let TextAction { pos, ins, del } = action;
                     if i % 2 == 0 {
-<<<<<<< HEAD
                         t1.delete(&c1, *pos, *del).unwrap();
                         t1.insert(&c1, *pos, ins).unwrap();
                         let update = c1.encode_from(c2.vv_cloned());
@@ -77,20 +56,6 @@
                         t2.delete(&c2, *pos, *del).unwrap();
                         t2.insert(&c2, *pos, ins).unwrap();
                         let update = c2.encode_from(c1.vv_cloned());
-=======
-                        t1.with_container(|text| {
-                            text.delete(&c1, *pos, *del);
-                            text.insert(&c1, *pos, ins);
-                        });
-                        let update = c1.encode_with_cfg(EncodeConfig::rle_update(c2.vv_cloned()));
-                        c2.decode(&update).unwrap();
-                    } else {
-                        t2.with_container(|text| {
-                            text.delete(&c2, *pos, *del);
-                            text.insert(&c2, *pos, ins);
-                        });
-                        let update = c2.encode_with_cfg(EncodeConfig::rle_update(c1.vv_cloned()));
->>>>>>> dbb19bc2
                         c1.decode(&update).unwrap();
                     }
                 }
@@ -128,10 +93,7 @@
             let buf = loro.encode_with_cfg(
                 EncodeConfig::new(EncodeMode::Updates(VersionVector::new())).without_compress(),
             );
-<<<<<<< HEAD
 
-=======
->>>>>>> dbb19bc2
             b.iter(|| {
                 let mut store2 = LoroCore::default();
                 store2.decode(&buf).unwrap();
@@ -160,11 +122,7 @@
             })
         });
         b.bench_function("B4_decode_snapshot", |b| {
-<<<<<<< HEAD
-            let buf = loro.encode_all();
-=======
             let buf = loro.encode_with_cfg(EncodeConfig::snapshot().without_compress());
->>>>>>> dbb19bc2
             b.iter(|| {
                 let mut store2 = LoroCore::default();
                 store2.decode(&buf).unwrap();
