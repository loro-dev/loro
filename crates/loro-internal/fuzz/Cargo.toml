[package]
name = "loro-internal-fuzz"
version = "0.0.0"
authors = ["Automatically generated"]
publish = false
edition = "2018"

[package.metadata]
cargo-fuzz = true

[dependencies]
libfuzzer-sys = "0.4"

[dependencies.loro-internal]
path = ".."
features = ["test_utils"]

# Prevent this from interfering with workspaces
[workspace]
members = ["."]

[[bin]]
name = "import"
path = "fuzz_targets/import.rs"
test = false
<<<<<<< HEAD
doc = false

[[bin]]
name = "tree"
path = "fuzz_targets/tree.rs"
test = false
doc = false

[[bin]]
name = "richtext"
path = "fuzz_targets/richtext.rs"
test = false
doc = false

[[bin]]
name = "map"
path = "fuzz_targets/map.rs"
test = false
doc = false

[[bin]]
name = "alloc_tree"
path = "fuzz_targets/alloc_tree.rs"
test = false
=======
>>>>>>> a66dbd6f
doc = false<|MERGE_RESOLUTION|>--- conflicted
+++ resolved
@@ -23,31 +23,10 @@
 name = "import"
 path = "fuzz_targets/import.rs"
 test = false
-<<<<<<< HEAD
-doc = false
-
-[[bin]]
-name = "tree"
-path = "fuzz_targets/tree.rs"
-test = false
-doc = false
-
-[[bin]]
-name = "richtext"
-path = "fuzz_targets/richtext.rs"
-test = false
-doc = false
-
-[[bin]]
-name = "map"
-path = "fuzz_targets/map.rs"
-test = false
 doc = false
 
 [[bin]]
 name = "alloc_tree"
 path = "fuzz_targets/alloc_tree.rs"
 test = false
-=======
->>>>>>> a66dbd6f
 doc = false