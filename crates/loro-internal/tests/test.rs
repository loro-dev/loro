use std::sync::{atomic::AtomicBool, Arc, Mutex};

use fxhash::FxHashMap;
use loro_common::{ContainerID, ContainerType, LoroResult, LoroValue, ID};
use loro_internal::{
    delta::ResolvedMapValue,
    event::{Diff, EventTriggerKind},
    handler::{Handler, TextDelta, ValueOrHandler},
    version::Frontiers,
    ApplyDiff, HandlerTrait, ListHandler, LoroDoc, MapHandler, TextHandler, ToJson, TreeHandler,
};
use serde_json::json;

#[test]
fn issue_502() -> LoroResult<()> {
    let doc = LoroDoc::new_auto_commit();
    doc.get_map("map").insert("stringA", "Original data")?;
    doc.commit_then_renew();
    doc.get_map("map").insert("stringA", "Updated data")?;
    doc.attach();
    doc.get_map("map").insert("stringB", "Something else")?;
    doc.commit_then_renew();
    Ok(())
}

#[test]
fn issue_225() -> LoroResult<()> {
    let doc = LoroDoc::new_auto_commit();
    let text = doc.get_text("text");
    text.insert(0, "123")?;
    text.mark(0, 3, "bold", true.into())?;
    // when apply_delta, the attributes of insert should override the current styles
    text.apply_delta(&[
        TextDelta::Retain {
            retain: 3,
            attributes: None,
        },
        TextDelta::Insert {
            insert: "new".into(),
            attributes: None,
        },
    ])?;
    assert_eq!(
        text.get_richtext_value().to_json_value(),
        json!([{ "insert": "123", "attributes": { "bold": true } }, { "insert": "new" }])
    );

    Ok(())
}

#[test]
fn issue_211() -> LoroResult<()> {
    let doc1 = LoroDoc::new_auto_commit();
    let doc2 = LoroDoc::new_auto_commit();
    doc1.get_text("text").insert(0, "T")?;
    doc2.merge(&doc1)?;
    let v0 = doc1.oplog_frontiers();
    doc1.get_text("text").insert(1, "A")?;
    doc2.get_text("text").insert(1, "B")?;
    doc1.checkout(&v0)?;
    doc2.checkout(&v0)?;
    doc1.checkout_to_latest();
    doc2.checkout_to_latest();
    // let v1_of_doc1 = doc1.oplog_frontiers();
    let v1_of_doc2 = doc2.oplog_frontiers();
    doc2.get_text("text").insert(2, "B")?;
    doc2.checkout(&v1_of_doc2)?;
    doc2.checkout(&v0)?;
    assert_eq!(
        doc2.get_deep_value().to_json_value(),
        json!({
            "text": "T"
        })
    );
    Ok(())
}

#[test]
fn mark_with_the_same_key_value_should_be_skipped() {
    let a = LoroDoc::new_auto_commit();
    let text = a.get_text("text");
    text.insert(0, "Hello world!").unwrap();
    text.mark(0, 11, "bold", "value".into()).unwrap();
    a.commit_then_renew();
    let v = a.oplog_vv();
    text.mark(0, 5, "bold", "value".into()).unwrap();
    a.commit_then_renew();
    let new_v = a.oplog_vv();
    // new mark should be ignored, so vv should be the same
    assert_eq!(v, new_v);
}

#[test]
fn event_from_checkout() {
    let a = LoroDoc::new_auto_commit();
    let sub_id = a.subscribe_root(Arc::new(|event| {
        assert!(matches!(
            event.event_meta.by,
            EventTriggerKind::Checkout | EventTriggerKind::Local
        ));
    }));
    a.get_text("text").insert(0, "hello").unwrap();
    a.commit_then_renew();
    let version = a.oplog_frontiers();
    a.get_text("text").insert(0, "hello").unwrap();
    a.commit_then_renew();
    a.unsubscribe(sub_id);
    let ran = Arc::new(AtomicBool::new(false));
    let ran_cloned = ran.clone();
    a.subscribe_root(Arc::new(move |event| {
        assert!(event.event_meta.by.is_checkout());
        ran.store(true, std::sync::atomic::Ordering::Relaxed);
    }));
    a.checkout(&version).unwrap();
    assert!(ran_cloned.load(std::sync::atomic::Ordering::Relaxed));
}

#[test]
fn handler_in_event() {
    let doc = LoroDoc::new_auto_commit();
    doc.subscribe_root(Arc::new(|e| {
        dbg!(&e);
        let value = e.events[0]
            .diff
            .as_list()
            .unwrap()
            .iter()
            .next()
            .unwrap()
            .as_replace()
            .unwrap()
            .0
            .iter()
            .next()
            .unwrap();
        assert!(matches!(value, ValueOrHandler::Handler(Handler::Text(_))));
    }));
    let list = doc.get_list("list");
    list.insert_container(0, TextHandler::new_detached())
        .unwrap();
    doc.commit_then_renew();
}

#[test]
fn out_of_bound_test() {
    let a = LoroDoc::new_auto_commit();
    a.get_text("text").insert(0, "Hello").unwrap();
    a.get_list("list").insert(0, "Hello").unwrap();
    a.get_list("list").insert(1, "Hello").unwrap();
    // expect out of bound err
    let err = a.get_text("text").insert(6, "Hello").unwrap_err();
    assert!(matches!(err, loro_common::LoroError::OutOfBound { .. }));
    let err = a.get_text("text").delete(3, 5).unwrap_err();
    assert!(matches!(err, loro_common::LoroError::OutOfBound { .. }));
    let err = a.get_text("text").mark(0, 8, "h", 5.into()).unwrap_err();
    assert!(matches!(err, loro_common::LoroError::OutOfBound { .. }));
    let _err = a.get_text("text").mark(3, 0, "h", 5.into()).unwrap_err();
    let err = a.get_list("list").insert(6, "Hello").unwrap_err();
    assert!(matches!(err, loro_common::LoroError::OutOfBound { .. }));
    let err = a.get_list("list").delete(3, 2).unwrap_err();
    assert!(matches!(err, loro_common::LoroError::OutOfBound { .. }));
    let err = a
        .get_list("list")
        .insert_container(3, MapHandler::new_detached())
        .unwrap_err();
    assert!(matches!(err, loro_common::LoroError::OutOfBound { .. }));
}

#[test]
fn list() {
    let a = LoroDoc::new_auto_commit();
    a.get_list("list").insert(0, "Hello").unwrap();
    assert_eq!(a.get_list("list").get(0).unwrap(), LoroValue::from("Hello"));
    let map = a
        .get_list("list")
        .insert_container(1, MapHandler::new_detached())
        .unwrap();
    map.insert("Hello", LoroValue::from("u")).unwrap();
    let pos = map
        .insert_container("pos", MapHandler::new_detached())
        .unwrap();
    pos.insert("x", 0).unwrap();
    pos.insert("y", 100).unwrap();

    let cid = map.id();
    let id = a.get_list("list").get(1);
    assert_eq!(id.as_ref().unwrap().as_container().unwrap(), &cid);
    let map = a.get_map(id.unwrap().into_container().unwrap());
    let new_pos = a.get_map(map.get("pos").unwrap().into_container().unwrap());
    assert_eq!(
        new_pos.get_deep_value().to_json_value(),
        json!({
            "x": 0,
            "y": 100,
        })
    );
}

#[test]
fn richtext_mark_event() {
    let a = LoroDoc::new_auto_commit();
    a.subscribe(
        &a.get_text("text").id(),
        Arc::new(|e| {
            let delta = e.events[0].diff.as_text().unwrap();
            assert_eq!(
                delta.to_json_value(),
                json!([
                        {"insert": "He", "attributes": {"bold": true}},
                        {"insert": "ll", "attributes": {"bold": null}},
                        {"insert": "o", "attributes": {"bold": true}}
                ])
            )
        }),
    );
    a.get_text("text").insert(0, "Hello").unwrap();
    a.get_text("text").mark(0, 5, "bold", true.into()).unwrap();
    a.get_text("text")
        .mark(2, 4, "bold", LoroValue::Null)
        .unwrap();
    a.commit_then_stop();
    let b = LoroDoc::new_auto_commit();
    b.subscribe(
        &a.get_text("text").id(),
        Arc::new(|e| {
            let delta = e.events[0].diff.as_text().unwrap();
            assert_eq!(
                delta.to_json_value(),
                json!([
                    {"insert": "He", "attributes": {"bold": true}},
                    {"insert": "ll", "attributes": {"bold": null}},
                    {"insert": "o", "attributes": {"bold": true}}
                ])
            )
        }),
    );
    b.merge(&a).unwrap();
}

#[test]
fn concurrent_richtext_mark_event() {
    let a = LoroDoc::new_auto_commit();
    let b = LoroDoc::new_auto_commit();
    let c = LoroDoc::new_auto_commit();
    a.get_text("text").insert(0, "Hello").unwrap();
    b.merge(&a).unwrap();
    c.merge(&a).unwrap();
    b.get_text("text").mark(0, 3, "bold", true.into()).unwrap();
    c.get_text("text").mark(1, 4, "link", true.into()).unwrap();
    b.merge(&c).unwrap();
    let sub_id = a.subscribe(
        &a.get_text("text").id(),
        Arc::new(|e| {
            let delta = e.events[0].diff.as_text().unwrap();
            assert_eq!(
                delta.to_json_value(),
                json!([
                    {"retain": 1, "attributes": {"bold": true, }},
                    {"retain": 2, "attributes": {"bold": true, "link": true}},
                    {"retain": 1, "attributes": {"link": true}},
                ])
            )
        }),
    );

    a.merge(&b).unwrap();
    a.unsubscribe(sub_id);

    let sub_id = a.subscribe(
        &a.get_text("text").id(),
        Arc::new(|e| {
            let delta = e.events[0].diff.as_text().unwrap();
            assert_eq!(
                delta.to_json_value(),
                json!([
                    {
                        "retain": 2,
                    },
                    {
                        "retain": 1,
                        "attributes": {"bold": null, "link": true}
                    }
                ])
            )
        }),
    );

    b.get_text("text")
        .mark(2, 3, "bold", LoroValue::Null)
        .unwrap();
    a.merge(&b).unwrap();
    a.unsubscribe(sub_id);
    a.subscribe(
        &a.get_text("text").id(),
        Arc::new(|e| {
            for container_diff in e.events {
                let delta = container_diff.diff.as_text().unwrap();
                assert_eq!(
                    delta.to_json_value(),
                    json!([
                        {
                            "retain": 2,
                        },
                        {
                            "insert": "A",
                            "attributes": {"bold": true, "link": true}
                        }
                    ])
                )
            }
        }),
    );
    a.get_text("text").insert(2, "A").unwrap();
    a.commit_then_stop();
}

#[test]
fn insert_richtext_event() {
    let a = LoroDoc::new_auto_commit();
    a.get_text("text").insert(0, "Hello").unwrap();
    a.get_text("text").mark(0, 5, "bold", true.into()).unwrap();
    a.commit_then_renew();
    let text = a.get_text("text");
    a.subscribe(
        &text.id(),
        Arc::new(|e| {
            let delta = e.events[0].diff.as_text().unwrap();
            assert_eq!(
                delta.to_json_value(),
                json!([
                        {"retain": 5,},
                        {"insert": " World!", "attributes": {"bold": true}}
                ])
            )
        }),
    );

    text.insert(5, " World!").unwrap();
}

#[test]
fn import_after_init_handlers() {
    let a = LoroDoc::new_auto_commit();
    a.subscribe(
        &ContainerID::new_root("text", ContainerType::Text),
        Arc::new(|event| {
            assert!(matches!(
                event.events[0].diff,
                loro_internal::event::Diff::Text(_)
            ))
        }),
    );
    a.subscribe(
        &ContainerID::new_root("map", ContainerType::Map),
        Arc::new(|event| {
            assert!(matches!(
                event.events[0].diff,
                loro_internal::event::Diff::Map(_)
            ))
        }),
    );
    a.subscribe(
        &ContainerID::new_root("list", ContainerType::List),
        Arc::new(|event| {
            assert!(matches!(
                event.events[0].diff,
                loro_internal::event::Diff::List(_)
            ))
        }),
    );

    let b = LoroDoc::new_auto_commit();
    b.get_list("list").insert(0, "list").unwrap();
    b.get_list("list_a").insert(0, "list_a").unwrap();
    b.get_text("text").insert(0, "text").unwrap();
    b.get_map("map").insert("m", "map").unwrap();
    a.import(&b.export_snapshot()).unwrap();
    a.commit_then_renew();
}

#[test]
fn test_from_snapshot() {
    let a = LoroDoc::new_auto_commit();
    a.get_text("text").insert(0, "0").unwrap();
    let snapshot = a.export_snapshot();
    let c = LoroDoc::from_snapshot(&snapshot).unwrap();
    assert_eq!(a.get_deep_value(), c.get_deep_value());
    assert_eq!(a.oplog_frontiers(), c.oplog_frontiers());
    assert_eq!(a.state_frontiers(), c.state_frontiers());
    let updates = a.export_from(&Default::default());
    let d = match LoroDoc::from_snapshot(&updates) {
        Ok(_) => panic!(),
        Err(e) => e,
    };
    assert!(matches!(d, loro_common::LoroError::DecodeError(..)));
}

#[test]
fn test_pending() {
    let a = LoroDoc::new_auto_commit();
    a.set_peer_id(0).unwrap();
    a.get_text("text").insert(0, "0").unwrap();
    let b = LoroDoc::new_auto_commit();
    b.set_peer_id(1).unwrap();
    b.import(&a.export_from(&Default::default())).unwrap();
    b.get_text("text").insert(0, "1").unwrap();
    let c = LoroDoc::new_auto_commit();
    b.set_peer_id(2).unwrap();
    c.import(&b.export_from(&Default::default())).unwrap();
    c.get_text("text").insert(0, "2").unwrap();

    // c creates a pending change for a, insert "2" cannot be merged into a yet
    a.import(&c.export_from(&b.oplog_vv())).unwrap();
    assert_eq!(a.get_deep_value().to_json_value(), json!({"text": "0"}));

    // b does not has c's change
    a.import(&b.export_from(&a.oplog_vv())).unwrap();
    dbg!(&a.oplog().lock().unwrap());
    assert_eq!(a.get_deep_value().to_json_value(), json!({"text": "210"}));
}

#[test]
fn test_checkout() {
    let doc_0 = LoroDoc::new();
    doc_0.set_peer_id(0).unwrap();
    let doc_1 = LoroDoc::new();
    doc_1.set_peer_id(1).unwrap();

    let value: Arc<Mutex<LoroValue>> = Arc::new(Mutex::new(LoroValue::Map(Default::default())));
    let root_value = value.clone();
    doc_0.subscribe_root(Arc::new(move |event| {
        dbg!(&event);
        let mut root_value = root_value.lock().unwrap();
        for container_diff in event.events {
            root_value.apply(
                &container_diff.path.iter().map(|x| x.1.clone()).collect(),
                &[container_diff.diff.clone()],
            );
        }
    }));

    let map = doc_0.get_map("map");
    doc_0
        .with_txn(|txn| {
            let handler =
                map.insert_container_with_txn(txn, "text", TextHandler::new_detached())?;
            let text = handler;
            text.insert_with_txn(txn, 0, "123")
        })
        .unwrap();

    let map = doc_1.get_map("map");
    doc_1
        .with_txn(|txn| map.insert_with_txn(txn, "text", LoroValue::Double(1.0)))
        .unwrap();

    doc_0
        .import(&doc_1.export_from(&Default::default()))
        .unwrap();

    doc_0
        .checkout(&Frontiers::from(vec![ID::new(0, 2)]))
        .unwrap();

    assert_eq!(&doc_0.get_deep_value(), &*value.lock().unwrap());
    assert_eq!(
        value.lock().unwrap().to_json_value(),
        json!({
            "map": {
                "text": "12"
            }
        })
    );
}

#[test]
fn import() {
    let doc = LoroDoc::new();
    doc.import(&[
        108, 111, 114, 111, 0, 0, 10, 10, 255, 255, 68, 255, 255, 4, 0, 5, 0, 0, 0, 0, 0, 0, 0, 0,
        0, 0, 0, 0, 0, 0, 0, 0, 0, 0, 0, 0, 0, 0, 0, 0, 0, 0, 0, 0, 0, 0, 0, 0, 0, 0, 0, 0, 0, 0,
        0, 0, 0, 0, 0, 0, 0, 0, 0, 0, 0, 0, 0, 0, 0, 0, 0, 0, 0, 0, 0, 0, 0, 0, 0, 0, 0, 0, 0, 0,
        0, 0, 0, 0, 255, 255, 108, 111, 114, 111, 255, 255, 0, 255, 207, 207, 255, 255, 255, 255,
        255,
    ])
    .unwrap_or_default();
}

#[test]
fn test_timestamp() {
    let doc = LoroDoc::new();
    doc.set_record_timestamp(true);
    let text = doc.get_text("text");
    let mut txn = doc.txn().unwrap();
    text.insert_with_txn(&mut txn, 0, "123").unwrap();
    txn.commit().unwrap();
    let op_log = &doc.oplog().lock().unwrap();
    let change = op_log.get_change_at(ID::new(doc.peer_id(), 0)).unwrap();
    assert!(change.timestamp() > 1690966970);
}

#[test]
fn test_text_checkout() {
    let doc = LoroDoc::new();
    doc.set_peer_id(1).unwrap();
    let text = doc.get_text("text");
    let mut txn = doc.txn().unwrap();
    text.insert_with_txn(&mut txn, 0, "你界").unwrap();
    text.insert_with_txn(&mut txn, 1, "好世").unwrap();
    txn.commit().unwrap();
    {
        doc.checkout(&Frontiers::from([ID::new(doc.peer_id(), 0)].as_slice()))
            .unwrap();
        assert_eq!(text.get_value().as_string().unwrap().as_str(), "你");
    }
    {
        doc.checkout(&Frontiers::from([ID::new(doc.peer_id(), 1)].as_slice()))
            .unwrap();
        assert_eq!(text.get_value().as_string().unwrap().as_str(), "你界");
    }
    {
        doc.checkout(&Frontiers::from([ID::new(doc.peer_id(), 2)].as_slice()))
            .unwrap();
        assert_eq!(text.get_value().as_string().unwrap().as_str(), "你好界");
    }
    {
        doc.checkout(&Frontiers::from([ID::new(doc.peer_id(), 3)].as_slice()))
            .unwrap();
        assert_eq!(text.get_value().as_string().unwrap().as_str(), "你好世界");
    }
    assert_eq!(text.len_unicode(), 4);
    assert_eq!(text.len_utf8(), 12);
    assert_eq!(text.len_unicode(), 4);

    doc.checkout_to_latest();
    doc.with_txn(|txn| text.delete_with_txn(txn, 3, 1)).unwrap();
    assert_eq!(text.get_value().as_string().unwrap().as_str(), "你好世");
    doc.with_txn(|txn| text.delete_with_txn(txn, 2, 1)).unwrap();
    assert_eq!(text.get_value().as_string().unwrap().as_str(), "你好");
    doc.checkout(&Frontiers::from([ID::new(doc.peer_id(), 3)].as_slice()))
        .unwrap();
    assert_eq!(text.get_value().as_string().unwrap().as_str(), "你好世界");
    doc.checkout(&Frontiers::from([ID::new(doc.peer_id(), 4)].as_slice()))
        .unwrap();
    assert_eq!(text.get_value().as_string().unwrap().as_str(), "你好世");
    doc.checkout(&Frontiers::from([ID::new(doc.peer_id(), 5)].as_slice()))
        .unwrap();
    assert_eq!(text.get_value().as_string().unwrap().as_str(), "你好");
    {
        doc.checkout(&Frontiers::from([ID::new(doc.peer_id(), 0)].as_slice()))
            .unwrap();
        assert_eq!(text.get_value().as_string().unwrap().as_str(), "你");
    }
    {
        doc.checkout(&Frontiers::from([ID::new(doc.peer_id(), 1)].as_slice()))
            .unwrap();
        assert_eq!(text.get_value().as_string().unwrap().as_str(), "你界");
    }
    {
        doc.checkout(&Frontiers::from([ID::new(doc.peer_id(), 2)].as_slice()))
            .unwrap();
        assert_eq!(text.get_value().as_string().unwrap().as_str(), "你好界");
    }
    {
        doc.checkout(&Frontiers::from([ID::new(doc.peer_id(), 3)].as_slice()))
            .unwrap();
        assert_eq!(text.get_value().as_string().unwrap().as_str(), "你好世界");
    }
}

#[test]
fn map_checkout() {
    let doc = LoroDoc::new();
    let meta = doc.get_map("meta");
    let v_empty = doc.oplog_frontiers();
    doc.with_txn(|txn| {
        meta.insert_with_txn(txn, "key", 0.into()).unwrap();
        Ok(())
    })
    .unwrap();
    let v0 = doc.oplog_frontiers();
    doc.with_txn(|txn| {
        meta.insert_with_txn(txn, "key", 1.into()).unwrap();
        Ok(())
    })
    .unwrap();
    let v1 = doc.oplog_frontiers();
    assert_eq!(meta.get_deep_value().to_json(), r#"{"key":1}"#);
    doc.checkout(&v0).unwrap();
    assert_eq!(meta.get_deep_value().to_json(), r#"{"key":0}"#);
    doc.checkout(&v_empty).unwrap();
    assert_eq!(meta.get_deep_value().to_json(), r#"{}"#);
    doc.checkout(&v1).unwrap();
    assert_eq!(meta.get_deep_value().to_json(), r#"{"key":1}"#);
}

#[test]
fn a_list_of_map_checkout() {
    let doc = LoroDoc::new();
    let entry = doc.get_map("entry");
    let (list, sub) = doc
        .with_txn(|txn| {
            let list = entry.insert_container_with_txn(txn, "list", ListHandler::new_detached())?;
            let sub_map = list.insert_container_with_txn(txn, 0, MapHandler::new_detached())?;
            sub_map.insert_with_txn(txn, "x", 100.into())?;
            sub_map.insert_with_txn(txn, "y", 1000.into())?;
            Ok((list, sub_map))
        })
        .unwrap();
    let v0 = doc.oplog_frontiers();
    let d0 = doc.get_deep_value().to_json();
    doc.with_txn(|txn| {
        list.insert_with_txn(txn, 0, 3.into())?;
        list.push_with_txn(txn, 4.into())?;
        list.insert_container_with_txn(txn, 2, MapHandler::new_detached())?;
        list.insert_container_with_txn(txn, 3, TextHandler::new_detached())?;
        Ok(())
    })
    .unwrap();
    doc.with_txn(|txn| {
        list.delete_with_txn(txn, 2, 1)?;
        Ok(())
    })
    .unwrap();
    doc.with_txn(|txn| {
        sub.insert_with_txn(txn, "x", 9.into())?;
        sub.insert_with_txn(txn, "y", 9.into())?;
        Ok(())
    })
    .unwrap();
    doc.with_txn(|txn| {
        sub.insert_with_txn(txn, "z", 9.into())?;
        Ok(())
    })
    .unwrap();
    let v1 = doc.oplog_frontiers();
    let d1 = doc.get_deep_value().to_json();
    doc.with_txn(|txn| {
        sub.insert_with_txn(txn, "x", 77.into())?;
        Ok(())
    })
    .unwrap();
    doc.with_txn(|txn| {
        sub.insert_with_txn(txn, "y", 88.into())?;
        Ok(())
    })
    .unwrap();
    doc.with_txn(|txn| {
        list.delete_with_txn(txn, 0, 1)?;
        list.insert_with_txn(txn, 0, 123.into())?;
        list.push_with_txn(txn, 99.into())?;
        Ok(())
    })
    .unwrap();
    let v2 = doc.oplog_frontiers();
    let d2 = doc.get_deep_value().to_json();

    doc.checkout(&v0).unwrap();
    assert_eq!(doc.get_deep_value().to_json(), d0);
    doc.checkout(&v1).unwrap();
    assert_eq!(doc.get_deep_value().to_json(), d1);
    doc.checkout(&v2).unwrap();
    println!("{}", doc.get_deep_value_with_id().to_json_pretty());
    assert_eq!(doc.get_deep_value().to_json(), d2);
    doc.checkout(&v1).unwrap();

    println!("{}", doc.get_deep_value_with_id().to_json_pretty());
    assert_eq!(doc.get_deep_value().to_json(), d1);
    doc.checkout(&v0).unwrap();
    assert_eq!(doc.get_deep_value().to_json(), d0);
}

#[test]
fn map_concurrent_checkout() {
    let doc_a = LoroDoc::new();
    let meta_a = doc_a.get_map("meta");
    let doc_b = LoroDoc::new();
    let meta_b = doc_b.get_map("meta");

    doc_a
        .with_txn(|txn| {
            meta_a.insert_with_txn(txn, "key", 0.into()).unwrap();
            Ok(())
        })
        .unwrap();
    let va = doc_a.oplog_frontiers();
    doc_b
        .with_txn(|txn| {
            meta_b.insert_with_txn(txn, "s", 1.into()).unwrap();
            Ok(())
        })
        .unwrap();
    let vb_0 = doc_b.oplog_frontiers();
    doc_b
        .with_txn(|txn| {
            meta_b.insert_with_txn(txn, "key", 1.into()).unwrap();
            Ok(())
        })
        .unwrap();
    let vb_1 = doc_b.oplog_frontiers();
    doc_a.import(&doc_b.export_snapshot()).unwrap();
    doc_a
        .with_txn(|txn| {
            meta_a.insert_with_txn(txn, "key", 2.into()).unwrap();
            Ok(())
        })
        .unwrap();

    let v_merged = doc_a.oplog_frontiers();

    doc_a.checkout(&va).unwrap();
    assert_eq!(meta_a.get_deep_value().to_json(), r#"{"key":0}"#);
    doc_a.checkout(&vb_0).unwrap();
    assert_eq!(meta_a.get_deep_value().to_json(), r#"{"s":1}"#);
    doc_a.checkout(&vb_1).unwrap();
    assert_eq!(meta_a.get_deep_value().to_json(), r#"{"s":1,"key":1}"#);
    doc_a.checkout(&v_merged).unwrap();
    assert_eq!(meta_a.get_deep_value().to_json(), r#"{"s":1,"key":2}"#);
}

#[test]
fn tree_checkout() {
    let doc_a = LoroDoc::new_auto_commit();
    doc_a.subscribe_root(Arc::new(|_e| {}));
    doc_a.set_peer_id(1).unwrap();
    let tree = doc_a.get_tree("root");
    let id1 = tree.create(None).unwrap();
    let id2 = tree.create(id1).unwrap();
    let v1_state = tree.get_deep_value();
    let v1 = doc_a.oplog_frontiers();
    let _id3 = tree.create(id2).unwrap();
    let v2_state = tree.get_deep_value();
    let v2 = doc_a.oplog_frontiers();
    tree.delete(id2).unwrap();
    let v3_state = tree.get_deep_value();
    let v3 = doc_a.oplog_frontiers();
    doc_a.checkout(&v1).unwrap();
    assert_eq!(
        serde_json::to_value(tree.get_deep_value())
            .unwrap()
            .get("roots"),
        serde_json::to_value(v1_state).unwrap().get("roots")
    );
    doc_a.checkout(&v2).unwrap();
    assert_eq!(
        serde_json::to_value(tree.get_deep_value())
            .unwrap()
            .get("roots"),
        serde_json::to_value(v2_state).unwrap().get("roots")
    );
    doc_a.checkout(&v3).unwrap();
    assert_eq!(
        serde_json::to_value(tree.get_deep_value())
            .unwrap()
            .get("roots"),
        serde_json::to_value(v3_state).unwrap().get("roots")
    );

    doc_a.attach();
    tree.create(None).unwrap();
}

#[test]
fn issue_batch_import_snapshot() {
    let doc = LoroDoc::new_auto_commit();
    doc.set_peer_id(123).unwrap();
    let doc2 = LoroDoc::new_auto_commit();
    doc2.set_peer_id(456).unwrap();
    doc.get_map("map").insert("s", "hello world!").unwrap();
    doc2.get_map("map").insert("s", "hello?").unwrap();

    let data1 = doc.export_snapshot();
    let data2 = doc2.export_snapshot();
    let doc3 = LoroDoc::new();
    doc3.import_batch(&[data1, data2]).unwrap();
}

#[test]
fn state_may_deadlock_when_import() {
    // helper function ref: https://github.com/rust-lang/rfcs/issues/2798#issuecomment-552949300
    use std::time::Duration;
    use std::{sync::mpsc, thread};
    fn panic_after<T, F>(d: Duration, f: F) -> T
    where
        T: Send + 'static,
        F: FnOnce() -> T,
        F: Send + 'static,
    {
        let (done_tx, done_rx) = mpsc::channel();
        let handle = thread::spawn(move || {
            let val = f();
            done_tx.send(()).expect("Unable to send completion signal");
            val
        });

        match done_rx.recv_timeout(d) {
            Ok(_) => handle.join().expect("Thread panicked"),
            Err(_) => panic!("Thread took too long"),
        }
    }

    panic_after(Duration::from_millis(100), || {
        let doc = LoroDoc::new_auto_commit();
        let map = doc.get_map("map");
        doc.subscribe_root(Arc::new(move |_e| {
            map.id();
        }));

        let doc2 = LoroDoc::new_auto_commit();
        doc2.get_map("map").insert("foo", 123).unwrap();
        doc.import(&doc.export_snapshot()).unwrap();
    })
}

#[ctor::ctor]
fn init() {
    dev_utils::setup_test_log();
}

#[test]
fn missing_event_when_checkout() {
    let doc = LoroDoc::new_auto_commit();
    doc.checkout(&doc.oplog_frontiers()).unwrap();
    let value = Arc::new(Mutex::new(FxHashMap::default()));
    let map = value.clone();
    doc.subscribe(
        &ContainerID::new_root("tree", ContainerType::Tree),
        Arc::new(move |e| {
            let mut v = map.lock().unwrap();
            for container_diff in e.events.iter() {
                let from_children =
                    container_diff.id != ContainerID::new_root("tree", ContainerType::Tree);
                if from_children {
                    if let Diff::Map(map) = &container_diff.diff {
                        for (k, ResolvedMapValue { value, .. }) in map.updated.iter() {
                            match value {
                                Some(value) => {
                                    v.insert(
                                        k.to_string(),
                                        *value.as_value().unwrap().as_i64().unwrap(),
                                    );
                                }
                                None => {
                                    v.remove(&k.to_string());
                                }
                            }
                        }
                    }
                }
            }
        }),
    );

    let doc2 = LoroDoc::new_auto_commit();
    let tree = doc2.get_tree("tree");
    let node = tree.create_at(None, 0).unwrap();
    let _ = tree.create_at(None, 0).unwrap();
    let meta = tree.get_meta(node).unwrap();
    meta.insert("a", 0).unwrap();
    doc.import(&doc2.export_from(&doc.oplog_vv())).unwrap();
    doc.attach();
    meta.insert("b", 1).unwrap();
    doc.checkout(&doc.oplog_frontiers()).unwrap();
    doc.import(&doc2.export_from(&doc.oplog_vv())).unwrap();
    // checkout use the same diff_calculator, the depth of calculator is not updated
    doc.attach();
    assert!(value.lock().unwrap().contains_key("b"));
}

#[test]
fn empty_event() {
    let doc = LoroDoc::new_auto_commit();
    doc.get_map("map").insert("key", 123).unwrap();
    doc.commit_then_renew();
    let fire = Arc::new(AtomicBool::new(false));
    let fire_clone = Arc::clone(&fire);
    doc.subscribe_root(Arc::new(move |_e| {
        fire_clone.store(true, std::sync::atomic::Ordering::Relaxed);
    }));
    doc.import(&doc.export_snapshot()).unwrap();
    assert!(!fire.load(std::sync::atomic::Ordering::Relaxed));
}

#[test]
fn insert_attach_container() -> LoroResult<()> {
    let doc = LoroDoc::new_auto_commit();
    let list = doc.get_list("list");
    list.insert_container(0, MapHandler::new_detached())?
        .insert("key", 1)?;
    list.insert_container(1, MapHandler::new_detached())?
        .insert("key", 2)?;
    let elem = list.insert_container(2, MapHandler::new_detached())?;
    elem.insert("key", 3)?;
    let new_map = list.insert_container(0, elem)?;
    assert_eq!(new_map.get_value().to_json_value(), json!({"key": 3}));
    list.delete(3, 1)?;

    let elem = list.insert_container(0, TextHandler::new_detached())?;
    elem.insert(0, "abc")?;
    elem.mark(0, 2, "bold", true.into())?;
    let new_text = list.insert_container(0, elem)?;
    assert_eq!(
        new_text.get_richtext_value().to_json_value(),
        json!([{"insert":"ab", "attributes": {"bold": true}}, {"insert":"c"}])
    );

    let elem = list.insert_container(0, ListHandler::new_detached())?;
    elem.insert(0, "list")?;
    let new_list = list.insert_container(0, elem)?;
    new_list.insert(0, "new_list")?;
    assert_eq!(
        new_list.get_value().to_json_value(),
        json!(["new_list", "list"])
    );

    // let elem = list.insert_container(2, TreeHandler::new_detached())?;
    // let p = elem.create(None)?;
    // elem.create(p)?;
    // list.insert_container(0, elem)?;

    assert_eq!(
        doc.get_deep_value().to_json_value(),
        json!({
            "list": [["new_list", "list"], ["list"],"abc", "abc", {"key": 3}, {"key": 1}, {"key": 2}]
        })
    );
    Ok(())
}

#[test]
fn tree_attach() {
    let tree = TreeHandler::new_detached();
    let id = tree.create(None).unwrap();
    tree.get_meta(id).unwrap().insert("key", "value").unwrap();
    let doc = LoroDoc::new_auto_commit();
    doc.get_list("list").insert_container(0, tree).unwrap();
    let v = doc.get_deep_value();
    assert_eq!(
        v.as_map().unwrap().get("list").unwrap().as_list().unwrap()[0]
            .as_list()
            .unwrap()[0]
            .as_map()
            .unwrap()
            .get("meta")
            .unwrap()
            .to_json_value(),
        json!({"key":"value"})
    )
}

#[test]
#[cfg(feature = "counter")]
fn counter() {
    let doc = LoroDoc::new_auto_commit();
    let counter = doc.get_counter("counter");
    counter.increment(1.).unwrap();
    counter.increment(2.).unwrap();
    counter.decrement(1.).unwrap();
    let json = doc.export_json_updates(&Default::default(), &doc.oplog_vv());
    let doc2 = LoroDoc::new_auto_commit();
    doc2.import_json_updates(json).unwrap();
}

#[test]
fn test_insert_utf8() {
    let doc = LoroDoc::new_auto_commit();
    let text = doc.get_text("text");
    text.insert_utf8(0, "Hello ").unwrap();
    text.insert_utf8(6, "World").unwrap();
    assert_eq!(
        text.get_richtext_value().to_json_value(),
        json!([{"insert":"Hello World"}])
    )
}

#[test]
fn test_insert_utf8_cross_unicode_1() {
    let doc = LoroDoc::new_auto_commit();
    let text = doc.get_text("text");
    text.insert_utf8(0, "你好").unwrap();
    text.insert_utf8(3, "World").unwrap();
    assert_eq!(
        text.get_richtext_value().to_json_value(),
        json!([{"insert":"你World好"}])
    )
}

#[test]
fn test_insert_utf8_cross_unicode_2() {
    let doc = LoroDoc::new_auto_commit();
    let text = doc.get_text("text");
    text.insert_utf8(0, "你好").unwrap();
    text.insert_utf8(6, "World").unwrap();
    assert_eq!(
        text.get_richtext_value().to_json_value(),
        json!([{"insert":"你好World"}])
    )
}

#[test]
fn test_insert_utf8_detached() {
    let text = TextHandler::new_detached();
    text.insert_utf8(0, "Hello ").unwrap();
    text.insert_utf8(6, "World").unwrap();
    assert_eq!(
        text.get_richtext_value().to_json_value(),
        json!([{"insert":"Hello World"}])
    )
}

#[test]
#[should_panic]
fn test_insert_utf8_panic_cross_unicode() {
    let doc = LoroDoc::new_auto_commit();
    let text = doc.get_text("text");
    text.insert_utf8(0, "你好").unwrap();
    text.insert_utf8(1, "World").unwrap();
}

#[test]
#[should_panic]
fn test_insert_utf8_panic_out_bound() {
    let doc = LoroDoc::new_auto_commit();
    let text = doc.get_text("text");
    text.insert_utf8(0, "Hello ").unwrap();
    text.insert_utf8(7, "World").unwrap();
}

//    println!("{}", text.get_richtext_value().to_json_value().to_string());

#[test]
fn test_delete_utf8() {
    let doc = LoroDoc::new_auto_commit();
    let text = doc.get_text("text");
    text.insert_utf8(0, "Hello").unwrap();
    text.delete_utf8(1, 3).unwrap();
    assert_eq!(
        text.get_richtext_value().to_json_value(),
        json!([{"insert":"Ho"}])
    )
}

#[test]
fn test_delete_utf8_with_zero_len() {
    let doc = LoroDoc::new_auto_commit();
    let text = doc.get_text("text");
    text.insert_utf8(0, "Hello").unwrap();
    text.delete_utf8(1, 0).unwrap();
    assert_eq!(
        text.get_richtext_value().to_json_value(),
        json!([{"insert":"Hello"}])
    )
}

#[test]
fn test_delete_utf8_cross_unicode() {
    let doc = LoroDoc::new_auto_commit();
    let text = doc.get_text("text");
    text.insert_utf8(0, "你好").unwrap();
    text.delete_utf8(0, 3).unwrap();
    assert_eq!(
        text.get_richtext_value().to_json_value(),
        json!([{"insert":"好"}])
    )
}

#[test]
fn test_delete_utf8_detached() {
    let text = TextHandler::new_detached();
    text.insert_utf8(0, "Hello").unwrap();
    text.delete_utf8(1, 3).unwrap();
    assert_eq!(
        text.get_richtext_value().to_json_value(),
        json!([{"insert":"Ho"}])
    )
}

// WARNING:
// Due to the current inability to report an error on
// get_offset_and_found on BTree, this test won't be ok.
// #[test]
// #[should_panic]
// fn test_delete_utf8_panic_cross_unicode() {
//     let doc = LoroDoc::new_auto_commit();
//     let text = doc.get_text("text");
//     text.insert_utf8(0, "你好").unwrap();
//     text.delete_utf8(0, 2).unwrap();
// }

#[test]
#[should_panic]
fn test_delete_utf8_panic_out_bound_pos() {
    let doc = LoroDoc::new_auto_commit();
    let text = doc.get_text("text");
    text.insert(0, "Hello").unwrap();
    text.delete_utf8(10, 1).unwrap();
}

#[test]
#[should_panic]
fn test_delete_utf8_panic_out_bound_len() {
    let doc = LoroDoc::new_auto_commit();
    let text = doc.get_text("text");
    text.insert(0, "Hello").unwrap();
    text.delete_utf8(1, 10).unwrap();
}

#[test]
<<<<<<< HEAD
fn test_char_at() {
    let doc = LoroDoc::new_auto_commit();
    let text = doc.get_text("text");
    text.insert(0, "Herld").unwrap();
    text.insert(2, "llo Wo").unwrap();
    assert_eq!(text.char_at(0).unwrap(), 'H');
    assert_eq!(text.char_at(1).unwrap(), 'e');
    assert_eq!(text.char_at(2).unwrap(), 'l');
    assert_eq!(text.char_at(3).unwrap(), 'l');
    let err = text.char_at(15).unwrap_err();
    assert!(matches!(err, loro_common::LoroError::OutOfBound { .. }))
}

#[test]
fn test_char_at_detached() {
    let text = TextHandler::new_detached();
    text.insert(0, "Herld").unwrap();
    text.insert(2, "llo Wo").unwrap();
    assert_eq!(text.char_at(0).unwrap(), 'H');
    assert_eq!(text.char_at(1).unwrap(), 'e');
    assert_eq!(text.char_at(2).unwrap(), 'l');
    assert_eq!(text.char_at(3).unwrap(), 'l');
    let err = text.char_at(15).unwrap_err();
    assert!(matches!(err, loro_common::LoroError::OutOfBound { .. }))
}

#[test]
fn test_char_at_wchar() {
    let doc = LoroDoc::new_auto_commit();
    let text = doc.get_text("text");
    text.insert(0, "你好").unwrap();
    text.insert(1, "世界").unwrap();
    assert_eq!(text.char_at(0).unwrap(), '你');
    assert_eq!(text.char_at(1).unwrap(), '世');
    assert_eq!(text.char_at(2).unwrap(), '界');
    assert_eq!(text.char_at(3).unwrap(), '好');
    let err = text.char_at(5).unwrap_err();
    assert!(matches!(err, loro_common::LoroError::OutOfBound { .. }))
}

#[test]
fn test_text_slice() {
    let doc = LoroDoc::new_auto_commit();
    let text = doc.get_text("text");
    text.insert(0, "Hello").unwrap();
    text.insert(1, "World").unwrap();
    assert_eq!(text.slice(0, 4).unwrap(), "HWor");
    assert_eq!(text.slice(0, 1).unwrap(), "H");
}

#[test]
fn test_text_slice_detached() {
    let text = TextHandler::new_detached();
    text.insert(0, "Herld").unwrap();
    text.insert(2, "llo Wo").unwrap();
    assert_eq!(text.slice(0, 4).unwrap(), "Hell");
    assert_eq!(text.slice(0, 1).unwrap(), "H");
}

#[test]
fn test_text_slice_wchar() {
    let doc = LoroDoc::new_auto_commit();
    let text = doc.get_text("text");
    text.insert(0, "你好").unwrap();
    text.insert(1, "世界").unwrap();
    assert_eq!(text.slice(0, 3).unwrap(), "你世界");
}

#[test]
#[should_panic]
fn test_text_slice_end_index_less_than_start() {
    let doc = LoroDoc::new_auto_commit();
    let text = doc.get_text("text");
    text.insert(0, "你好").unwrap();
    text.insert(1, "世界").unwrap();
    text.slice(2, 1).unwrap();
}

#[test]
#[should_panic]
fn test_text_slice_out_of_bound() {
    let doc = LoroDoc::new_auto_commit();
    let text = doc.get_text("text");
    text.insert(0, "你好").unwrap();
    text.insert(1, "世界").unwrap();
    text.slice(1, 10).unwrap();
}

#[test]
fn test_text_splice() {
    let doc = LoroDoc::new_auto_commit();
    let text = doc.get_text("text");
    text.insert(0, "你好").unwrap();
    assert_eq!(text.splice(1, 1, "世界").unwrap(), "好");
    assert_eq!(text.to_string(), "你世界");
=======
fn test_text_iter() {
    let mut str = String::new();
    let doc = LoroDoc::new_auto_commit();
    let text = doc.get_text("text");
    text.insert(0, "Hello").unwrap();
    text.insert(1, "Hello").unwrap();
    text.iter(|s| {
        str.push_str(s);
        return true;
    });
    assert_eq!(str, "HHelloello");
    str = String::new();
    let mut i = 0;
    text.iter(|s| {
        if i == 1 {
            return false;
        }
        str.push_str(s);
        i = i + 1;
        return true;
    });
    assert_eq!(str, "H");
}

#[test]
fn test_text_iter_detached() {
    let mut str = String::new();
    let text = TextHandler::new_detached();
    text.insert(0, "Hello").unwrap();
    text.insert(1, "Hello").unwrap();
    text.iter(|s| {
        str.push_str(s);
        return true;
    });
    assert_eq!(str, "HHelloello");
>>>>>>> 2f95480e
}<|MERGE_RESOLUTION|>--- conflicted
+++ resolved
@@ -1106,7 +1106,6 @@
 }
 
 #[test]
-<<<<<<< HEAD
 fn test_char_at() {
     let doc = LoroDoc::new_auto_commit();
     let text = doc.get_text("text");
@@ -1202,7 +1201,8 @@
     text.insert(0, "你好").unwrap();
     assert_eq!(text.splice(1, 1, "世界").unwrap(), "好");
     assert_eq!(text.to_string(), "你世界");
-=======
+}
+
 fn test_text_iter() {
     let mut str = String::new();
     let doc = LoroDoc::new_auto_commit();
@@ -1238,5 +1238,4 @@
         return true;
     });
     assert_eq!(str, "HHelloello");
->>>>>>> 2f95480e
 }