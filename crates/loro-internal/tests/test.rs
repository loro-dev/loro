use std::sync::{atomic::AtomicBool, Arc, Mutex};

use fxhash::FxHashMap;
use loro_common::{ContainerID, ContainerType, LoroResult, LoroValue, ID};
use loro_internal::{
    delta::ResolvedMapValue,
    event::{Diff, EventTriggerKind},
    handler::{Handler, TextDelta, ValueOrHandler},
    version::Frontiers,
    ApplyDiff, HandlerTrait, ListHandler, LoroDoc, MapHandler, TextHandler, ToJson, TreeHandler,
};
use serde_json::json;

#[test]
fn issue_502() -> LoroResult<()> {
    let doc = LoroDoc::new_auto_commit();
    doc.get_map("map").insert("stringA", "Original data")?;
    doc.commit_then_renew();
    doc.get_map("map").insert("stringA", "Updated data")?;
    doc.attach();
    doc.get_map("map").insert("stringB", "Something else")?;
    doc.commit_then_renew();
    Ok(())
}

#[test]
fn issue_225() -> LoroResult<()> {
    let doc = LoroDoc::new_auto_commit();
    let text = doc.get_text("text");
    text.insert(0, "123")?;
    text.mark(0, 3, "bold", true.into())?;
    // when apply_delta, the attributes of insert should override the current styles
    text.apply_delta(&[
        TextDelta::Retain {
            retain: 3,
            attributes: None,
        },
        TextDelta::Insert {
            insert: "new".into(),
            attributes: None,
        },
    ])?;
    assert_eq!(
        text.get_richtext_value().to_json_value(),
        json!([{ "insert": "123", "attributes": { "bold": true } }, { "insert": "new" }])
    );

    Ok(())
}

#[test]
fn issue_211() -> LoroResult<()> {
    let doc1 = LoroDoc::new_auto_commit();
    let doc2 = LoroDoc::new_auto_commit();
    doc1.get_text("text").insert(0, "T")?;
    doc2.merge(&doc1)?;
    let v0 = doc1.oplog_frontiers();
    doc1.get_text("text").insert(1, "A")?;
    doc2.get_text("text").insert(1, "B")?;
    doc1.checkout(&v0)?;
    doc2.checkout(&v0)?;
    doc1.checkout_to_latest();
    doc2.checkout_to_latest();
    // let v1_of_doc1 = doc1.oplog_frontiers();
    let v1_of_doc2 = doc2.oplog_frontiers();
    doc2.get_text("text").insert(2, "B")?;
    doc2.checkout(&v1_of_doc2)?;
    doc2.checkout(&v0)?;
    assert_eq!(
        doc2.get_deep_value().to_json_value(),
        json!({
            "text": "T"
        })
    );
    Ok(())
}

#[test]
fn mark_with_the_same_key_value_should_be_skipped() {
    let a = LoroDoc::new_auto_commit();
    let text = a.get_text("text");
    text.insert(0, "Hello world!").unwrap();
    text.mark(0, 11, "bold", "value".into()).unwrap();
    a.commit_then_renew();
    let v = a.oplog_vv();
    text.mark(0, 5, "bold", "value".into()).unwrap();
    a.commit_then_renew();
    let new_v = a.oplog_vv();
    // new mark should be ignored, so vv should be the same
    assert_eq!(v, new_v);
}

#[test]
fn event_from_checkout() {
    let a = LoroDoc::new_auto_commit();
    let sub_id = a.subscribe_root(Arc::new(|event| {
        assert!(matches!(
            event.event_meta.by,
            EventTriggerKind::Checkout | EventTriggerKind::Local
        ));
    }));
    a.get_text("text").insert(0, "hello").unwrap();
    a.commit_then_renew();
    let version = a.oplog_frontiers();
    a.get_text("text").insert(0, "hello").unwrap();
    a.commit_then_renew();
    a.unsubscribe(sub_id);
    let ran = Arc::new(AtomicBool::new(false));
    let ran_cloned = ran.clone();
    a.subscribe_root(Arc::new(move |event| {
        assert!(event.event_meta.by.is_checkout());
        ran.store(true, std::sync::atomic::Ordering::Relaxed);
    }));
    a.checkout(&version).unwrap();
    assert!(ran_cloned.load(std::sync::atomic::Ordering::Relaxed));
}

#[test]
fn handler_in_event() {
    let doc = LoroDoc::new_auto_commit();
    doc.subscribe_root(Arc::new(|e| {
        dbg!(&e);
        let value = e.events[0]
            .diff
            .as_list()
            .unwrap()
            .iter()
            .next()
            .unwrap()
            .as_replace()
            .unwrap()
            .0
            .iter()
            .next()
            .unwrap();
        assert!(matches!(value, ValueOrHandler::Handler(Handler::Text(_))));
    }));
    let list = doc.get_list("list");
    list.insert_container(0, TextHandler::new_detached())
        .unwrap();
    doc.commit_then_renew();
}

#[test]
fn out_of_bound_test() {
    let a = LoroDoc::new_auto_commit();
    a.get_text("text").insert(0, "Hello").unwrap();
    a.get_list("list").insert(0, "Hello").unwrap();
    a.get_list("list").insert(1, "Hello").unwrap();
    // expect out of bound err
    let err = a.get_text("text").insert(6, "Hello").unwrap_err();
    assert!(matches!(err, loro_common::LoroError::OutOfBound { .. }));
    let err = a.get_text("text").delete(3, 5).unwrap_err();
    assert!(matches!(err, loro_common::LoroError::OutOfBound { .. }));
    let err = a.get_text("text").mark(0, 8, "h", 5.into()).unwrap_err();
    assert!(matches!(err, loro_common::LoroError::OutOfBound { .. }));
    let _err = a.get_text("text").mark(3, 0, "h", 5.into()).unwrap_err();
    let err = a.get_list("list").insert(6, "Hello").unwrap_err();
    assert!(matches!(err, loro_common::LoroError::OutOfBound { .. }));
    let err = a.get_list("list").delete(3, 2).unwrap_err();
    assert!(matches!(err, loro_common::LoroError::OutOfBound { .. }));
    let err = a
        .get_list("list")
        .insert_container(3, MapHandler::new_detached())
        .unwrap_err();
    assert!(matches!(err, loro_common::LoroError::OutOfBound { .. }));
}

#[test]
fn list() {
    let a = LoroDoc::new_auto_commit();
    a.get_list("list").insert(0, "Hello").unwrap();
    assert_eq!(a.get_list("list").get(0).unwrap(), LoroValue::from("Hello"));
    let map = a
        .get_list("list")
        .insert_container(1, MapHandler::new_detached())
        .unwrap();
    map.insert("Hello", LoroValue::from("u")).unwrap();
    let pos = map
        .insert_container("pos", MapHandler::new_detached())
        .unwrap();
    pos.insert("x", 0).unwrap();
    pos.insert("y", 100).unwrap();

    let cid = map.id();
    let id = a.get_list("list").get(1);
    assert_eq!(id.as_ref().unwrap().as_container().unwrap(), &cid);
    let map = a.get_map(id.unwrap().into_container().unwrap());
    let new_pos = a.get_map(map.get("pos").unwrap().into_container().unwrap());
    assert_eq!(
        new_pos.get_deep_value().to_json_value(),
        json!({
            "x": 0,
            "y": 100,
        })
    );
}

#[test]
fn richtext_mark_event() {
    let a = LoroDoc::new_auto_commit();
    a.subscribe(
        &a.get_text("text").id(),
        Arc::new(|e| {
            let delta = e.events[0].diff.as_text().unwrap();
            assert_eq!(
                delta.to_json_value(),
                json!([
                        {"insert": "He", "attributes": {"bold": true}},
                        {"insert": "ll", "attributes": {"bold": null}},
                        {"insert": "o", "attributes": {"bold": true}}
                ])
            )
        }),
    );
    a.get_text("text").insert(0, "Hello").unwrap();
    a.get_text("text").mark(0, 5, "bold", true.into()).unwrap();
    a.get_text("text")
        .mark(2, 4, "bold", LoroValue::Null)
        .unwrap();
    a.commit_then_stop();
    let b = LoroDoc::new_auto_commit();
    b.subscribe(
        &a.get_text("text").id(),
        Arc::new(|e| {
            let delta = e.events[0].diff.as_text().unwrap();
            assert_eq!(
                delta.to_json_value(),
                json!([
                    {"insert": "He", "attributes": {"bold": true}},
                    {"insert": "ll", "attributes": {"bold": null}},
                    {"insert": "o", "attributes": {"bold": true}}
                ])
            )
        }),
    );
    b.merge(&a).unwrap();
}

#[test]
fn concurrent_richtext_mark_event() {
    let a = LoroDoc::new_auto_commit();
    let b = LoroDoc::new_auto_commit();
    let c = LoroDoc::new_auto_commit();
    a.get_text("text").insert(0, "Hello").unwrap();
    b.merge(&a).unwrap();
    c.merge(&a).unwrap();
    b.get_text("text").mark(0, 3, "bold", true.into()).unwrap();
    c.get_text("text").mark(1, 4, "link", true.into()).unwrap();
    b.merge(&c).unwrap();
    let sub_id = a.subscribe(
        &a.get_text("text").id(),
        Arc::new(|e| {
            let delta = e.events[0].diff.as_text().unwrap();
            assert_eq!(
                delta.to_json_value(),
                json!([
                    {"retain": 1, "attributes": {"bold": true, }},
                    {"retain": 2, "attributes": {"bold": true, "link": true}},
                    {"retain": 1, "attributes": {"link": true}},
                ])
            )
        }),
    );

    a.merge(&b).unwrap();
    a.unsubscribe(sub_id);

    let sub_id = a.subscribe(
        &a.get_text("text").id(),
        Arc::new(|e| {
            let delta = e.events[0].diff.as_text().unwrap();
            assert_eq!(
                delta.to_json_value(),
                json!([
                    {
                        "retain": 2,
                    },
                    {
                        "retain": 1,
                        "attributes": {"bold": null, "link": true}
                    }
                ])
            )
        }),
    );

    b.get_text("text")
        .mark(2, 3, "bold", LoroValue::Null)
        .unwrap();
    a.merge(&b).unwrap();
    a.unsubscribe(sub_id);
    a.subscribe(
        &a.get_text("text").id(),
        Arc::new(|e| {
            for container_diff in e.events {
                let delta = container_diff.diff.as_text().unwrap();
                assert_eq!(
                    delta.to_json_value(),
                    json!([
                        {
                            "retain": 2,
                        },
                        {
                            "insert": "A",
                            "attributes": {"bold": true, "link": true}
                        }
                    ])
                )
            }
        }),
    );
    a.get_text("text").insert(2, "A").unwrap();
    a.commit_then_stop();
}

#[test]
fn insert_richtext_event() {
    let a = LoroDoc::new_auto_commit();
    a.get_text("text").insert(0, "Hello").unwrap();
    a.get_text("text").mark(0, 5, "bold", true.into()).unwrap();
    a.commit_then_renew();
    let text = a.get_text("text");
    a.subscribe(
        &text.id(),
        Arc::new(|e| {
            let delta = e.events[0].diff.as_text().unwrap();
            assert_eq!(
                delta.to_json_value(),
                json!([
                        {"retain": 5,},
                        {"insert": " World!", "attributes": {"bold": true}}
                ])
            )
        }),
    );

    text.insert(5, " World!").unwrap();
}

#[test]
fn import_after_init_handlers() {
    let a = LoroDoc::new_auto_commit();
    a.subscribe(
        &ContainerID::new_root("text", ContainerType::Text),
        Arc::new(|event| {
            assert!(matches!(
                event.events[0].diff,
                loro_internal::event::Diff::Text(_)
            ))
        }),
    );
    a.subscribe(
        &ContainerID::new_root("map", ContainerType::Map),
        Arc::new(|event| {
            assert!(matches!(
                event.events[0].diff,
                loro_internal::event::Diff::Map(_)
            ))
        }),
    );
    a.subscribe(
        &ContainerID::new_root("list", ContainerType::List),
        Arc::new(|event| {
            assert!(matches!(
                event.events[0].diff,
                loro_internal::event::Diff::List(_)
            ))
        }),
    );

    let b = LoroDoc::new_auto_commit();
    b.get_list("list").insert(0, "list").unwrap();
    b.get_list("list_a").insert(0, "list_a").unwrap();
    b.get_text("text").insert(0, "text").unwrap();
    b.get_map("map").insert("m", "map").unwrap();
    a.import(&b.export_snapshot()).unwrap();
    a.commit_then_renew();
}

#[test]
fn test_from_snapshot() {
    let a = LoroDoc::new_auto_commit();
    a.get_text("text").insert(0, "0").unwrap();
    let snapshot = a.export_snapshot();
    let c = LoroDoc::from_snapshot(&snapshot).unwrap();
    assert_eq!(a.get_deep_value(), c.get_deep_value());
    assert_eq!(a.oplog_frontiers(), c.oplog_frontiers());
    assert_eq!(a.state_frontiers(), c.state_frontiers());
    let updates = a.export_from(&Default::default());
    let d = match LoroDoc::from_snapshot(&updates) {
        Ok(_) => panic!(),
        Err(e) => e,
    };
    assert!(matches!(d, loro_common::LoroError::DecodeError(..)));
}

#[test]
fn test_pending() {
    let a = LoroDoc::new_auto_commit();
    a.set_peer_id(0).unwrap();
    a.get_text("text").insert(0, "0").unwrap();
    let b = LoroDoc::new_auto_commit();
    b.set_peer_id(1).unwrap();
    b.import(&a.export_from(&Default::default())).unwrap();
    b.get_text("text").insert(0, "1").unwrap();
    let c = LoroDoc::new_auto_commit();
    b.set_peer_id(2).unwrap();
    c.import(&b.export_from(&Default::default())).unwrap();
    c.get_text("text").insert(0, "2").unwrap();

    // c creates a pending change for a, insert "2" cannot be merged into a yet
    a.import(&c.export_from(&b.oplog_vv())).unwrap();
    assert_eq!(a.get_deep_value().to_json_value(), json!({"text": "0"}));

    // b does not has c's change
    a.import(&b.export_from(&a.oplog_vv())).unwrap();
    dbg!(&a.oplog().lock().unwrap());
    assert_eq!(a.get_deep_value().to_json_value(), json!({"text": "210"}));
}

#[test]
fn test_checkout() {
    let doc_0 = LoroDoc::new();
    doc_0.set_peer_id(0).unwrap();
    let doc_1 = LoroDoc::new();
    doc_1.set_peer_id(1).unwrap();

    let value: Arc<Mutex<LoroValue>> = Arc::new(Mutex::new(LoroValue::Map(Default::default())));
    let root_value = value.clone();
    doc_0.subscribe_root(Arc::new(move |event| {
        dbg!(&event);
        let mut root_value = root_value.lock().unwrap();
        for container_diff in event.events {
            root_value.apply(
                &container_diff.path.iter().map(|x| x.1.clone()).collect(),
                &[container_diff.diff.clone()],
            );
        }
    }));

    let map = doc_0.get_map("map");
    doc_0
        .with_txn(|txn| {
            let handler =
                map.insert_container_with_txn(txn, "text", TextHandler::new_detached())?;
            let text = handler;
            text.insert_with_txn(txn, 0, "123")
        })
        .unwrap();

    let map = doc_1.get_map("map");
    doc_1
        .with_txn(|txn| map.insert_with_txn(txn, "text", LoroValue::Double(1.0)))
        .unwrap();

    doc_0
        .import(&doc_1.export_from(&Default::default()))
        .unwrap();

    doc_0
        .checkout(&Frontiers::from(vec![ID::new(0, 2)]))
        .unwrap();

    assert_eq!(&doc_0.get_deep_value(), &*value.lock().unwrap());
    assert_eq!(
        value.lock().unwrap().to_json_value(),
        json!({
            "map": {
                "text": "12"
            }
        })
    );
}

#[test]
fn import() {
    let doc = LoroDoc::new();
    doc.import(&[
        108, 111, 114, 111, 0, 0, 10, 10, 255, 255, 68, 255, 255, 4, 0, 5, 0, 0, 0, 0, 0, 0, 0, 0,
        0, 0, 0, 0, 0, 0, 0, 0, 0, 0, 0, 0, 0, 0, 0, 0, 0, 0, 0, 0, 0, 0, 0, 0, 0, 0, 0, 0, 0, 0,
        0, 0, 0, 0, 0, 0, 0, 0, 0, 0, 0, 0, 0, 0, 0, 0, 0, 0, 0, 0, 0, 0, 0, 0, 0, 0, 0, 0, 0, 0,
        0, 0, 0, 0, 255, 255, 108, 111, 114, 111, 255, 255, 0, 255, 207, 207, 255, 255, 255, 255,
        255,
    ])
    .unwrap_or_default();
}

#[test]
fn test_timestamp() {
    let doc = LoroDoc::new();
    doc.set_record_timestamp(true);
    let text = doc.get_text("text");
    let mut txn = doc.txn().unwrap();
    text.insert_with_txn(&mut txn, 0, "123").unwrap();
    txn.commit().unwrap();
    let op_log = &doc.oplog().lock().unwrap();
    let change = op_log.get_change_at(ID::new(doc.peer_id(), 0)).unwrap();
    assert!(change.timestamp() > 1690966970);
}

#[test]
fn test_text_checkout() {
    let doc = LoroDoc::new();
    doc.set_peer_id(1).unwrap();
    let text = doc.get_text("text");
    let mut txn = doc.txn().unwrap();
    text.insert_with_txn(&mut txn, 0, "你界").unwrap();
    text.insert_with_txn(&mut txn, 1, "好世").unwrap();
    txn.commit().unwrap();
    {
        doc.checkout(&Frontiers::from([ID::new(doc.peer_id(), 0)].as_slice()))
            .unwrap();
        assert_eq!(text.get_value().as_string().unwrap().as_str(), "你");
    }
    {
        doc.checkout(&Frontiers::from([ID::new(doc.peer_id(), 1)].as_slice()))
            .unwrap();
        assert_eq!(text.get_value().as_string().unwrap().as_str(), "你界");
    }
    {
        doc.checkout(&Frontiers::from([ID::new(doc.peer_id(), 2)].as_slice()))
            .unwrap();
        assert_eq!(text.get_value().as_string().unwrap().as_str(), "你好界");
    }
    {
        doc.checkout(&Frontiers::from([ID::new(doc.peer_id(), 3)].as_slice()))
            .unwrap();
        assert_eq!(text.get_value().as_string().unwrap().as_str(), "你好世界");
    }
    assert_eq!(text.len_unicode(), 4);
    assert_eq!(text.len_utf8(), 12);
    assert_eq!(text.len_unicode(), 4);

    doc.checkout_to_latest();
    doc.with_txn(|txn| text.delete_with_txn(txn, 3, 1)).unwrap();
    assert_eq!(text.get_value().as_string().unwrap().as_str(), "你好世");
    doc.with_txn(|txn| text.delete_with_txn(txn, 2, 1)).unwrap();
    assert_eq!(text.get_value().as_string().unwrap().as_str(), "你好");
    doc.checkout(&Frontiers::from([ID::new(doc.peer_id(), 3)].as_slice()))
        .unwrap();
    assert_eq!(text.get_value().as_string().unwrap().as_str(), "你好世界");
    doc.checkout(&Frontiers::from([ID::new(doc.peer_id(), 4)].as_slice()))
        .unwrap();
    assert_eq!(text.get_value().as_string().unwrap().as_str(), "你好世");
    doc.checkout(&Frontiers::from([ID::new(doc.peer_id(), 5)].as_slice()))
        .unwrap();
    assert_eq!(text.get_value().as_string().unwrap().as_str(), "你好");
    {
        doc.checkout(&Frontiers::from([ID::new(doc.peer_id(), 0)].as_slice()))
            .unwrap();
        assert_eq!(text.get_value().as_string().unwrap().as_str(), "你");
    }
    {
        doc.checkout(&Frontiers::from([ID::new(doc.peer_id(), 1)].as_slice()))
            .unwrap();
        assert_eq!(text.get_value().as_string().unwrap().as_str(), "你界");
    }
    {
        doc.checkout(&Frontiers::from([ID::new(doc.peer_id(), 2)].as_slice()))
            .unwrap();
        assert_eq!(text.get_value().as_string().unwrap().as_str(), "你好界");
    }
    {
        doc.checkout(&Frontiers::from([ID::new(doc.peer_id(), 3)].as_slice()))
            .unwrap();
        assert_eq!(text.get_value().as_string().unwrap().as_str(), "你好世界");
    }
}

#[test]
fn map_checkout() {
    let doc = LoroDoc::new();
    let meta = doc.get_map("meta");
    let v_empty = doc.oplog_frontiers();
    doc.with_txn(|txn| {
        meta.insert_with_txn(txn, "key", 0.into()).unwrap();
        Ok(())
    })
    .unwrap();
    let v0 = doc.oplog_frontiers();
    doc.with_txn(|txn| {
        meta.insert_with_txn(txn, "key", 1.into()).unwrap();
        Ok(())
    })
    .unwrap();
    let v1 = doc.oplog_frontiers();
    assert_eq!(meta.get_deep_value().to_json(), r#"{"key":1}"#);
    doc.checkout(&v0).unwrap();
    assert_eq!(meta.get_deep_value().to_json(), r#"{"key":0}"#);
    doc.checkout(&v_empty).unwrap();
    assert_eq!(meta.get_deep_value().to_json(), r#"{}"#);
    doc.checkout(&v1).unwrap();
    assert_eq!(meta.get_deep_value().to_json(), r#"{"key":1}"#);
}

#[test]
fn a_list_of_map_checkout() {
    let doc = LoroDoc::new();
    let entry = doc.get_map("entry");
    let (list, sub) = doc
        .with_txn(|txn| {
            let list = entry.insert_container_with_txn(txn, "list", ListHandler::new_detached())?;
            let sub_map = list.insert_container_with_txn(txn, 0, MapHandler::new_detached())?;
            sub_map.insert_with_txn(txn, "x", 100.into())?;
            sub_map.insert_with_txn(txn, "y", 1000.into())?;
            Ok((list, sub_map))
        })
        .unwrap();
    let v0 = doc.oplog_frontiers();
    let d0 = doc.get_deep_value().to_json();
    doc.with_txn(|txn| {
        list.insert_with_txn(txn, 0, 3.into())?;
        list.push_with_txn(txn, 4.into())?;
        list.insert_container_with_txn(txn, 2, MapHandler::new_detached())?;
        list.insert_container_with_txn(txn, 3, TextHandler::new_detached())?;
        Ok(())
    })
    .unwrap();
    doc.with_txn(|txn| {
        list.delete_with_txn(txn, 2, 1)?;
        Ok(())
    })
    .unwrap();
    doc.with_txn(|txn| {
        sub.insert_with_txn(txn, "x", 9.into())?;
        sub.insert_with_txn(txn, "y", 9.into())?;
        Ok(())
    })
    .unwrap();
    doc.with_txn(|txn| {
        sub.insert_with_txn(txn, "z", 9.into())?;
        Ok(())
    })
    .unwrap();
    let v1 = doc.oplog_frontiers();
    let d1 = doc.get_deep_value().to_json();
    doc.with_txn(|txn| {
        sub.insert_with_txn(txn, "x", 77.into())?;
        Ok(())
    })
    .unwrap();
    doc.with_txn(|txn| {
        sub.insert_with_txn(txn, "y", 88.into())?;
        Ok(())
    })
    .unwrap();
    doc.with_txn(|txn| {
        list.delete_with_txn(txn, 0, 1)?;
        list.insert_with_txn(txn, 0, 123.into())?;
        list.push_with_txn(txn, 99.into())?;
        Ok(())
    })
    .unwrap();
    let v2 = doc.oplog_frontiers();
    let d2 = doc.get_deep_value().to_json();

    doc.checkout(&v0).unwrap();
    assert_eq!(doc.get_deep_value().to_json(), d0);
    doc.checkout(&v1).unwrap();
    assert_eq!(doc.get_deep_value().to_json(), d1);
    doc.checkout(&v2).unwrap();
    println!("{}", doc.get_deep_value_with_id().to_json_pretty());
    assert_eq!(doc.get_deep_value().to_json(), d2);
    doc.checkout(&v1).unwrap();

    println!("{}", doc.get_deep_value_with_id().to_json_pretty());
    assert_eq!(doc.get_deep_value().to_json(), d1);
    doc.checkout(&v0).unwrap();
    assert_eq!(doc.get_deep_value().to_json(), d0);
}

#[test]
fn map_concurrent_checkout() {
    let doc_a = LoroDoc::new();
    let meta_a = doc_a.get_map("meta");
    let doc_b = LoroDoc::new();
    let meta_b = doc_b.get_map("meta");

    doc_a
        .with_txn(|txn| {
            meta_a.insert_with_txn(txn, "key", 0.into()).unwrap();
            Ok(())
        })
        .unwrap();
    let va = doc_a.oplog_frontiers();
    doc_b
        .with_txn(|txn| {
            meta_b.insert_with_txn(txn, "s", 1.into()).unwrap();
            Ok(())
        })
        .unwrap();
    let vb_0 = doc_b.oplog_frontiers();
    doc_b
        .with_txn(|txn| {
            meta_b.insert_with_txn(txn, "key", 1.into()).unwrap();
            Ok(())
        })
        .unwrap();
    let vb_1 = doc_b.oplog_frontiers();
    doc_a.import(&doc_b.export_snapshot()).unwrap();
    doc_a
        .with_txn(|txn| {
            meta_a.insert_with_txn(txn, "key", 2.into()).unwrap();
            Ok(())
        })
        .unwrap();

    let v_merged = doc_a.oplog_frontiers();

    doc_a.checkout(&va).unwrap();
    assert_eq!(meta_a.get_deep_value().to_json(), r#"{"key":0}"#);
    doc_a.checkout(&vb_0).unwrap();
    assert_eq!(meta_a.get_deep_value().to_json(), r#"{"s":1}"#);
    doc_a.checkout(&vb_1).unwrap();
    assert_eq!(meta_a.get_deep_value().to_json(), r#"{"s":1,"key":1}"#);
    doc_a.checkout(&v_merged).unwrap();
    assert_eq!(meta_a.get_deep_value().to_json(), r#"{"s":1,"key":2}"#);
}

#[test]
fn tree_checkout() {
    let doc_a = LoroDoc::new_auto_commit();
    doc_a.subscribe_root(Arc::new(|_e| {}));
    doc_a.set_peer_id(1).unwrap();
    let tree = doc_a.get_tree("root");
    let id1 = tree.create(None).unwrap();
    let id2 = tree.create(id1).unwrap();
    let v1_state = tree.get_deep_value();
    let v1 = doc_a.oplog_frontiers();
    let _id3 = tree.create(id2).unwrap();
    let v2_state = tree.get_deep_value();
    let v2 = doc_a.oplog_frontiers();
    tree.delete(id2).unwrap();
    let v3_state = tree.get_deep_value();
    let v3 = doc_a.oplog_frontiers();
    doc_a.checkout(&v1).unwrap();
    assert_eq!(
        serde_json::to_value(tree.get_deep_value())
            .unwrap()
            .get("roots"),
        serde_json::to_value(v1_state).unwrap().get("roots")
    );
    doc_a.checkout(&v2).unwrap();
    assert_eq!(
        serde_json::to_value(tree.get_deep_value())
            .unwrap()
            .get("roots"),
        serde_json::to_value(v2_state).unwrap().get("roots")
    );
    doc_a.checkout(&v3).unwrap();
    assert_eq!(
        serde_json::to_value(tree.get_deep_value())
            .unwrap()
            .get("roots"),
        serde_json::to_value(v3_state).unwrap().get("roots")
    );

    doc_a.attach();
    tree.create(None).unwrap();
}

#[test]
fn issue_batch_import_snapshot() {
    let doc = LoroDoc::new_auto_commit();
    doc.set_peer_id(123).unwrap();
    let doc2 = LoroDoc::new_auto_commit();
    doc2.set_peer_id(456).unwrap();
    doc.get_map("map").insert("s", "hello world!").unwrap();
    doc2.get_map("map").insert("s", "hello?").unwrap();

    let data1 = doc.export_snapshot();
    let data2 = doc2.export_snapshot();
    let doc3 = LoroDoc::new();
    doc3.import_batch(&[data1, data2]).unwrap();
}

#[test]
fn state_may_deadlock_when_import() {
    // helper function ref: https://github.com/rust-lang/rfcs/issues/2798#issuecomment-552949300
    use std::time::Duration;
    use std::{sync::mpsc, thread};
    fn panic_after<T, F>(d: Duration, f: F) -> T
    where
        T: Send + 'static,
        F: FnOnce() -> T,
        F: Send + 'static,
    {
        let (done_tx, done_rx) = mpsc::channel();
        let handle = thread::spawn(move || {
            let val = f();
            done_tx.send(()).expect("Unable to send completion signal");
            val
        });

        match done_rx.recv_timeout(d) {
            Ok(_) => handle.join().expect("Thread panicked"),
            Err(_) => panic!("Thread took too long"),
        }
    }

    panic_after(Duration::from_millis(100), || {
        let doc = LoroDoc::new_auto_commit();
        let map = doc.get_map("map");
        doc.subscribe_root(Arc::new(move |_e| {
            map.id();
        }));

        let doc2 = LoroDoc::new_auto_commit();
        doc2.get_map("map").insert("foo", 123).unwrap();
        doc.import(&doc.export_snapshot()).unwrap();
    })
}

#[ctor::ctor]
fn init() {
    dev_utils::setup_test_log();
}

#[test]
fn missing_event_when_checkout() {
    let doc = LoroDoc::new_auto_commit();
    doc.checkout(&doc.oplog_frontiers()).unwrap();
    let value = Arc::new(Mutex::new(FxHashMap::default()));
    let map = value.clone();
    doc.subscribe(
        &ContainerID::new_root("tree", ContainerType::Tree),
        Arc::new(move |e| {
            let mut v = map.lock().unwrap();
            for container_diff in e.events.iter() {
                let from_children =
                    container_diff.id != ContainerID::new_root("tree", ContainerType::Tree);
                if from_children {
                    if let Diff::Map(map) = &container_diff.diff {
                        for (k, ResolvedMapValue { value, .. }) in map.updated.iter() {
                            match value {
                                Some(value) => {
                                    v.insert(
                                        k.to_string(),
                                        *value.as_value().unwrap().as_i64().unwrap(),
                                    );
                                }
                                None => {
                                    v.remove(&k.to_string());
                                }
                            }
                        }
                    }
                }
            }
        }),
    );

    let doc2 = LoroDoc::new_auto_commit();
    let tree = doc2.get_tree("tree");
    let node = tree.create_at(None, 0).unwrap();
    let _ = tree.create_at(None, 0).unwrap();
    let meta = tree.get_meta(node).unwrap();
    meta.insert("a", 0).unwrap();
    doc.import(&doc2.export_from(&doc.oplog_vv())).unwrap();
    doc.attach();
    meta.insert("b", 1).unwrap();
    doc.checkout(&doc.oplog_frontiers()).unwrap();
    doc.import(&doc2.export_from(&doc.oplog_vv())).unwrap();
    // checkout use the same diff_calculator, the depth of calculator is not updated
    doc.attach();
    assert!(value.lock().unwrap().contains_key("b"));
}

#[test]
fn empty_event() {
    let doc = LoroDoc::new_auto_commit();
    doc.get_map("map").insert("key", 123).unwrap();
    doc.commit_then_renew();
    let fire = Arc::new(AtomicBool::new(false));
    let fire_clone = Arc::clone(&fire);
    doc.subscribe_root(Arc::new(move |_e| {
        fire_clone.store(true, std::sync::atomic::Ordering::Relaxed);
    }));
    doc.import(&doc.export_snapshot()).unwrap();
    assert!(!fire.load(std::sync::atomic::Ordering::Relaxed));
}

#[test]
fn insert_attach_container() -> LoroResult<()> {
    let doc = LoroDoc::new_auto_commit();
    let list = doc.get_list("list");
    list.insert_container(0, MapHandler::new_detached())?
        .insert("key", 1)?;
    list.insert_container(1, MapHandler::new_detached())?
        .insert("key", 2)?;
    let elem = list.insert_container(2, MapHandler::new_detached())?;
    elem.insert("key", 3)?;
    let new_map = list.insert_container(0, elem)?;
    assert_eq!(new_map.get_value().to_json_value(), json!({"key": 3}));
    list.delete(3, 1)?;

    let elem = list.insert_container(0, TextHandler::new_detached())?;
    elem.insert(0, "abc")?;
    elem.mark(0, 2, "bold", true.into())?;
    let new_text = list.insert_container(0, elem)?;
    assert_eq!(
        new_text.get_richtext_value().to_json_value(),
        json!([{"insert":"ab", "attributes": {"bold": true}}, {"insert":"c"}])
    );

    let elem = list.insert_container(0, ListHandler::new_detached())?;
    elem.insert(0, "list")?;
    let new_list = list.insert_container(0, elem)?;
    new_list.insert(0, "new_list")?;
    assert_eq!(
        new_list.get_value().to_json_value(),
        json!(["new_list", "list"])
    );

    // let elem = list.insert_container(2, TreeHandler::new_detached())?;
    // let p = elem.create(None)?;
    // elem.create(p)?;
    // list.insert_container(0, elem)?;

    assert_eq!(
        doc.get_deep_value().to_json_value(),
        json!({
            "list": [["new_list", "list"], ["list"],"abc", "abc", {"key": 3}, {"key": 1}, {"key": 2}]
        })
    );
    Ok(())
}

#[test]
fn tree_attach() {
    let tree = TreeHandler::new_detached();
    let id = tree.create(None).unwrap();
    tree.get_meta(id).unwrap().insert("key", "value").unwrap();
    let doc = LoroDoc::new_auto_commit();
    doc.get_list("list").insert_container(0, tree).unwrap();
    let v = doc.get_deep_value();
    assert_eq!(
        v.as_map().unwrap().get("list").unwrap().as_list().unwrap()[0]
            .as_list()
            .unwrap()[0]
            .as_map()
            .unwrap()
            .get("meta")
            .unwrap()
            .to_json_value(),
        json!({"key":"value"})
    )
}

#[test]
#[cfg(feature = "counter")]
fn counter() {
    let doc = LoroDoc::new_auto_commit();
    let counter = doc.get_counter("counter");
    counter.increment(1.).unwrap();
    counter.increment(2.).unwrap();
    counter.decrement(1.).unwrap();
    let json = doc.export_json_updates(&Default::default(), &doc.oplog_vv());
    let doc2 = LoroDoc::new_auto_commit();
    doc2.import_json_updates(json).unwrap();
}

#[test]
fn test_insert_utf8() {
    let doc = LoroDoc::new_auto_commit();
    let text = doc.get_text("text");
    text.insert_utf8(0, "Hello ").unwrap();
    text.insert_utf8(6, "World").unwrap();
    assert_eq!(
        text.get_richtext_value().to_json_value(),
        json!([{"insert":"Hello World"}])
    )
}

#[test]
fn test_insert_utf8_cross_unicode_1() {
    let doc = LoroDoc::new_auto_commit();
    let text = doc.get_text("text");
    text.insert_utf8(0, "你好").unwrap();
    text.insert_utf8(3, "World").unwrap();
    assert_eq!(
        text.get_richtext_value().to_json_value(),
        json!([{"insert":"你World好"}])
    )
}

#[test]
fn test_insert_utf8_cross_unicode_2() {
    let doc = LoroDoc::new_auto_commit();
    let text = doc.get_text("text");
    text.insert_utf8(0, "你好").unwrap();
    text.insert_utf8(6, "World").unwrap();
    assert_eq!(
        text.get_richtext_value().to_json_value(),
        json!([{"insert":"你好World"}])
    )
}

#[test]
fn test_insert_utf8_detached() {
    let text = TextHandler::new_detached();
    text.insert_utf8(0, "Hello ").unwrap();
    text.insert_utf8(6, "World").unwrap();
    assert_eq!(
        text.get_richtext_value().to_json_value(),
        json!([{"insert":"Hello World"}])
    )
}

#[test]
#[should_panic]
fn test_insert_utf8_panic_cross_unicode() {
    let doc = LoroDoc::new_auto_commit();
    let text = doc.get_text("text");
    text.insert_utf8(0, "你好").unwrap();
    text.insert_utf8(1, "World").unwrap();
}

#[test]
#[should_panic]
fn test_insert_utf8_panic_out_bound() {
    let doc = LoroDoc::new_auto_commit();
    let text = doc.get_text("text");
    text.insert_utf8(0, "Hello ").unwrap();
    text.insert_utf8(7, "World").unwrap();
}

//    println!("{}", text.get_richtext_value().to_json_value().to_string());

#[test]
fn test_delete_utf8() {
    let doc = LoroDoc::new_auto_commit();
    let text = doc.get_text("text");
    text.insert_utf8(0, "Hello").unwrap();
    text.delete_utf8(1, 3).unwrap();
    assert_eq!(
        text.get_richtext_value().to_json_value(),
        json!([{"insert":"Ho"}])
    )
}

#[test]
fn test_delete_utf8_with_zero_len() {
    let doc = LoroDoc::new_auto_commit();
    let text = doc.get_text("text");
    text.insert_utf8(0, "Hello").unwrap();
    text.delete_utf8(1, 0).unwrap();
    assert_eq!(
        text.get_richtext_value().to_json_value(),
        json!([{"insert":"Hello"}])
    )
}

#[test]
fn test_delete_utf8_cross_unicode() {
    let doc = LoroDoc::new_auto_commit();
    let text = doc.get_text("text");
    text.insert_utf8(0, "你好").unwrap();
    text.delete_utf8(0, 3).unwrap();
    assert_eq!(
        text.get_richtext_value().to_json_value(),
        json!([{"insert":"好"}])
    )
}

#[test]
fn test_delete_utf8_detached() {
    let text = TextHandler::new_detached();
    text.insert_utf8(0, "Hello").unwrap();
    text.delete_utf8(1, 3).unwrap();
    assert_eq!(
        text.get_richtext_value().to_json_value(),
        json!([{"insert":"Ho"}])
    )
}

// WARNING:
// Due to the current inability to report an error on
// get_offset_and_found on BTree, this test won't be ok.
// #[test]
// #[should_panic]
// fn test_delete_utf8_panic_cross_unicode() {
//     let doc = LoroDoc::new_auto_commit();
//     let text = doc.get_text("text");
//     text.insert_utf8(0, "你好").unwrap();
//     text.delete_utf8(0, 2).unwrap();
// }

#[test]
#[should_panic]
fn test_delete_utf8_panic_out_bound_pos() {
    let doc = LoroDoc::new_auto_commit();
    let text = doc.get_text("text");
    text.insert(0, "Hello").unwrap();
    text.delete_utf8(10, 1).unwrap();
}

#[test]
#[should_panic]
fn test_delete_utf8_panic_out_bound_len() {
    let doc = LoroDoc::new_auto_commit();
    let text = doc.get_text("text");
    text.insert(0, "Hello").unwrap();
    text.delete_utf8(1, 10).unwrap();
<<<<<<< HEAD
=======
}

#[test]
fn test_text_iter() {
    let mut str = String::new();
    let doc = LoroDoc::new_auto_commit();
    let text = doc.get_text("text");
    text.insert(0, "Hello").unwrap();
    text.insert(1, "Hello").unwrap();
    text.iter(|s| {
        str.push_str(s);
        return true;
    });
    assert_eq!(str, "HHelloello");
    str = String::new();
    let mut i = 0;
    text.iter(|s| {
        if i == 1 {
            return false;
        }
        str.push_str(s);
        i = i + 1;
        return true;
    });
    assert_eq!(str, "H");
}

#[test]
fn test_text_iter_detached() {
    let mut str = String::new();
    let text = TextHandler::new_detached();
    text.insert(0, "Hello").unwrap();
    text.insert(1, "Hello").unwrap();
    text.iter(|s| {
        str.push_str(s);
        return true;
    });
    assert_eq!(str, "HHelloello");
>>>>>>> 2f95480e
}<|MERGE_RESOLUTION|>--- conflicted
+++ resolved
@@ -1103,8 +1103,6 @@
     let text = doc.get_text("text");
     text.insert(0, "Hello").unwrap();
     text.delete_utf8(1, 10).unwrap();
-<<<<<<< HEAD
-=======
 }
 
 #[test]
@@ -1143,5 +1141,4 @@
         return true;
     });
     assert_eq!(str, "HHelloello");
->>>>>>> 2f95480e
 }