--- conflicted
+++ resolved
@@ -404,7 +404,6 @@
         )
     }
 
-<<<<<<< HEAD
     pub(crate) fn iter_value_slice(
         &self,
         range: Range<usize>,
@@ -413,7 +412,8 @@
         range
             .into_iter()
             .map(move |i| values.get(i).unwrap().clone())
-=======
+    }
+
     pub(crate) fn get_root_container_idx_by_key(
         &self,
         root_index: &loro_common::InternalString,
@@ -429,7 +429,6 @@
             }
         }
         None
->>>>>>> 454b4088
     }
 }
 
