mod str_arena;

use std::{
    ops::{Range, RangeBounds},
    sync::{Arc, Mutex, MutexGuard},
};

use append_only_bytes::BytesSlice;
use fxhash::FxHashMap;
<<<<<<< HEAD
use jumprope::JumpRope;
use loro_common::ContainerType;
=======
use loro_common::PeerID;
>>>>>>> 6a968ab0

use crate::{
    change::Lamport,
    container::{
        idx::ContainerIdx,
        list::list_op::{InnerListOp, ListOp},
        map::{InnerMapSet, MapSet},
        ContainerID,
    },
    id::Counter,
    op::{InnerContent, ListSlice, Op, RawOp, RawOpContent, SliceRange},
    LoroValue,
};

use self::str_arena::StrArena;

#[derive(Default)]
struct InnerSharedArena {
    // The locks should not be exposed outside this file.
    // It might be better to use RwLock in the future
    container_idx_to_id: Mutex<Vec<ContainerID>>,
    container_id_to_idx: Mutex<FxHashMap<ContainerID, ContainerIdx>>,
    /// The parent of each container.
    parents: Mutex<FxHashMap<ContainerIdx, Option<ContainerIdx>>>,
    values: Mutex<Vec<LoroValue>>,
    root_c_idx: Mutex<Vec<ContainerIdx>>,
    str: Mutex<StrArena>,
}

/// This is shared between [OpLog] and [AppState].
///
#[derive(Default, Clone)]
pub struct SharedArena {
    inner: Arc<InnerSharedArena>,
}

pub struct StrAllocResult {
    pub start: usize,
    pub end: usize,
    // TODO: remove this field?
    pub utf16_len: usize,
}

pub(crate) struct OpConverter<'a> {
    container_idx_to_id: MutexGuard<'a, Vec<ContainerID>>,
    container_id_to_idx: MutexGuard<'a, FxHashMap<ContainerID, ContainerIdx>>,
    str: MutexGuard<'a, StrArena>,
    values: MutexGuard<'a, Vec<LoroValue>>,
    root_c_idx: MutexGuard<'a, Vec<ContainerIdx>>,
    parents: MutexGuard<'a, FxHashMap<ContainerIdx, Option<ContainerIdx>>>,
}

impl<'a> OpConverter<'a> {
    pub fn convert_single_op(
        &mut self,
        id: &ContainerID,
        peer: PeerID,
        counter: Counter,
        lamport: Lamport,
        content: RawOpContent,
    ) -> Op {
        let container = 'out: {
            if let Some(&idx) = self.container_id_to_idx.get(id) {
                break 'out idx;
            }

            let container_idx_to_id = &mut self.container_idx_to_id;
            let idx = container_idx_to_id.len();
            container_idx_to_id.push(id.clone());
            let idx = ContainerIdx::from_index_and_type(idx as u32, id.container_type());
            self.container_id_to_idx.insert(id.clone(), idx);
            if id.is_root() {
                self.root_c_idx.push(idx);
                self.parents.insert(idx, None);
            }

            idx
        };

        match content {
            crate::op::RawOpContent::Map(MapSet { key, value }) => {
                let value = if let Some(value) = value {
                    Some(_alloc_value(&mut self.values, value) as u32)
                } else {
                    None
                };
                Op {
                    counter,
                    container,
                    content: crate::op::InnerContent::Map(InnerMapSet { key, value }),
                }
            }
            crate::op::RawOpContent::List(list) => match list {
                ListOp::Insert { slice, pos } => match slice {
                    ListSlice::RawData(values) => {
                        let range = _alloc_values(&mut self.values, values.iter().cloned());
                        Op {
                            counter,
                            container,
                            content: crate::op::InnerContent::List(InnerListOp::Insert {
                                slice: SliceRange::from(range.start as u32..range.end as u32),
                                pos,
                            }),
                        }
                    }
                    ListSlice::RawStr {
                        str,
                        unicode_len: _,
                    } => {
                        let slice = _alloc_str(&mut self.str, &str);
                        Op {
                            counter,
                            container,
                            content: crate::op::InnerContent::List(InnerListOp::Insert {
                                slice: SliceRange::from(slice.start as u32..slice.end as u32),
                                pos,
                            }),
                        }
                    }
                },
                ListOp::Delete(span) => Op {
                    counter,
                    container,
                    content: InnerContent::List(InnerListOp::Delete(span)),
                },
                ListOp::StyleStart {
                    start,
                    end,
                    info,
                    key,
                } => Op {
                    counter,
                    container,
                    content: InnerContent::List(InnerListOp::StyleStart {
                        start,
                        end,
                        info,
                        key,
                    }),
                },
                ListOp::StyleEnd => Op {
                    counter,
                    container,
                    content: InnerContent::List(InnerListOp::StyleEnd),
                },
            },
            crate::op::RawOpContent::Tree(tree) => {
                // we need create every meta container associated with target TreeID
                let id = tree.target;
                let meta_container_id = ContainerID::new_normal(id.id(), ContainerType::Map);

                if self.container_id_to_idx.get(&meta_container_id).is_none() {
                    let container_idx_to_id = &mut self.container_idx_to_id;
                    let idx = container_idx_to_id.len();
                    container_idx_to_id.push(meta_container_id.clone());
                    let idx = ContainerIdx::from_index_and_type(
                        idx as u32,
                        meta_container_id.container_type(),
                    );
                    self.container_id_to_idx.insert(meta_container_id, idx);
                    let parent = &mut self.parents;
                    parent.insert(idx, Some(container));
                }

                Op {
                    container,
                    counter,
                    content: crate::op::InnerContent::Tree(tree),
                }
            }
        }
    }
}

impl SharedArena {
    pub fn register_container(&self, id: &ContainerID) -> ContainerIdx {
        let mut container_id_to_idx = self.inner.container_id_to_idx.lock().unwrap();
        if let Some(&idx) = container_id_to_idx.get(id) {
            return idx;
        }

        let mut container_idx_to_id = self.inner.container_idx_to_id.lock().unwrap();
        let idx = container_idx_to_id.len();
        container_idx_to_id.push(id.clone());
        let idx = ContainerIdx::from_index_and_type(idx as u32, id.container_type());
        container_id_to_idx.insert(id.clone(), idx);
        if id.is_root() {
            self.inner.root_c_idx.lock().unwrap().push(idx);
            self.inner.parents.lock().unwrap().insert(idx, None);
        }
        idx
    }

    pub fn get_container_id(&self, idx: ContainerIdx) -> Option<ContainerID> {
        let lock = self.inner.container_idx_to_id.lock().unwrap();
        lock.get(idx.to_index() as usize).cloned()
    }

    pub fn id_to_idx(&self, id: &ContainerID) -> Option<ContainerIdx> {
        self.inner
            .container_id_to_idx
            .lock()
            .unwrap()
            .get(id)
            .copied()
    }

    #[inline]
    pub fn idx_to_id(&self, id: ContainerIdx) -> Option<ContainerID> {
        let lock = self.inner.container_idx_to_id.lock().unwrap();
        lock.get(id.to_index() as usize).cloned()
    }

    /// return utf16 len
    pub fn alloc_str(&self, str: &str) -> StrAllocResult {
        let mut text_lock = self.inner.str.lock().unwrap();
        _alloc_str(&mut text_lock, str)
    }

    /// alloc str without extra info
    pub fn alloc_str_fast(&self, bytes: &[u8]) {
        let mut text_lock = self.inner.str.lock().unwrap();
        text_lock.alloc(std::str::from_utf8(bytes).unwrap());
    }

    #[inline]
    pub fn utf16_len(&self) -> usize {
        self.inner.str.lock().unwrap().len_utf16()
    }

    #[inline]
    pub fn alloc_value(&self, value: LoroValue) -> usize {
        let mut values_lock = self.inner.values.lock().unwrap();
        _alloc_value(&mut values_lock, value)
    }

    #[inline]
    pub fn alloc_values(&self, values: impl Iterator<Item = LoroValue>) -> std::ops::Range<usize> {
        let mut values_lock = self.inner.values.lock().unwrap();
        _alloc_values(&mut values_lock, values)
    }

    #[inline]
    pub fn set_parent(&self, child: ContainerIdx, parent: Option<ContainerIdx>) {
        self.inner.parents.lock().unwrap().insert(child, parent);
    }

    pub fn log_hierarchy(&self) {
        if cfg!(debug_assertions) {
            for (c, p) in self.inner.parents.lock().unwrap().iter() {
                debug_log::debug_log!(
                    "container {:?} {:?} {:?}",
                    c,
                    self.get_container_id(*c),
                    p.map(|x| self.get_container_id(x))
                );
            }
        }
    }

    pub fn get_parent(&self, child: ContainerIdx) -> Option<ContainerIdx> {
        self.inner
            .parents
            .lock()
            .unwrap()
            .get(&child)
            .copied()
            .flatten()
    }

    /// Call `f` on each ancestor of `container`, including `container` itself.
    ///
    /// f(ContainerIdx, is_first)
    pub fn with_ancestors(&self, container: ContainerIdx, mut f: impl FnMut(ContainerIdx, bool)) {
        let mut container = Some(container);
        let mut is_first = true;
        while let Some(c) = container {
            f(c, is_first);
            is_first = false;
            container = self.get_parent(c);
        }
    }

    #[inline]
    pub fn slice_by_unicode(&self, range: impl RangeBounds<usize>) -> BytesSlice {
        self.inner.str.lock().unwrap().slice_by_unicode(range)
    }

    #[inline]
    pub fn slice_by_utf8(&self, range: impl RangeBounds<usize>) -> BytesSlice {
        self.inner.str.lock().unwrap().slice_bytes(range)
    }

    #[inline]
    pub fn slice_str_by_unicode_range(&self, range: Range<usize>) -> String {
        let mut s = self.inner.str.lock().unwrap();
        let s: &mut StrArena = &mut s;
        let mut ans = String::with_capacity(range.len());
        ans.push_str(s.slice_str_by_unicode(range));
        ans
    }

    #[inline]
    pub fn with_text_slice(&self, range: Range<usize>, mut f: impl FnMut(&str)) {
        f(self.inner.str.lock().unwrap().slice_str_by_unicode(range))
    }

    #[inline]
    pub fn get_value(&self, idx: usize) -> Option<LoroValue> {
        self.inner.values.lock().unwrap().get(idx).cloned()
    }

    #[inline]
    pub fn get_values(&self, range: Range<usize>) -> Vec<LoroValue> {
        (self.inner.values.lock().unwrap()[range]).to_vec()
    }

    #[inline(always)]
    pub(crate) fn with_op_converter<R>(&self, f: impl FnOnce(&mut OpConverter) -> R) -> R {
        let mut op_converter = OpConverter {
            container_idx_to_id: self.inner.container_idx_to_id.lock().unwrap(),
            container_id_to_idx: self.inner.container_id_to_idx.lock().unwrap(),
            str: self.inner.str.lock().unwrap(),
            values: self.inner.values.lock().unwrap(),
            root_c_idx: self.inner.root_c_idx.lock().unwrap(),
            parents: self.inner.parents.lock().unwrap(),
        };
        f(&mut op_converter)
    }

    pub fn convert_single_op(
        &self,
        container: &ContainerID,
        peer: PeerID,
        counter: Counter,
        lamport: Lamport,
        content: RawOpContent,
    ) -> Op {
        let container = self.register_container(container);
        self.inner_convert_op(content, peer, counter, lamport, container)
    }

    pub fn is_empty(&self) -> bool {
        self.inner.container_idx_to_id.lock().unwrap().is_empty()
            && self.inner.container_id_to_idx.lock().unwrap().is_empty()
            && self.inner.str.lock().unwrap().is_empty()
            && self.inner.values.lock().unwrap().is_empty()
            && self.inner.parents.lock().unwrap().is_empty()
    }

    fn inner_convert_op(
        &self,
        content: RawOpContent<'_>,
        peer: PeerID,
        counter: i32,
        lamport: Lamport,
        container: ContainerIdx,
    ) -> Op {
        match content {
            crate::op::RawOpContent::Map(MapSet { key, value }) => {
                let value = value.map(|value| self.alloc_value(value) as u32);
                Op {
                    counter,
                    container,
                    content: crate::op::InnerContent::Map(InnerMapSet { key, value }),
                }
            }
            crate::op::RawOpContent::List(list) => match list {
                ListOp::Insert { slice, pos } => match slice {
                    ListSlice::RawData(values) => {
                        let range = self.alloc_values(values.iter().cloned());
                        Op {
                            counter,
                            container,
                            content: crate::op::InnerContent::List(InnerListOp::Insert {
                                slice: SliceRange::from(range.start as u32..range.end as u32),
                                pos,
                            }),
                        }
                    }
                    ListSlice::RawStr {
                        str,
                        unicode_len: _,
                    } => {
                        let slice = self.alloc_str(&str);
                        Op {
                            counter,
                            container,
                            content: crate::op::InnerContent::List(InnerListOp::Insert {
                                slice: SliceRange::from(slice.start as u32..slice.end as u32),
                                pos,
                            }),
                        }
                    }
                },
                ListOp::Delete(span) => Op {
                    counter,
                    container,
                    content: crate::op::InnerContent::List(InnerListOp::Delete(span)),
                },
                ListOp::StyleStart {
                    start,
                    end,
                    info,
                    key,
                } => Op {
                    counter,
                    container,
                    content: InnerContent::List(InnerListOp::StyleStart {
                        start,
                        end,
                        key,
                        info,
                    }),
                },
                ListOp::StyleEnd => Op {
                    counter,
                    container,
                    content: InnerContent::List(InnerListOp::StyleEnd),
                },
            },
            crate::op::RawOpContent::Tree(tree) => Op {
                counter,
                container,
                content: crate::op::InnerContent::Tree(tree),
            },
        }
    }

    #[inline]
    pub fn convert_raw_op(&self, op: &RawOp) -> Op {
        self.inner_convert_op(
            op.content.clone(),
            op.id.peer,
            op.id.counter,
            op.lamport,
            op.container,
        )
    }

    #[inline]
    pub fn export_containers(&self) -> Vec<ContainerID> {
        self.inner.container_idx_to_id.lock().unwrap().clone()
    }

    pub fn export_parents(&self) -> Vec<Option<ContainerIdx>> {
        let parents = self.inner.parents.lock().unwrap();
        let containers = self.inner.container_idx_to_id.lock().unwrap();
        containers
            .iter()
            .enumerate()
            .map(|(x, id)| {
                let idx = ContainerIdx::from_index_and_type(x as u32, id.container_type());
                let parent_idx = parents.get(&idx)?;
                *parent_idx
            })
            .collect()
    }

    #[inline]
    pub fn root_containers(&self) -> Vec<ContainerIdx> {
        self.inner.root_c_idx.lock().unwrap().clone()
    }
}

fn _alloc_values(
    values_lock: &mut MutexGuard<'_, Vec<LoroValue>>,
    values: impl Iterator<Item = LoroValue>,
) -> Range<usize> {
    values_lock.reserve(values.size_hint().0);
    let start = values_lock.len();
    for value in values {
        values_lock.push(value);
    }

    start..values_lock.len()
}

fn _alloc_value(values_lock: &mut MutexGuard<'_, Vec<LoroValue>>, value: LoroValue) -> usize {
    values_lock.push(value);
    values_lock.len() - 1
}

fn _alloc_str(text_lock: &mut MutexGuard<'_, StrArena>, str: &str) -> StrAllocResult {
    let start = text_lock.len_unicode();
    let start_wchars = text_lock.len_utf16();
    text_lock.alloc(str);
    StrAllocResult {
        utf16_len: text_lock.len_utf16() - start_wchars,
        start,
        end: text_lock.len_unicode(),
    }
}

fn _slice_str(range: Range<usize>, s: &mut StrArena) -> String {
    let mut ans = String::with_capacity(range.len());
    ans.push_str(s.slice_str_by_unicode(range));
    ans
}<|MERGE_RESOLUTION|>--- conflicted
+++ resolved
@@ -7,12 +7,8 @@
 
 use append_only_bytes::BytesSlice;
 use fxhash::FxHashMap;
-<<<<<<< HEAD
-use jumprope::JumpRope;
+use loro_common::PeerID;
 use loro_common::ContainerType;
-=======
-use loro_common::PeerID;
->>>>>>> 6a968ab0
 
 use crate::{
     change::Lamport,
