use std::sync::Arc;

use crate::{
<<<<<<< HEAD
    delta::{Delta, DeltaItem, Meta, StyleMeta},
    event::{Diff, Index, Path},
=======
    delta::{Delta, DeltaItem, Meta, StyleMeta, TreeValue},
    event::{Diff, Index, Path, TextDiff, TextDiffItem},
>>>>>>> 1b599094
    handler::ValueOrHandler,
    utils::string_slice::StringSlice,
};

use generic_btree::rle::HasLength;
use loro_common::ContainerType;
pub use loro_common::LoroValue;

// TODO: rename this trait
pub trait ToJson {
    fn to_json_value(&self) -> serde_json::Value;
    fn to_json(&self) -> String {
        self.to_json_value().to_string()
    }
    fn to_json_pretty(&self) -> String {
        serde_json::to_string_pretty(&self.to_json_value()).unwrap()
    }
    fn from_json(s: &str) -> Self;
}

impl ToJson for LoroValue {
    fn to_json_value(&self) -> serde_json::Value {
        serde_json::to_value(self).unwrap()
    }

    fn to_json(&self) -> String {
        serde_json::to_string(self).unwrap()
    }

    fn to_json_pretty(&self) -> String {
        serde_json::to_string_pretty(self).unwrap()
    }

    #[allow(unused)]
    fn from_json(s: &str) -> Self {
        #[cfg(feature = "json")]
        let ans = serde_json::from_str(s).unwrap();
        #[cfg(not(feature = "json"))]
        let ans = LoroValue::Null;
        ans
    }
}

impl ToJson for DeltaItem<StringSlice, StyleMeta> {
    fn to_json_value(&self) -> serde_json::Value {
        match self {
            DeltaItem::Retain {
                retain: len,
                attributes: meta,
            } => {
                let mut map = serde_json::Map::new();
                map.insert("retain".into(), serde_json::to_value(len).unwrap());
                if !meta.is_empty() {
                    map.insert("attributes".into(), meta.to_json_value());
                }
                serde_json::Value::Object(map)
            }
            DeltaItem::Insert {
                insert: value,
                attributes: meta,
            } => {
                let mut map = serde_json::Map::new();
                map.insert("insert".into(), serde_json::to_value(value).unwrap());
                if !meta.is_empty() {
                    map.insert("attributes".into(), meta.to_json_value());
                }
                serde_json::Value::Object(map)
            }
            DeltaItem::Delete {
                delete: len,
                attributes: _,
            } => {
                let mut map = serde_json::Map::new();
                map.insert("delete".into(), serde_json::to_value(len).unwrap());
                serde_json::Value::Object(map)
            }
        }
    }

    fn from_json(s: &str) -> Self {
        let map: serde_json::Map<String, serde_json::Value> = serde_json::from_str(s).unwrap();
        if map.contains_key("retain") {
            let len = map["retain"].as_u64().unwrap();
            let meta = if let Some(meta) = map.get("attributes") {
                StyleMeta::from_json(meta.to_string().as_str())
            } else {
                StyleMeta::default()
            };
            DeltaItem::Retain {
                retain: len as usize,
                attributes: meta,
            }
        } else if map.contains_key("insert") {
            let value = map["insert"].as_str().unwrap().to_string().into();
            let meta = if let Some(meta) = map.get("attributes") {
                StyleMeta::from_json(meta.to_string().as_str())
            } else {
                StyleMeta::default()
            };
            DeltaItem::Insert {
                insert: value,
                attributes: meta,
            }
        } else if map.contains_key("delete") {
            let len = map["delete"].as_u64().unwrap();
            DeltaItem::Delete {
                delete: len as usize,
                attributes: Default::default(),
            }
        } else {
            panic!("Invalid delta item: {}", s);
        }
    }
}

fn diff_item_to_json_value(item: &TextDiffItem) -> (serde_json::Value, Option<serde_json::Value>) {
    match item {
        loro_delta::DeltaItem::Retain { len, attr } => {
            let mut map = serde_json::Map::new();
            map.insert("retain".into(), serde_json::to_value(len).unwrap());
            if !attr.is_empty() {
                map.insert("attributes".into(), attr.to_json_value());
            }
            (serde_json::Value::Object(map), None)
        }
        loro_delta::DeltaItem::Replace {
            value,
            attr,
            delete,
        } => {
            let mut a = None;
            let mut b = None;
            if value.rle_len() > 0 {
                let mut map = serde_json::Map::new();
                map.insert("insert".into(), serde_json::to_value(value).unwrap());
                if !attr.is_empty() {
                    map.insert("attributes".into(), attr.to_json_value());
                }
                a = Some(serde_json::Value::Object(map));
            }
            if *delete > 0 {
                let mut map = serde_json::Map::new();
                map.insert("delete".into(), serde_json::to_value(delete).unwrap());
                b = Some(serde_json::Value::Object(map));
            }

            if a.is_none() {
                a = std::mem::take(&mut b);
                if a.is_none() {
                    let mut map = serde_json::Map::new();
                    map.insert("retain".into(), serde_json::to_value(0).unwrap());
                    a = Some(serde_json::Value::Object(map));
                }
            }
            (a.unwrap(), b)
        }
    }
}

fn diff_item_from_json(v: serde_json::Value) -> TextDiffItem {
    let serde_json::Value::Object(map) = v else {
        panic!("Invalid delta item: {:?}", v);
    };
    if map.contains_key("retain") {
        let len = map["retain"].as_u64().unwrap();
        let meta = if let Some(meta) = map.get("attributes") {
            StyleMeta::from_json(meta.to_string().as_str())
        } else {
            StyleMeta::default()
        };
        TextDiffItem::Retain {
            len: len as usize,
            attr: meta,
        }
    } else if map.contains_key("insert") {
        let value = map["insert"].as_str().unwrap().to_string().into();
        let meta = if let Some(meta) = map.get("attributes") {
            StyleMeta::from_json(meta.to_string().as_str())
        } else {
            StyleMeta::default()
        };
        TextDiffItem::Replace {
            value,
            attr: meta,
            delete: 0,
        }
    } else if map.contains_key("delete") {
        let len = map["delete"].as_u64().unwrap();
        TextDiffItem::new_delete(len as usize)
    } else {
        panic!("Invalid delta item: {:?}", map);
    }
}

impl ToJson for TextDiff {
    fn to_json_value(&self) -> serde_json::Value {
        let mut vec = Vec::new();
        for item in self.iter() {
            let (a, b) = diff_item_to_json_value(item);
            vec.push(a);
            if let Some(b) = b {
                vec.push(b);
            }
        }
        serde_json::Value::Array(vec)
    }

    fn from_json(s: &str) -> Self {
        let vec: Vec<serde_json::Value> = serde_json::from_str(s).unwrap();
        let mut ans = TextDiff::new();
        for item in vec.into_iter() {
            ans.push(diff_item_from_json(item));
        }
        ans
    }
}

impl ToJson for Delta<StringSlice, StyleMeta> {
    fn to_json_value(&self) -> serde_json::Value {
        let mut vec = Vec::new();
        for item in self.iter() {
            vec.push(item.to_json_value());
        }
        serde_json::Value::Array(vec)
    }

    fn from_json(s: &str) -> Self {
        let vec: Vec<serde_json::Value> = serde_json::from_str(s).unwrap();
        let mut ans = Delta::new();
        for item in vec.into_iter() {
            ans.push(DeltaItem::from_json(item.to_string().as_str()));
        }
        ans
    }
}

#[derive(Debug, PartialEq, Eq)]
enum TypeHint {
    Map,
    Text,
    List,
    Tree,
}

pub trait ApplyDiff {
    fn apply_diff(&mut self, diff: &[Diff]);
    fn apply(&mut self, path: &Path, diff: &[Diff]);
}

impl ApplyDiff for LoroValue {
    fn apply_diff(&mut self, diff: &[Diff]) {
        match self {
            LoroValue::String(value) => {
                let mut s = value.to_string();
                for item in diff.iter() {
                    let delta = item.as_text().unwrap();
                    let mut index = 0;
                    for delta_item in delta.iter() {
                        match delta_item {
                            loro_delta::DeltaItem::Retain { len, attr: _ } => {
                                index += len;
                            }
                            loro_delta::DeltaItem::Replace {
                                value,
                                attr: _,
                                delete,
                            } => {
                                s.replace_range(index..index + *delete, value.as_str());
                                index += value.len_bytes();
                            }
                        }
                    }
                }
                *value = Arc::new(s);
            }
            LoroValue::List(seq) => {
                let is_tree = matches!(diff.first(), Some(Diff::Tree(_)));
                if !is_tree {
                    let seq = Arc::make_mut(seq);
                    for item in diff.iter() {
                        let delta = item.as_list().unwrap();
                        let mut index = 0;
                        for delta_item in delta.iter() {
                            match delta_item {
                                loro_delta::DeltaItem::Retain { len, .. } => {
                                    index += len;
                                }
                                loro_delta::DeltaItem::Replace {
                                    value,
                                    attr: _,
                                    delete,
                                } => {
                                    let value_iter =
                                        value.iter().map(unresolved_to_collection);
                                    seq.splice(index..index + *delete, value_iter);
                                    index += value.len();
                                }
                            }
                        }
                    }
                } else {
                    // let seq = Arc::make_mut(seq);
                    // for item in diff.iter() {
                    //     match item {
                    //         Diff::Tree(tree) => {
                    //             let mut v = TreeValue(seq);
                    //             v.apply_diff(tree);
                    //         }
                    //         _ => unreachable!(),
                    //     }
                    // }
                    unimplemented!()
                }
            }
            LoroValue::Map(map) => {
                for item in diff.iter() {
                    match item {
                        Diff::Map(diff) => {
                            let map = Arc::make_mut(map);
                            for (key, value) in diff.updated.iter() {
                                match &value.value {
                                    Some(value) => {
                                        map.insert(
                                            key.to_string(),
                                            unresolved_to_collection(value),
                                        );
                                    }
                                    None => {
                                        map.remove(&key.to_string());
                                    }
                                }
                            }
                        }
                        _ => unreachable!(),
                    }
                }
            }
            _ => unreachable!(),
        }
    }

    fn apply(&mut self, path: &Path, diff: &[Diff]) {
        if diff.is_empty() {
            return;
        }

        let hint = match diff[0] {
            Diff::List(_) => TypeHint::List,
            Diff::Text(_) => TypeHint::Text,
            Diff::Map(_) => TypeHint::Map,
            Diff::Tree(_) => TypeHint::Tree,
        };
        let value = {
            let mut hints = Vec::with_capacity(path.len());
            for item in path.iter().skip(1) {
                match item {
                    Index::Key(_) => hints.push(TypeHint::Map),
                    Index::Seq(_) => hints.push(TypeHint::List),
                    Index::Node(_) => hints.push(TypeHint::Tree),
                }
            }

            hints.push(hint);
            let mut value: &mut LoroValue = self;
            for (item, hint) in path.iter().zip(hints.iter()) {
                match item {
                    Index::Key(key) => {
                        let m = value.as_map_mut().unwrap();
                        let map = Arc::make_mut(m);
                        value = map.entry(key.to_string()).or_insert_with(|| match hint {
                            TypeHint::Map => LoroValue::Map(Default::default()),
                            TypeHint::Text => LoroValue::String(Default::default()),
                            TypeHint::List => LoroValue::List(Default::default()),
                            TypeHint::Tree => LoroValue::List(Default::default()),
                        })
                    }
                    Index::Seq(index) => {
                        let l = value.as_list_mut().unwrap();
                        let list = Arc::make_mut(l);
                        value = list.get_mut(*index).unwrap();
                    }
                    Index::Node(tree_id) => {
                        let l = value.as_list_mut().unwrap();
                        let list = Arc::make_mut(l);
                        let Some(map) = list.iter_mut().find(|x| {
                            let id = x.as_map().unwrap().get("id").unwrap().as_string().unwrap();
                            id.as_ref() == &tree_id.to_string()
                        }) else {
                            // delete node first
                            return;
                        };
                        let map_mut = Arc::make_mut(map.as_map_mut().unwrap());
                        let meta = map_mut.get_mut("meta").unwrap();
                        if meta.is_container() {
                            *meta = ContainerType::Map.default_value();
                        }
                        value = meta
                    }
                }
            }
            value
        };
        value.apply_diff(diff);
    }
}

pub(crate) fn unresolved_to_collection(v: &ValueOrHandler) -> LoroValue {
    match v {
        ValueOrHandler::Value(v) => v.clone(),
        ValueOrHandler::Handler(c) => c.c_type().default_value(),
    }
}

#[cfg(feature = "wasm")]
pub mod wasm {

    use generic_btree::rle::HasLength;
    use js_sys::{Array, Object};
    use wasm_bindgen::{JsValue, __rt::IntoJsResult};

    use crate::{
        delta::{Delta, DeltaItem, Meta, StyleMeta, TreeDiff, TreeExternalDiff},
        event::{Index, TextDiff, TextDiffItem},
        utils::string_slice::StringSlice,
    };

    impl From<Index> for JsValue {
        fn from(value: Index) -> Self {
            match value {
                Index::Key(key) => JsValue::from_str(&key),
                Index::Seq(num) => JsValue::from_f64(num as f64),
                Index::Node(node) => node.into(),
            }
        }
    }

    impl From<&TreeDiff> for JsValue {
        fn from(value: &TreeDiff) -> Self {
            let array = Array::new();
            for diff in value.diff.iter() {
                let obj = Object::new();
                js_sys::Reflect::set(&obj, &"target".into(), &diff.target.into()).unwrap();
                match &diff.action {
                    TreeExternalDiff::Create {
                        parent,
                        index,
                        position,
                    } => {
                        js_sys::Reflect::set(&obj, &"action".into(), &"create".into()).unwrap();
                        js_sys::Reflect::set(&obj, &"parent".into(), &JsValue::from(*parent))
                            .unwrap();
                        js_sys::Reflect::set(&obj, &"index".into(), &(*index).into()).unwrap();
                        js_sys::Reflect::set(
                            &obj,
                            &"position".into(),
                            &position.to_string().into(),
                        )
                        .unwrap();
                    }
                    TreeExternalDiff::Delete => {
                        js_sys::Reflect::set(&obj, &"action".into(), &"delete".into()).unwrap();
                    }
                    TreeExternalDiff::Move {
                        parent,
                        index,
                        position,
                    } => {
                        js_sys::Reflect::set(&obj, &"action".into(), &"move".into()).unwrap();
                        js_sys::Reflect::set(&obj, &"parent".into(), &JsValue::from(*parent))
                            .unwrap();
                        js_sys::Reflect::set(&obj, &"index".into(), &(*index).into()).unwrap();
                        js_sys::Reflect::set(
                            &obj,
                            &"position".into(),
                            &position.to_string().into(),
                        )
                        .unwrap();
                    }
                }
                array.push(&obj);
            }
            array.into_js_result().unwrap()
        }
    }

    impl From<&Delta<StringSlice, StyleMeta>> for JsValue {
        fn from(value: &Delta<StringSlice, StyleMeta>) -> Self {
            let arr = Array::new_with_length(value.len() as u32);
            for (i, v) in value.iter().enumerate() {
                arr.set(i as u32, JsValue::from(v.clone()));
            }

            arr.into_js_result().unwrap()
        }
    }

    impl From<DeltaItem<StringSlice, StyleMeta>> for JsValue {
        fn from(value: DeltaItem<StringSlice, StyleMeta>) -> Self {
            let obj = Object::new();
            match value {
                DeltaItem::Retain {
                    retain: len,
                    attributes: meta,
                } => {
                    js_sys::Reflect::set(
                        &obj,
                        &JsValue::from_str("retain"),
                        &JsValue::from_f64(len as f64),
                    )
                    .unwrap();
                    if !meta.is_empty() {
                        js_sys::Reflect::set(
                            &obj,
                            &JsValue::from_str("attributes"),
                            &JsValue::from(&meta),
                        )
                        .unwrap();
                    }
                }
                DeltaItem::Insert {
                    insert: value,
                    attributes: meta,
                } => {
                    js_sys::Reflect::set(
                        &obj,
                        &JsValue::from_str("insert"),
                        &JsValue::from_str(value.as_str()),
                    )
                    .unwrap();
                    if !meta.is_empty() {
                        js_sys::Reflect::set(
                            &obj,
                            &JsValue::from_str("attributes"),
                            &JsValue::from(&meta),
                        )
                        .unwrap();
                    }
                }
                DeltaItem::Delete {
                    delete: len,
                    attributes: _,
                } => {
                    js_sys::Reflect::set(
                        &obj,
                        &JsValue::from_str("delete"),
                        &JsValue::from_f64(len as f64),
                    )
                    .unwrap();
                }
            }

            obj.into_js_result().unwrap()
        }
    }

    pub fn text_diff_to_js_value(diff: &TextDiff) -> JsValue {
        let arr = Array::new();
        let mut i = 0;
        for v in diff.iter() {
            let (a, b) = text_diff_item_to_js_value(v);
            arr.set(i as u32, a);
            i += 1;
            if let Some(b) = b {
                arr.set(i as u32, b);
                i += 1;
            }
        }

        arr.into_js_result().unwrap()
    }

    fn text_diff_item_to_js_value(value: &TextDiffItem) -> (JsValue, Option<JsValue>) {
        match value {
            loro_delta::DeltaItem::Retain { len, attr } => {
                let obj = Object::new();
                js_sys::Reflect::set(
                    &obj,
                    &JsValue::from_str("retain"),
                    &JsValue::from_f64(*len as f64),
                )
                .unwrap();
                if !attr.is_empty() {
                    js_sys::Reflect::set(
                        &obj,
                        &JsValue::from_str("attributes"),
                        &JsValue::from(attr),
                    )
                    .unwrap();
                }
                (obj.into_js_result().unwrap(), None)
            }
            loro_delta::DeltaItem::Replace {
                value,
                attr,
                delete,
            } => {
                let mut a = None;
                let mut b = None;
                if value.rle_len() > 0 {
                    let obj = Object::new();
                    js_sys::Reflect::set(
                        &obj,
                        &JsValue::from_str("insert"),
                        &JsValue::from_str(value.as_str()),
                    )
                    .unwrap();
                    if !attr.is_empty() {
                        js_sys::Reflect::set(
                            &obj,
                            &JsValue::from_str("attributes"),
                            &JsValue::from(attr),
                        )
                        .unwrap();
                    }
                    a = Some(obj.into_js_result().unwrap());
                }

                if *delete > 0 {
                    let obj = Object::new();
                    js_sys::Reflect::set(
                        &obj,
                        &JsValue::from_str("delete"),
                        &JsValue::from_f64(*delete as f64),
                    )
                    .unwrap();
                    b = Some(obj.into_js_result().unwrap());
                }

                if a.is_none() {
                    a = std::mem::take(&mut b);
                }

                (a.unwrap(), b)
            }
        }
    }

    impl From<&StyleMeta> for JsValue {
        fn from(value: &StyleMeta) -> Self {
            // TODO: refactor: should we extract the common code of ToJson and ToJsValue
            let obj = Object::new();
            for (key, style) in value.iter() {
                let value = JsValue::from(style.data);
                js_sys::Reflect::set(&obj, &JsValue::from_str(&key), &value).unwrap();
            }

            obj.into_js_result().unwrap()
        }
    }
}

#[cfg(test)]
#[cfg(feature = "json")]
mod json_test {
    use crate::{fx_map, value::ToJson, LoroValue};

    #[test]
    fn list() {
        let list = LoroValue::List(
            vec![12.into(), "123".into(), fx_map!("kk" => 123.into()).into()].into(),
        );
        let json = list.to_json();
        println!("{}", json);
        assert_eq!(LoroValue::from_json(&json), list);
    }
}<|MERGE_RESOLUTION|>--- conflicted
+++ resolved
@@ -1,13 +1,8 @@
 use std::sync::Arc;
 
 use crate::{
-<<<<<<< HEAD
     delta::{Delta, DeltaItem, Meta, StyleMeta},
-    event::{Diff, Index, Path},
-=======
-    delta::{Delta, DeltaItem, Meta, StyleMeta, TreeValue},
     event::{Diff, Index, Path, TextDiff, TextDiffItem},
->>>>>>> 1b599094
     handler::ValueOrHandler,
     utils::string_slice::StringSlice,
 };
