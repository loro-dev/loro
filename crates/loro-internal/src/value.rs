use std::sync::Arc;

use crate::{
<<<<<<< HEAD
    delta::{Delta, DeltaItem, Meta, StyleMeta},
=======
    container::richtext::richtext_state::{unicode_to_utf8_index, utf16_to_utf8_index},
    delta::{Delta, DeltaItem, Meta, StyleMeta, TreeValue},
>>>>>>> 996ce70e
    event::{Diff, Index, Path, TextDiff, TextDiffItem},
    handler::ValueOrHandler,
    utils::string_slice::StringSlice,
};

use generic_btree::rle::HasLength;
use loro_common::ContainerType;
pub use loro_common::LoroValue;

// TODO: rename this trait
pub trait ToJson {
    fn to_json_value(&self) -> serde_json::Value;
    fn to_json(&self) -> String {
        self.to_json_value().to_string()
    }
    fn to_json_pretty(&self) -> String {
        serde_json::to_string_pretty(&self.to_json_value()).unwrap()
    }
    fn from_json(s: &str) -> Self;
}

impl ToJson for LoroValue {
    fn to_json_value(&self) -> serde_json::Value {
        serde_json::to_value(self).unwrap()
    }

    fn to_json(&self) -> String {
        serde_json::to_string(self).unwrap()
    }

    fn to_json_pretty(&self) -> String {
        serde_json::to_string_pretty(self).unwrap()
    }

    #[allow(unused)]
    fn from_json(s: &str) -> Self {
        #[cfg(feature = "json")]
        let ans = serde_json::from_str(s).unwrap();
        #[cfg(not(feature = "json"))]
        let ans = LoroValue::Null;
        ans
    }
}

impl ToJson for DeltaItem<StringSlice, StyleMeta> {
    fn to_json_value(&self) -> serde_json::Value {
        match self {
            DeltaItem::Retain {
                retain: len,
                attributes: meta,
            } => {
                let mut map = serde_json::Map::new();
                map.insert("retain".into(), serde_json::to_value(len).unwrap());
                if !meta.is_empty() {
                    map.insert("attributes".into(), meta.to_json_value());
                }
                serde_json::Value::Object(map)
            }
            DeltaItem::Insert {
                insert: value,
                attributes: meta,
            } => {
                let mut map = serde_json::Map::new();
                map.insert("insert".into(), serde_json::to_value(value).unwrap());
                if !meta.is_empty() {
                    map.insert("attributes".into(), meta.to_json_value());
                }
                serde_json::Value::Object(map)
            }
            DeltaItem::Delete {
                delete: len,
                attributes: _,
            } => {
                let mut map = serde_json::Map::new();
                map.insert("delete".into(), serde_json::to_value(len).unwrap());
                serde_json::Value::Object(map)
            }
        }
    }

    fn from_json(s: &str) -> Self {
        let map: serde_json::Map<String, serde_json::Value> = serde_json::from_str(s).unwrap();
        if map.contains_key("retain") {
            let len = map["retain"].as_u64().unwrap();
            let meta = if let Some(meta) = map.get("attributes") {
                StyleMeta::from_json(meta.to_string().as_str())
            } else {
                StyleMeta::default()
            };
            DeltaItem::Retain {
                retain: len as usize,
                attributes: meta,
            }
        } else if map.contains_key("insert") {
            let value = map["insert"].as_str().unwrap().to_string().into();
            let meta = if let Some(meta) = map.get("attributes") {
                StyleMeta::from_json(meta.to_string().as_str())
            } else {
                StyleMeta::default()
            };
            DeltaItem::Insert {
                insert: value,
                attributes: meta,
            }
        } else if map.contains_key("delete") {
            let len = map["delete"].as_u64().unwrap();
            DeltaItem::Delete {
                delete: len as usize,
                attributes: Default::default(),
            }
        } else {
            panic!("Invalid delta item: {}", s);
        }
    }
}

fn diff_item_to_json_value(item: &TextDiffItem) -> (serde_json::Value, Option<serde_json::Value>) {
    match item {
        loro_delta::DeltaItem::Retain { len, attr } => {
            let mut map = serde_json::Map::new();
            map.insert("retain".into(), serde_json::to_value(len).unwrap());
            if !attr.is_empty() {
                map.insert("attributes".into(), attr.to_json_value());
            }
            (serde_json::Value::Object(map), None)
        }
        loro_delta::DeltaItem::Replace {
            value,
            attr,
            delete,
        } => {
            let mut a = None;
            let mut b = None;
            if value.rle_len() > 0 {
                let mut map = serde_json::Map::new();
                map.insert("insert".into(), serde_json::to_value(value).unwrap());
                if !attr.is_empty() {
                    map.insert("attributes".into(), attr.to_json_value());
                }
                a = Some(serde_json::Value::Object(map));
            }
            if *delete > 0 {
                let mut map = serde_json::Map::new();
                map.insert("delete".into(), serde_json::to_value(delete).unwrap());
                b = Some(serde_json::Value::Object(map));
            }

            if a.is_none() {
                a = std::mem::take(&mut b);
                if a.is_none() {
                    let mut map = serde_json::Map::new();
                    map.insert("retain".into(), serde_json::to_value(0).unwrap());
                    a = Some(serde_json::Value::Object(map));
                }
            }
            (a.unwrap(), b)
        }
    }
}

fn diff_item_from_json(v: serde_json::Value) -> TextDiffItem {
    let serde_json::Value::Object(map) = v else {
        panic!("Invalid delta item: {:?}", v);
    };
    if map.contains_key("retain") {
        let len = map["retain"].as_u64().unwrap();
        let meta = if let Some(meta) = map.get("attributes") {
            StyleMeta::from_json(meta.to_string().as_str())
        } else {
            StyleMeta::default()
        };
        TextDiffItem::Retain {
            len: len as usize,
            attr: meta,
        }
    } else if map.contains_key("insert") {
        let value = map["insert"].as_str().unwrap().to_string().into();
        let meta = if let Some(meta) = map.get("attributes") {
            StyleMeta::from_json(meta.to_string().as_str())
        } else {
            StyleMeta::default()
        };
        TextDiffItem::Replace {
            value,
            attr: meta,
            delete: 0,
        }
    } else if map.contains_key("delete") {
        let len = map["delete"].as_u64().unwrap();
        TextDiffItem::new_delete(len as usize)
    } else {
        panic!("Invalid delta item: {:?}", map);
    }
}

impl ToJson for TextDiff {
    fn to_json_value(&self) -> serde_json::Value {
        let mut vec = Vec::new();
        for item in self.iter() {
            let (a, b) = diff_item_to_json_value(item);
            vec.push(a);
            if let Some(b) = b {
                vec.push(b);
            }
        }
        serde_json::Value::Array(vec)
    }

    fn from_json(s: &str) -> Self {
        let vec: Vec<serde_json::Value> = serde_json::from_str(s).unwrap();
        let mut ans = TextDiff::new();
        for item in vec.into_iter() {
            ans.push(diff_item_from_json(item));
        }
        ans
    }
}

impl ToJson for Delta<StringSlice, StyleMeta> {
    fn to_json_value(&self) -> serde_json::Value {
        let mut vec = Vec::new();
        for item in self.iter() {
            vec.push(item.to_json_value());
        }
        serde_json::Value::Array(vec)
    }

    fn from_json(s: &str) -> Self {
        let vec: Vec<serde_json::Value> = serde_json::from_str(s).unwrap();
        let mut ans = Delta::new();
        for item in vec.into_iter() {
            ans.push(DeltaItem::from_json(item.to_string().as_str()));
        }
        ans
    }
}

#[derive(Debug, PartialEq, Eq)]
enum TypeHint {
    Map,
    Text,
    List,
    Tree,
}

pub trait ApplyDiff {
    fn apply_diff_shallow(&mut self, diff: &[Diff]);
    fn apply_diff(&mut self, diff: &[Diff]);
    fn apply(&mut self, path: &Path, diff: &[Diff]);
}

impl ApplyDiff for LoroValue {
    fn apply_diff_shallow(&mut self, diff: &[Diff]) {
        match self {
            LoroValue::String(value) => {
                let mut s = value.to_string();
                for item in diff.iter() {
                    let delta = item.as_text().unwrap();
                    let mut index = 0;
                    for delta_item in delta.iter() {
                        match delta_item {
                            loro_delta::DeltaItem::Retain { len, attr: _ } => {
                                index += len;
                            }
                            loro_delta::DeltaItem::Replace {
                                value,
                                attr: _,
                                delete,
                            } => {
                                let (start, end) = if cfg!(feature = "wasm") {
                                    (
                                        utf16_to_utf8_index(&s, index).unwrap(),
                                        utf16_to_utf8_index(&s, index + *delete).unwrap(),
                                    )
                                } else {
                                    (
                                        // FIXME: maybe by default we shuold use utf8
                                        unicode_to_utf8_index(&s, index).unwrap(),
                                        unicode_to_utf8_index(&s, index + *delete).unwrap(),
                                    )
                                };
                                s.replace_range(start..end, value.as_str());
                                index += value.len_bytes();
                            }
                        }
                    }
                }
                *value = Arc::new(s);
            }
            LoroValue::List(seq) => {
                let is_tree = matches!(diff.first(), Some(Diff::Tree(_)));
                if !is_tree {
                    let seq = Arc::make_mut(seq);
                    for item in diff.iter() {
                        let delta = item.as_list().unwrap();
                        let mut index = 0;
                        for delta_item in delta.iter() {
                            match delta_item {
                                loro_delta::DeltaItem::Retain { len, attr: _ } => {
                                    index += len;
                                }
                                loro_delta::DeltaItem::Replace {
                                    value,
                                    attr: _,
                                    delete,
                                } => {
                                    let len = value.len();
                                    seq.splice(
                                        index..index + delete,
                                        value.iter().map(|x| x.to_value()),
                                    );
                                    index += len;
                                }
                            }
                        }
                    }
                } else {
                    let seq = Arc::make_mut(seq);
                    for item in diff.iter() {
                        match item {
                            Diff::Tree(tree) => {
                                let mut v = TreeValue(seq);
                                v.apply_diff(tree);
                            }
                            _ => unreachable!(),
                        }
                    }
                }
            }
            LoroValue::Map(map) => {
                for item in diff.iter() {
                    match item {
                        Diff::Map(diff) => {
                            let map = Arc::make_mut(map);
                            for (key, value) in diff.updated.iter() {
                                match &value.value {
                                    Some(value) => {
                                        map.insert(key.to_string(), value.to_value());
                                    }
                                    None => {
                                        map.remove(&key.to_string());
                                    }
                                }
                            }
                        }
                        _ => unreachable!(),
                    }
                }
            }
            _ => unreachable!(),
        }
    }

    fn apply_diff(&mut self, diff: &[Diff]) {
        match self {
            LoroValue::String(value) => {
                let mut s = value.to_string();
                for item in diff.iter() {
                    let delta = item.as_text().unwrap();
                    let mut index = 0;
                    for delta_item in delta.iter() {
                        match delta_item {
                            loro_delta::DeltaItem::Retain { len, attr: _ } => {
                                index += len;
                            }
                            loro_delta::DeltaItem::Replace {
                                value,
                                attr: _,
                                delete,
                            } => {
                                s.replace_range(index..index + *delete, value.as_str());
                                index += value.len_bytes();
                            }
                        }
                    }
                }
                *value = Arc::new(s);
            }
            LoroValue::List(seq) => {
                let is_tree = matches!(diff.first(), Some(Diff::Tree(_)));
                if !is_tree {
                    let seq = Arc::make_mut(seq);
                    for item in diff.iter() {
                        let delta = item.as_list().unwrap();
                        let mut index = 0;
                        for delta_item in delta.iter() {
                            match delta_item {
                                loro_delta::DeltaItem::Retain { len, .. } => {
                                    index += len;
                                }
                                loro_delta::DeltaItem::Replace {
                                    value,
                                    attr: _,
                                    delete,
                                } => {
                                    let value_iter = value.iter().map(unresolved_to_collection);
                                    seq.splice(index..index + *delete, value_iter);
                                    index += value.len();
                                }
                            }
                        }
                    }
                } else {
                    // let seq = Arc::make_mut(seq);
                    // for item in diff.iter() {
                    //     match item {
                    //         Diff::Tree(tree) => {
                    //             let mut v = TreeValue(seq);
                    //             v.apply_diff(tree);
                    //         }
                    //         _ => unreachable!(),
                    //     }
                    // }
                    unimplemented!()
                }
            }
            LoroValue::Map(map) => {
                for item in diff.iter() {
                    match item {
                        Diff::Map(diff) => {
                            let map = Arc::make_mut(map);
                            for (key, value) in diff.updated.iter() {
                                match &value.value {
                                    Some(value) => {
                                        map.insert(
                                            key.to_string(),
                                            unresolved_to_collection(value),
                                        );
                                    }
                                    None => {
                                        map.remove(&key.to_string());
                                    }
                                }
                            }
                        }
                        _ => unreachable!(),
                    }
                }
            }
            _ => unreachable!(),
        }
    }

    fn apply(&mut self, path: &Path, diff: &[Diff]) {
        if diff.is_empty() {
            return;
        }

        let hint = match diff[0] {
            Diff::List(_) => TypeHint::List,
            Diff::Text(_) => TypeHint::Text,
            Diff::Map(_) => TypeHint::Map,
            Diff::Tree(_) => TypeHint::Tree,
        };
        let value = {
            let mut hints = Vec::with_capacity(path.len());
            for item in path.iter().skip(1) {
                match item {
                    Index::Key(_) => hints.push(TypeHint::Map),
                    Index::Seq(_) => hints.push(TypeHint::List),
                    Index::Node(_) => hints.push(TypeHint::Tree),
                }
            }

            hints.push(hint);
            let mut value: &mut LoroValue = self;
            for (item, hint) in path.iter().zip(hints.iter()) {
                match item {
                    Index::Key(key) => {
                        let m = value.as_map_mut().unwrap();
                        let map = Arc::make_mut(m);
                        value = map.entry(key.to_string()).or_insert_with(|| match hint {
                            TypeHint::Map => LoroValue::Map(Default::default()),
                            TypeHint::Text => LoroValue::String(Default::default()),
                            TypeHint::List => LoroValue::List(Default::default()),
                            TypeHint::Tree => LoroValue::List(Default::default()),
                        })
                    }
                    Index::Seq(index) => {
                        let l = value.as_list_mut().unwrap();
                        let list = Arc::make_mut(l);
                        value = list.get_mut(*index).unwrap();
                    }
                    Index::Node(tree_id) => {
                        let l = value.as_list_mut().unwrap();
                        let list = Arc::make_mut(l);
                        let Some(map) = list.iter_mut().find(|x| {
                            let id = x.as_map().unwrap().get("id").unwrap().as_string().unwrap();
                            id.as_ref() == &tree_id.to_string()
                        }) else {
                            // delete node first
                            return;
                        };
                        let map_mut = Arc::make_mut(map.as_map_mut().unwrap());
                        let meta = map_mut.get_mut("meta").unwrap();
                        if meta.is_container() {
                            *meta = ContainerType::Map.default_value();
                        }
                        value = meta
                    }
                }
            }
            value
        };
        value.apply_diff(diff);
    }
}

pub(crate) fn unresolved_to_collection(v: &ValueOrHandler) -> LoroValue {
    match v {
        ValueOrHandler::Value(v) => v.clone(),
        ValueOrHandler::Handler(c) => c.c_type().default_value(),
    }
}

#[cfg(feature = "wasm")]
pub mod wasm {

    use generic_btree::rle::HasLength;
    use js_sys::{Array, Object};
    use wasm_bindgen::{JsValue, __rt::IntoJsResult};

    use crate::{
        delta::{Delta, DeltaItem, Meta, StyleMeta, TreeDiff, TreeExternalDiff},
        event::{Index, TextDiff, TextDiffItem},
        utils::string_slice::StringSlice,
    };

    impl From<Index> for JsValue {
        fn from(value: Index) -> Self {
            match value {
                Index::Key(key) => JsValue::from_str(&key),
                Index::Seq(num) => JsValue::from_f64(num as f64),
                Index::Node(node) => node.into(),
            }
        }
    }

    impl From<&TreeDiff> for JsValue {
        fn from(value: &TreeDiff) -> Self {
            let array = Array::new();
            for diff in value.diff.iter() {
                let obj = Object::new();
                js_sys::Reflect::set(&obj, &"target".into(), &diff.target.into()).unwrap();
                match &diff.action {
                    TreeExternalDiff::Create {
                        parent,
                        index,
                        position,
                    } => {
                        js_sys::Reflect::set(&obj, &"action".into(), &"create".into()).unwrap();
                        js_sys::Reflect::set(&obj, &"parent".into(), &JsValue::from(*parent))
                            .unwrap();
                        js_sys::Reflect::set(&obj, &"index".into(), &(*index).into()).unwrap();
                        js_sys::Reflect::set(
                            &obj,
                            &"position".into(),
                            &position.to_string().into(),
                        )
                        .unwrap();
                    }
                    TreeExternalDiff::Delete => {
                        js_sys::Reflect::set(&obj, &"action".into(), &"delete".into()).unwrap();
                    }
                    TreeExternalDiff::Move {
                        parent,
                        index,
                        position,
                    } => {
                        js_sys::Reflect::set(&obj, &"action".into(), &"move".into()).unwrap();
                        js_sys::Reflect::set(&obj, &"parent".into(), &JsValue::from(*parent))
                            .unwrap();
                        js_sys::Reflect::set(&obj, &"index".into(), &(*index).into()).unwrap();
                        js_sys::Reflect::set(
                            &obj,
                            &"position".into(),
                            &position.to_string().into(),
                        )
                        .unwrap();
                    }
                }
                array.push(&obj);
            }
            array.into_js_result().unwrap()
        }
    }

    impl From<&Delta<StringSlice, StyleMeta>> for JsValue {
        fn from(value: &Delta<StringSlice, StyleMeta>) -> Self {
            let arr = Array::new_with_length(value.len() as u32);
            for (i, v) in value.iter().enumerate() {
                arr.set(i as u32, JsValue::from(v.clone()));
            }

            arr.into_js_result().unwrap()
        }
    }

    impl From<DeltaItem<StringSlice, StyleMeta>> for JsValue {
        fn from(value: DeltaItem<StringSlice, StyleMeta>) -> Self {
            let obj = Object::new();
            match value {
                DeltaItem::Retain {
                    retain: len,
                    attributes: meta,
                } => {
                    js_sys::Reflect::set(
                        &obj,
                        &JsValue::from_str("retain"),
                        &JsValue::from_f64(len as f64),
                    )
                    .unwrap();
                    if !meta.is_empty() {
                        js_sys::Reflect::set(
                            &obj,
                            &JsValue::from_str("attributes"),
                            &JsValue::from(&meta),
                        )
                        .unwrap();
                    }
                }
                DeltaItem::Insert {
                    insert: value,
                    attributes: meta,
                } => {
                    js_sys::Reflect::set(
                        &obj,
                        &JsValue::from_str("insert"),
                        &JsValue::from_str(value.as_str()),
                    )
                    .unwrap();
                    if !meta.is_empty() {
                        js_sys::Reflect::set(
                            &obj,
                            &JsValue::from_str("attributes"),
                            &JsValue::from(&meta),
                        )
                        .unwrap();
                    }
                }
                DeltaItem::Delete {
                    delete: len,
                    attributes: _,
                } => {
                    js_sys::Reflect::set(
                        &obj,
                        &JsValue::from_str("delete"),
                        &JsValue::from_f64(len as f64),
                    )
                    .unwrap();
                }
            }

            obj.into_js_result().unwrap()
        }
    }

    pub fn text_diff_to_js_value(diff: &TextDiff) -> JsValue {
        let arr = Array::new();
        let mut i = 0;
        for v in diff.iter() {
            let (a, b) = text_diff_item_to_js_value(v);
            arr.set(i as u32, a);
            i += 1;
            if let Some(b) = b {
                arr.set(i as u32, b);
                i += 1;
            }
        }

        arr.into_js_result().unwrap()
    }

    fn text_diff_item_to_js_value(value: &TextDiffItem) -> (JsValue, Option<JsValue>) {
        match value {
            loro_delta::DeltaItem::Retain { len, attr } => {
                let obj = Object::new();
                js_sys::Reflect::set(
                    &obj,
                    &JsValue::from_str("retain"),
                    &JsValue::from_f64(*len as f64),
                )
                .unwrap();
                if !attr.is_empty() {
                    js_sys::Reflect::set(
                        &obj,
                        &JsValue::from_str("attributes"),
                        &JsValue::from(attr),
                    )
                    .unwrap();
                }
                (obj.into_js_result().unwrap(), None)
            }
            loro_delta::DeltaItem::Replace {
                value,
                attr,
                delete,
            } => {
                let mut a = None;
                let mut b = None;
                if value.rle_len() > 0 {
                    let obj = Object::new();
                    js_sys::Reflect::set(
                        &obj,
                        &JsValue::from_str("insert"),
                        &JsValue::from_str(value.as_str()),
                    )
                    .unwrap();
                    if !attr.is_empty() {
                        js_sys::Reflect::set(
                            &obj,
                            &JsValue::from_str("attributes"),
                            &JsValue::from(attr),
                        )
                        .unwrap();
                    }
                    a = Some(obj.into_js_result().unwrap());
                }

                if *delete > 0 {
                    let obj = Object::new();
                    js_sys::Reflect::set(
                        &obj,
                        &JsValue::from_str("delete"),
                        &JsValue::from_f64(*delete as f64),
                    )
                    .unwrap();
                    b = Some(obj.into_js_result().unwrap());
                }

                if a.is_none() {
                    a = std::mem::take(&mut b);
                }

                (a.unwrap(), b)
            }
        }
    }

    impl From<&StyleMeta> for JsValue {
        fn from(value: &StyleMeta) -> Self {
            // TODO: refactor: should we extract the common code of ToJson and ToJsValue
            let obj = Object::new();
            for (key, style) in value.iter() {
                let value = JsValue::from(style.data);
                js_sys::Reflect::set(&obj, &JsValue::from_str(&key), &value).unwrap();
            }

            obj.into_js_result().unwrap()
        }
    }
}

#[cfg(test)]
#[cfg(feature = "json")]
mod json_test {
    use crate::{fx_map, value::ToJson, LoroValue};

    #[test]
    fn list() {
        let list = LoroValue::List(
            vec![12.into(), "123".into(), fx_map!("kk" => 123.into()).into()].into(),
        );
        let json = list.to_json();
        println!("{}", json);
        assert_eq!(LoroValue::from_json(&json), list);
    }
}<|MERGE_RESOLUTION|>--- conflicted
+++ resolved
@@ -1,12 +1,8 @@
 use std::sync::Arc;
 
 use crate::{
-<<<<<<< HEAD
+    container::richtext::richtext_state::{unicode_to_utf8_index, utf16_to_utf8_index},
     delta::{Delta, DeltaItem, Meta, StyleMeta},
-=======
-    container::richtext::richtext_state::{unicode_to_utf8_index, utf16_to_utf8_index},
-    delta::{Delta, DeltaItem, Meta, StyleMeta, TreeValue},
->>>>>>> 996ce70e
     event::{Diff, Index, Path, TextDiff, TextDiffItem},
     handler::ValueOrHandler,
     utils::string_slice::StringSlice,
