--- conflicted
+++ resolved
@@ -1,15 +1,10 @@
 use std::sync::Arc;
 
 use crate::{
-<<<<<<< HEAD
-    delta::{DeltaItem, TreeValue},
-    event::{Diff, Index, Path},
-=======
-    delta::{Delta, DeltaItem, Meta, StyleMeta},
+    delta::{Delta, DeltaItem, Meta, StyleMeta, TreeValue},
     event::{Diff, Index, Path},
     state::Forest,
     utils::string_slice::StringSlice,
->>>>>>> 2a93d828
 };
 
 use loro_common::ContainerType;
@@ -180,7 +175,6 @@
                 *value = Arc::new(s);
             }
             LoroValue::List(seq) => {
-<<<<<<< HEAD
                 let is_tree = matches!(diff.first(), Some(Diff::Tree(_)));
                 if !is_tree {
                     let seq = Arc::make_mut(seq);
@@ -189,17 +183,17 @@
                         let mut index = 0;
                         for delta_item in delta.iter() {
                             match delta_item {
-                                DeltaItem::Retain { len, .. } => {
+                                DeltaItem::Retain { retain: len, .. } => {
                                     index += len;
                                 }
-                                DeltaItem::Insert { value, .. } => {
+                                DeltaItem::Insert { insert: value, .. } => {
                                     value.iter().for_each(|v| {
                                         let value = unresolved_to_collection(v);
                                         seq.insert(index, value);
                                         index += 1;
                                     });
                                 }
-                                DeltaItem::Delete { len, .. } => {
+                                DeltaItem::Delete { delete: len, .. } => {
                                     seq.drain(index..index + len);
                                 }
                             }
@@ -212,26 +206,6 @@
                             Diff::Tree(tree) => {
                                 let mut v = TreeValue(seq);
                                 v.apply_diff(tree);
-=======
-                let seq = Arc::make_mut(seq);
-                for item in diff.iter() {
-                    let delta = item.as_list().unwrap();
-                    let mut index = 0;
-                    for delta_item in delta.iter() {
-                        match delta_item {
-                            DeltaItem::Retain { retain: len, .. } => {
-                                index += len;
-                            }
-                            DeltaItem::Insert { insert: value, .. } => {
-                                value.iter().for_each(|v| {
-                                    let value = unresolved_to_collection(v);
-                                    seq.insert(index, value);
-                                    index += 1;
-                                });
-                            }
-                            DeltaItem::Delete { delete: len, .. } => {
-                                seq.drain(index..index + len);
->>>>>>> 2a93d828
                             }
                             _ => unreachable!(),
                         }
@@ -239,22 +213,6 @@
                 }
             }
             LoroValue::Map(map) => {
-<<<<<<< HEAD
-                for item in diff.iter() {
-                    match item {
-                        Diff::NewMap(diff) => {
-                            let map = Arc::make_mut(map);
-                            for (key, value) in diff.updated.iter() {
-                                match &value.value {
-                                    Some(value) => {
-                                        map.insert(
-                                            key.to_string(),
-                                            unresolved_to_collection(value),
-                                        );
-                                    }
-                                    None => {
-                                        map.remove(&key.to_string());
-=======
                 let is_tree = matches!(diff.first(), Some(Diff::Tree(_)));
                 if !is_tree {
                     for item in diff.iter() {
@@ -272,22 +230,17 @@
                                         None => {
                                             map.remove(&key.to_string());
                                         }
->>>>>>> 2a93d828
                                     }
                                 }
-                                debug_log::debug_log!("after {:?}", map);
                             }
                             _ => unreachable!(),
                         }
                     }
-<<<<<<< HEAD
-=======
                 } else {
                     // TODO: perf
                     let forest = Forest::from_value(map.as_ref().clone().into()).unwrap();
                     let diff_forest = forest.apply_diffs(diff);
                     *map = diff_forest.to_value().into_map().unwrap()
->>>>>>> 2a93d828
                 }
             }
             _ => unreachable!(),
@@ -375,11 +328,8 @@
     use wasm_bindgen::{JsValue, __rt::IntoJsResult};
 
     use crate::{
-<<<<<<< HEAD
+        delta::{Delta, DeltaItem, MapDelta, MapDiff, Meta, StyleMeta, TreeDelta, TreeDiffItem},
         delta::{Delta, DeltaItem, MapDelta, MapDiff, StyleMeta, TreeDelta, TreeDiffItem},
-=======
-        delta::{Delta, DeltaItem, MapDelta, MapDiff, Meta, StyleMeta, TreeDelta, TreeDiffItem},
->>>>>>> 2a93d828
         event::{Diff, Index},
         utils::string_slice::StringSlice,
         LoroValue,
