//! loro-internal is a CRDT framework.
//!
//!
//!
//!
#![deny(clippy::undocumented_unsafe_blocks)]
#![warn(rustdoc::broken_intra_doc_links)]

pub mod arena;
pub mod diff_calc;
pub mod handler;
pub use event::{ContainerDiff, DiffEvent, DocDiff, ListDiff, ListDiffInsertItem, ListDiffItem};
pub use fxhash::FxHashMap;
pub use handler::{
    BasicHandler, HandlerTrait, ListHandler, MapHandler, MovableListHandler, TextHandler,
    TreeHandler,
};
pub use loro::LoroDoc;
pub use oplog::OpLog;
pub use state::DocState;
<<<<<<< HEAD
=======
pub mod awareness;
>>>>>>> 9d4f7aa8
pub mod cursor;
pub mod loro;
pub mod obs;
pub mod oplog;
pub mod txn;

pub mod change;
pub mod configure;
pub mod container;
pub mod dag;
pub mod encoding;
pub mod id;
pub mod op;
pub mod version;

mod error;
#[cfg(feature = "test_utils")]
pub mod fuzz;
mod parent;
mod span;
#[cfg(test)]
pub mod tests;
mod utils;
pub use utils::string_slice::StringSlice;

pub mod delta;
pub use loro_delta;
pub mod event;

pub use error::{LoroError, LoroResult};
pub(crate) mod group;
pub(crate) mod macros;
pub(crate) mod state;
pub(crate) mod value;
pub(crate) use id::{PeerID, ID};

// TODO: rename as Key?
pub(crate) use loro_common::InternalString;

pub use container::ContainerType;
pub use loro_common::{loro_value, to_value};
#[cfg(feature = "wasm")]
pub use value::wasm;
pub use value::{ApplyDiff, LoroValue, ToJson};
pub use version::VersionVector;<|MERGE_RESOLUTION|>--- conflicted
+++ resolved
@@ -18,10 +18,7 @@
 pub use loro::LoroDoc;
 pub use oplog::OpLog;
 pub use state::DocState;
-<<<<<<< HEAD
-=======
 pub mod awareness;
->>>>>>> 9d4f7aa8
 pub mod cursor;
 pub mod loro;
 pub mod obs;
