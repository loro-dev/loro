--- conflicted
+++ resolved
@@ -56,13 +56,9 @@
 pub use loro_delta;
 pub mod event;
 
-<<<<<<< HEAD
-pub(crate) mod group;
-=======
 pub use error::{LoroError, LoroResult};
 pub mod estimated_size;
 pub(crate) mod history_cache;
->>>>>>> bb494df2
 pub(crate) mod macros;
 pub(crate) mod state;
 pub mod undo;
