//! loro-internal is a CRDT framework.
//!
//!
//!
//!
#![deny(clippy::undocumented_unsafe_blocks)]
#![warn(rustdoc::broken_intra_doc_links)]

pub mod arena;
pub mod diff_calc;
pub mod handler;
pub use event::{ContainerDiff, DiffEvent, DocDiff};
pub use fxhash::FxHashMap;
<<<<<<< HEAD
pub use handler::{ListHandler, MapHandler, MovableListHandler, TextHandler, TreeHandler};
=======
pub use handler::{BasicHandler, HandlerTrait, ListHandler, MapHandler, TextHandler, TreeHandler};
>>>>>>> c8b86949
pub use loro::LoroDoc;
pub use oplog::OpLog;
pub use state::DocState;
pub mod loro;
pub mod obs;
pub mod oplog;
pub mod txn;

pub mod change;
pub mod configure;
pub mod container;
pub mod dag;
mod encoding;
pub mod id;
pub mod op;
pub mod version;

mod error;
#[cfg(feature = "test_utils")]
pub mod fuzz;
mod parent;
mod span;
#[cfg(test)]
pub mod tests;
mod utils;
pub use utils::string_slice::StringSlice;

pub mod delta;
pub mod event;

pub use error::{LoroError, LoroResult};
pub(crate) mod group;
pub(crate) mod macros;
pub(crate) mod state;
pub(crate) mod value;
pub(crate) use id::{PeerID, ID};

// TODO: rename as Key?
pub(crate) use loro_common::InternalString;

pub use container::ContainerType;
pub use loro_common::{loro_value, to_value};
pub use value::{ApplyDiff, LoroValue, ToJson};
pub use version::VersionVector;<|MERGE_RESOLUTION|>--- conflicted
+++ resolved
@@ -11,11 +11,10 @@
 pub mod handler;
 pub use event::{ContainerDiff, DiffEvent, DocDiff};
 pub use fxhash::FxHashMap;
-<<<<<<< HEAD
-pub use handler::{ListHandler, MapHandler, MovableListHandler, TextHandler, TreeHandler};
-=======
-pub use handler::{BasicHandler, HandlerTrait, ListHandler, MapHandler, TextHandler, TreeHandler};
->>>>>>> c8b86949
+pub use handler::{
+    BasicHandler, HandlerTrait, ListHandler, MapHandler, MovableListHandler, TextHandler,
+    TreeHandler,
+};
 pub use loro::LoroDoc;
 pub use oplog::OpLog;
 pub use state::DocState;
