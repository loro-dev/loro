--- conflicted
+++ resolved
@@ -1,18 +1,13 @@
-<<<<<<< HEAD
-use bytes::Bytes;
-use loro_common::LoroResult;
 use rle::HasLength;
-=======
 use std::collections::BTreeSet;
 
 use loro_common::LoroResult;
-use rand::seq::IteratorRandom;
->>>>>>> 3d5a5da4
 use tracing::{debug, trace};
 
 use crate::{
     dag::DagUtils,
     encoding::fast_snapshot::{Snapshot, _encode_snapshot},
+    state::container_store::FRONTIERS_KEY,
     version::Frontiers,
     LoroDoc,
 };
@@ -49,37 +44,27 @@
     drop(oplog);
     doc.checkout(&start_from)?;
     let mut state = doc.app_state().lock().unwrap();
-<<<<<<< HEAD
-    let gc_state_bytes = state.store.encode_with_frontiers(&start_from);
-    let old_kv = state.store.get_kv().clone();
+    let alive_containers = state.get_all_alive_containers();
+    let alive_c_bytes: BTreeSet<Vec<u8>> = alive_containers.iter().map(|x| x.to_bytes()).collect();
+    state.store.flush();
+    let gc_state_kv = state.store.get_kv().clone();
     drop(state);
     doc.checkout_to_latest();
     let state_bytes = if ops_num > MAX_OPS_NUM_TO_ENCODE_WITHOUT_LATEST_STATE {
         let mut state = doc.app_state().lock().unwrap();
         state.store.encode();
         let new_kv = state.store.get_kv().clone();
-        new_kv.remove_same(&old_kv);
+        new_kv.remove_same(&gc_state_kv);
+        new_kv.retain_keys(&alive_c_bytes);
         Some(new_kv.export())
     } else {
         None
     };
 
-=======
-    let alive_containers = state.get_all_alive_containers();
-    let alive_c_bytes: BTreeSet<Vec<u8>> = alive_containers.iter().map(|x| x.to_bytes()).collect();
-    state.store.flush();
-    let old_kv = state.store.get_kv().clone();
-    drop(state);
-    doc.checkout_to_latest();
-    let mut state = doc.app_state().lock().unwrap();
-    state.store.encode();
-    let new_kv = state.store.get_kv().clone();
-    new_kv.remove_same(&old_kv);
-    new_kv.retain_keys(&alive_c_bytes);
-    old_kv.retain_keys(&alive_c_bytes);
-    let gc_state_bytes = old_kv.export();
-    let state_bytes = new_kv.export();
->>>>>>> 3d5a5da4
+    gc_state_kv.retain_keys(&alive_c_bytes);
+    gc_state_kv.insert(FRONTIERS_KEY, start_from.encode().into());
+    let gc_state_bytes = gc_state_kv.export();
+
     let snapshot = Snapshot {
         oplog_bytes,
         state_bytes,
