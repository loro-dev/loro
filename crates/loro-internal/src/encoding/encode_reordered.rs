--- conflicted
+++ resolved
@@ -9,12 +9,8 @@
 };
 use num_traits::FromPrimitive;
 use rle::HasLength;
-<<<<<<< HEAD
-use serde_columnar::columnar;
+use serde_columnar::{columnar, ColumnarError};
 use tracing::instrument;
-=======
-use serde_columnar::{columnar, ColumnarError};
->>>>>>> 454b4088
 
 use crate::{
     arena::SharedArena,
@@ -275,13 +271,8 @@
 fn decode_changes<'a>(
     encoded_changes: IterableEncodedChange<'_>,
     mut counters: Vec<i32>,
-<<<<<<< HEAD
     peer_ids: &arena::PeerIdArena,
-    mut deps: impl Iterator<Item = arena::EncodedDep> + 'a,
-=======
-    peer_ids: arena::PeerIdArena,
     mut deps: impl Iterator<Item = Result<arena::EncodedDep, ColumnarError>> + 'a,
->>>>>>> 454b4088
     mut ops_map: std::collections::HashMap<
         u64,
         Vec<Op>,
@@ -1418,7 +1409,7 @@
                     )
                 }
                 ValueKind::DeleteSeq => {
-                    let del_start = del_iter.next().unwrap();
+                    let del_start = del_iter.next().unwrap()?;
                     let peer_idx = del_start.peer_idx;
                     let cnt = del_start.counter;
                     let len = del_start.len;
