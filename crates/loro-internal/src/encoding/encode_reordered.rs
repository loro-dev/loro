use std::{borrow::Cow, cell::RefCell, cmp::Ordering, mem::take, rc::Rc, sync::Arc};

use fxhash::{FxHashMap, FxHashSet};
use generic_btree::rle::Sliceable;
use itertools::Itertools;
use loro_common::{
    ContainerID, ContainerType, Counter, HasCounterSpan, HasId, HasIdSpan, HasLamportSpan, IdLp,
    InternalString, LoroError, LoroResult, PeerID, ID,
};
use num_traits::FromPrimitive;
use rle::HasLength;
use serde_columnar::{columnar, ColumnarError};
use tracing::instrument;

use crate::{
    arena::SharedArena,
    change::{Change, Lamport, Timestamp},
    container::{idx::ContainerIdx, list::list_op::DeleteSpanWithId, richtext::TextStyleInfoFlag},
    encoding::{
        encode_reordered::{
            arena::PositionArena,
            value::{ValueKind, ValueWriter},
        },
        StateSnapshotDecodeContext,
    },
    op::{Op, OpWithId, SliceRange},
    state::ContainerState,
    version::Frontiers,
    DocState, LoroDoc, OpLog, VersionVector,
};

use self::{
<<<<<<< HEAD
    arena::{
        decode_arena, encode_arena, ContainerArena, DecodedArenas, EncodedTreeID, TreeIDArena,
    },
=======
    arena::{decode_arena, encode_arena, ContainerArena, DecodedArenas, PeerIdArena},
>>>>>>> 996ce70e
    encode::{encode_changes, encode_ops, init_encode, TempOp, ValueRegister},
    value::ValueReader,
};

use super::{parse_header_and_body, ImportBlobMetadata};

/// If any section of the document is longer than this, we will not decode it.
/// It will return an data corruption error instead.
const MAX_DECODED_SIZE: usize = 1 << 30;
/// If any collection in the document is longer than this, we will not decode it.
/// It will return an data corruption error instead.
const MAX_COLLECTION_SIZE: usize = 1 << 28;

pub(crate) fn encode_updates(oplog: &OpLog, vv: &VersionVector) -> Vec<u8> {
    // skip the ops that current oplog does not have
    let actual_start_vv: VersionVector = vv
        .iter()
        .filter_map(|(&peer, &end_counter)| {
            if end_counter == 0 {
                return None;
            }

            let this_end = oplog.vv().get(&peer).cloned().unwrap_or(0);
            if this_end <= end_counter {
                return Some((peer, this_end));
            }

            Some((peer, end_counter))
        })
        .collect();

    let vv = &actual_start_vv;
    let mut peer_register: ValueRegister<PeerID> = ValueRegister::new();
    let mut key_register: ValueRegister<InternalString> = ValueRegister::new();
    let mut position_register = FxHashSet::default();
    let mut tree_id_register: ValueRegister<EncodedTreeID> = ValueRegister::new();
    let (start_counters, diff_changes) = init_encode(oplog, vv, &mut peer_register);
    let ExtractedContainer {
        containers,
        cid_idx_pairs: _,
        idx_to_index: container_idx2index,
    } = extract_containers_in_order(
        &mut diff_changes
            .iter()
            .flat_map(|x| x.ops.iter())
            .map(|x| x.container),
        &oplog.arena,
    );
    let mut cid_register: ValueRegister<ContainerID> = ValueRegister::from_existing(containers);
    let mut dep_arena = arena::DepsArena::default();
    let mut value_writer = ValueWriter::new();
    let mut ops: Vec<TempOp> = Vec::new();
    let arena = &oplog.arena;
    let changes = encode_changes(
        &diff_changes,
        &mut dep_arena,
        &mut peer_register,
        &mut |op| ops.push(op),
        &mut key_register,
        &mut position_register,
        &container_idx2index,
    );

    let positions = position_register.into_iter().sorted_unstable().collect();
    let mut position_register = ValueRegister::from_existing(positions);

    ops.sort_by(move |a, b| {
        a.container_index
            .cmp(&b.container_index)
            .then_with(|| a.prop_that_used_for_sort.cmp(&b.prop_that_used_for_sort))
            .then_with(|| a.peer_idx.cmp(&b.peer_idx))
            .then_with(|| a.lamport.cmp(&b.lamport))
    });
    let (encoded_ops, del_starts) = encode_ops(
        &ops,
        arena,
        &mut value_writer,
        &mut key_register,
        &mut cid_register,
        &mut peer_register,
        &mut position_register,
        &mut tree_id_register,
    );

    let container_arena = ContainerArena::from_containers(
        cid_register.unwrap_vec(),
        &mut peer_register,
        &mut key_register,
    );

    let position_arena = PositionArena::from_positions(position_register.unwrap_vec());
    let tree_id_arena = TreeIDArena {
        tree_ids: tree_id_register.unwrap_vec(),
    };

    let frontiers = oplog
        .dag
        .vv_to_frontiers(&actual_start_vv)
        .iter()
        .map(|x| (peer_register.register(&x.peer), x.counter))
        .collect();
    let doc = EncodedDoc {
        ops: encoded_ops,
        delete_starts: del_starts,
        changes,
        states: Vec::new(),
        start_counters,
        raw_values: Cow::Owned(value_writer.finish()),
        arenas: Cow::Owned(encode_arena(
            peer_register.unwrap_vec(),
            container_arena,
            key_register.unwrap_vec(),
            dep_arena,
            position_arena,
            tree_id_arena,
            &[],
        )),
        start_frontiers: frontiers,
    };

    serde_columnar::to_vec(&doc).unwrap()
}

#[instrument(skip_all)]
pub(crate) fn decode_updates(oplog: &mut OpLog, bytes: &[u8]) -> LoroResult<()> {
    let iter = serde_columnar::iter_from_bytes::<EncodedDoc>(bytes)?;
    let DecodedArenas {
        peer_ids,
        containers,
        keys,
        deps,
        positions,
        tree_ids,
        state_blob_arena: _,
    } = decode_arena(&iter.arenas)?;
    let ops_map = extract_ops(
        &iter.raw_values,
        iter.ops,
        iter.delete_starts,
        &oplog.arena,
        &containers,
        &keys,
        &peer_ids,
        &positions.parse_to_positions(),
        &tree_ids.tree_ids,
        false,
    )?
    .ops_map;

    let changes = decode_changes(iter.changes, iter.start_counters, &peer_ids, deps, ops_map)?;

    let (latest_ids, pending_changes) = import_changes_to_oplog(changes, oplog)?;
    if oplog.try_apply_pending(latest_ids).should_update && !oplog.batch_importing {
        oplog.dag.refresh_frontiers();
    }

    oplog.import_unknown_lamport_pending_changes(pending_changes)?;
    Ok(())
}

pub fn decode_import_blob_meta(bytes: &[u8]) -> LoroResult<ImportBlobMetadata> {
    let parsed = parse_header_and_body(bytes)?;
    let is_snapshot = parsed.mode.is_snapshot();
    let iterators = serde_columnar::iter_from_bytes::<EncodedDoc>(parsed.body)?;
    let DecodedArenas { peer_ids, .. } = decode_arena(&iterators.arenas)?;
    let start_vv: VersionVector = iterators
        .start_counters
        .iter()
        .enumerate()
        .filter_map(|(peer_idx, counter)| {
            if *counter == 0 {
                None
            } else {
                Some(ID::new(peer_ids.peer_ids[peer_idx], *counter - 1))
            }
        })
        .collect();
    let frontiers = iterators
        .start_frontiers
        .iter()
        .map(|x| ID::new(peer_ids.peer_ids[x.0], x.1))
        .collect();
    let mut end_vv_counters = iterators.start_counters;
    let mut change_num = 0;
    let mut start_timestamp = Timestamp::MAX;
    let mut end_timestamp = Timestamp::MIN;

    for iter in iterators.changes {
        let EncodedChange {
            peer_idx,
            len,
            timestamp,
            ..
        } = iter?;
        end_vv_counters[peer_idx] += len as Counter;
        start_timestamp = start_timestamp.min(timestamp);
        end_timestamp = end_timestamp.max(timestamp);
        change_num += 1;
    }

    Ok(ImportBlobMetadata {
        is_snapshot,
        start_frontiers: frontiers,
        partial_start_vv: start_vv,
        partial_end_vv: VersionVector::from_iter(
            end_vv_counters
                .iter()
                .enumerate()
                .map(|(peer_idx, counter)| ID::new(peer_ids.peer_ids[peer_idx], *counter - 1)),
        ),
        start_timestamp,
        end_timestamp,
        change_num,
    })
}

fn import_changes_to_oplog(
    changes: Vec<Change>,
    oplog: &mut OpLog,
) -> Result<(Vec<ID>, Vec<Change>), LoroError> {
    let mut pending_changes = Vec::new();
    let mut latest_ids = Vec::new();
    for mut change in changes {
        if change.ctr_end() <= oplog.vv().get(&change.id.peer).copied().unwrap_or(0) {
            // skip included changes
            continue;
        }

        latest_ids.push(change.id_last());
        // calc lamport or pending if its deps are not satisfied
        match oplog.dag.get_change_lamport_from_deps(&change.deps) {
            Some(lamport) => change.lamport = lamport,
            None => {
                pending_changes.push(change);
                continue;
            }
        }

        let Some(change) = oplog.trim_the_known_part_of_change(change) else {
            continue;
        };
        // update dag and push the change
        let mark = oplog.update_dag_on_new_change(&change);
        oplog.next_lamport = oplog.next_lamport.max(change.lamport_end());
        oplog.latest_timestamp = oplog.latest_timestamp.max(change.timestamp);
        oplog.dag.vv.extend_to_include_end_id(ID {
            peer: change.id.peer,
            counter: change.id.counter + change.atom_len() as Counter,
        });
        oplog.insert_new_change(change, mark);
    }
    if !oplog.batch_importing {
        oplog.dag.refresh_frontiers();
    }

    Ok((latest_ids, pending_changes))
}

fn decode_changes<'a>(
    encoded_changes: IterableEncodedChange<'_>,
    mut counters: Vec<i32>,
    peer_ids: &arena::PeerIdArena,
    mut deps: impl Iterator<Item = Result<arena::EncodedDep, ColumnarError>> + 'a,
    mut ops_map: std::collections::HashMap<
        u64,
        Vec<Op>,
        std::hash::BuildHasherDefault<fxhash::FxHasher>,
    >,
) -> LoroResult<Vec<Change>> {
    let mut changes = Vec::with_capacity(encoded_changes.size_hint().0);
    for encoded_change in encoded_changes {
        let EncodedChange {
            peer_idx,
            mut len,
            timestamp,
            deps_len,
            dep_on_self,
            msg_len: _,
        } = encoded_change?;
        if peer_ids.peer_ids.len() <= peer_idx || counters.len() <= peer_idx {
            return Err(LoroError::DecodeDataCorruptionError);
        }

        let counter = counters[peer_idx];
        counters[peer_idx] += len as Counter;
        let peer = peer_ids.peer_ids[peer_idx];
        let mut change: Change = Change {
            id: ID::new(peer, counter),
            ops: Default::default(),
            deps: Frontiers::with_capacity((deps_len + if dep_on_self { 1 } else { 0 }) as usize),
            lamport: 0,
            timestamp,
            has_dependents: false,
        };

        if dep_on_self {
            if counter <= 0 {
                return Err(LoroError::DecodeDataCorruptionError);
            }

            change.deps.push(ID::new(peer, counter - 1));
        }

        for _ in 0..deps_len {
            let dep = deps.next().ok_or(LoroError::DecodeDataCorruptionError)??;
            change
                .deps
                .push(ID::new(peer_ids.peer_ids[dep.peer_idx], dep.counter));
        }

        let ops = ops_map
            .get_mut(&peer)
            .ok_or(LoroError::DecodeDataCorruptionError)?;
        while len > 0 {
            let op = ops.pop().ok_or(LoroError::DecodeDataCorruptionError)?;
            len -= op.atom_len();
            change.ops.push(op);
        }

        changes.push(change);
    }

    Ok(changes)
}

struct ExtractedOps {
    ops_map: FxHashMap<PeerID, Vec<Op>>,
    ops: Vec<OpWithId>,
    containers: Vec<ContainerID>,
}

#[allow(clippy::too_many_arguments)]
fn extract_ops(
    raw_values: &[u8],
    iter: impl Iterator<Item = Result<EncodedOp, ColumnarError>>,
    mut del_iter: impl Iterator<Item = Result<EncodedDeleteStartId, ColumnarError>>,
    arena: &SharedArena,
    containers: &ContainerArena,
    keys: &arena::KeyArena,
    peer_ids: &arena::PeerIdArena,
    positions: &[Vec<u8>],
    tree_ids: &[EncodedTreeID],
    should_extract_ops_with_ids: bool,
) -> LoroResult<ExtractedOps> {
    let mut value_reader = ValueReader::new(raw_values);
    let mut ops_map: FxHashMap<PeerID, Vec<Op>> = FxHashMap::default();
    let containers: Vec<_> = containers
        .containers
        .iter()
        .map(|x| x.as_container_id(&keys.keys, &peer_ids.peer_ids))
        .try_collect()?;
    let mut ops = Vec::new();
    for op in iter {
        let EncodedOp {
            container_index,
            prop,
            peer_idx,
            value_type,
            counter,
        } = op?;
        if containers.len() <= container_index as usize
            || peer_ids.peer_ids.len() <= peer_idx as usize
        {
            return Err(LoroError::DecodeDataCorruptionError);
        }
        let peer = peer_ids.peer_ids[peer_idx as usize];
        let cid = &containers[container_index as usize];
        let c_idx = arena.register_container(cid);
        let kind = ValueKind::from_u8(value_type).expect("Unknown value type");
        let content = decode_op(
            cid,
            kind,
            &mut del_iter,
            &mut value_reader,
            arena,
            prop,
            keys,
            &peer_ids.peer_ids,
            positions,
            tree_ids,
            ID::new(peer, counter),
        )?;

        let op = Op {
            counter,
            container: c_idx,
            content,
        };

        if should_extract_ops_with_ids {
            ops.push(OpWithId {
                peer,
                op: op.clone(),
                lamport: None,
            });
        }

        ops_map.entry(peer).or_default().push(op);
    }

    for (_, ops) in ops_map.iter_mut() {
        // sort op by counter in the reversed order
        ops.sort_by_key(|x| -x.counter);
    }

    Ok(ExtractedOps {
        ops_map,
        ops,
        containers,
    })
}

pub(crate) fn encode_snapshot(oplog: &OpLog, state: &DocState, vv: &VersionVector) -> Vec<u8> {
    assert!(!state.is_in_txn());
    assert_eq!(oplog.frontiers(), &state.frontiers);

    let mut peer_register: ValueRegister<PeerID> = ValueRegister::new();
    let mut key_register: ValueRegister<InternalString> = ValueRegister::new();
    let mut tree_id_register: ValueRegister<EncodedTreeID> = ValueRegister::new();
    let mut position_register = FxHashSet::default();
    let (start_counters, diff_changes) = init_encode(oplog, vv, &mut peer_register);
    let ExtractedContainer {
        containers,
        cid_idx_pairs: c_pairs,
        idx_to_index: container_idx2index,
    } = extract_containers_in_order(
        &mut state.iter().map(|x| x.container_idx()).chain(
            diff_changes
                .iter()
                .flat_map(|x| x.ops.iter())
                .map(|x| x.container),
        ),
        &oplog.arena,
    );
    let mut cid_register: ValueRegister<ContainerID> = ValueRegister::from_existing(containers);
    let mut dep_arena = arena::DepsArena::default();
    let mut value_writer = ValueWriter::new();

    // This stores the required op positions of each container state.
    // The states can be encoded in these positions in the next step.
    // This data structure stores that mapping from op id to the required total order.
    let mut origin_ops: Vec<TempOp<'_>> = Vec::new();
    let mut pos_mapping_heap: Vec<PosMappingItem> = Vec::new();
    let mut pos_target_value = 0;

    let mut states = Vec::new();
    let mut state_bytes = Vec::new();
    let peer_register = Rc::new(RefCell::new(peer_register));
    let peer_register_1 = Rc::clone(&peer_register);

    for (_, c_idx) in c_pairs.iter() {
        let container_index = *container_idx2index.get(c_idx).unwrap() as u32;
        let state = match state.get_state(*c_idx) {
            Some(state) if !state.is_state_empty() => state,
            _ => {
                states.push(EncodedStateInfo {
                    container_index,
                    op_len: 0,
                    state_bytes_len: 0,
                });
                continue;
            }
        };

        let mut op_len = 0;
        let bytes = state.encode_snapshot(super::StateSnapshotEncoder {
            register_peer: &mut |peer| RefCell::borrow_mut(&peer_register_1).register(&peer),
            check_idspan: &|_id_span| {
                // TODO: todo!("check intersection by vv that defined by idlp");
                // if let Some(counter) = vv.intersect_span(id_span) {
                //     Err(IdSpan {
                //         client_id: id_span.peer,
                //         counter,
                //     })
                // } else {
                Ok(())
                // }
            },
            encoder_by_op: &mut |op| {
                origin_ops.push(TempOp {
                    op: Cow::Owned(op.op),
                    peer_idx: RefCell::borrow_mut(&peer_register).register(&op.peer) as u32,
                    peer_id: op.peer,
                    container_index,
                    prop_that_used_for_sort: -1,
                    lamport: op.lamport.unwrap(),
                });
            },
            record_idspan: &mut |id_span| {
                let len = id_span.atom_len();
                op_len += len;
                let start_id = oplog.idlp_to_id(IdLp::new(id_span.peer, id_span.lamport.start));
                pos_mapping_heap.push(PosMappingItem {
                    start_id: start_id.expect("convert idlp to id failed"),
                    len,
                    target_value: pos_target_value,
                });
                pos_target_value += len as i32;
            },
            mode: super::EncodeMode::Snapshot,
        });

        states.push(EncodedStateInfo {
            container_index,
            op_len: op_len as u32,
            state_bytes_len: bytes.len() as u32,
        });
        state_bytes.extend(bytes);
    }

    drop(peer_register_1);
    let mut peer_register = match Rc::try_unwrap(peer_register) {
        Ok(r) => r.into_inner(),
        Err(_) => unreachable!(),
    };
    let changes = encode_changes(
        &diff_changes,
        &mut dep_arena,
        &mut peer_register,
        &mut |op| {
            origin_ops.push(op);
        },
        &mut key_register,
        &mut position_register,
        &container_idx2index,
    );

    let ops: Vec<TempOp> = calc_sorted_ops_for_snapshot(origin_ops, pos_mapping_heap);
    let positions: Vec<_> = position_register.into_iter().sorted_unstable().collect();
    let mut position_register = ValueRegister::from_existing(positions);

    let (encoded_ops, del_starts) = encode_ops(
        &ops,
        &oplog.arena,
        &mut value_writer,
        &mut key_register,
        &mut cid_register,
        &mut peer_register,
        &mut position_register,
        &mut tree_id_register,
    );

    let container_arena = ContainerArena::from_containers(
        cid_register.unwrap_vec(),
        &mut peer_register,
        &mut key_register,
    );

    let position_arena = PositionArena::from_positions(position_register.unwrap_vec());
    let tree_id_arena = TreeIDArena {
        tree_ids: tree_id_register.unwrap_vec(),
    };

    let doc = EncodedDoc {
        ops: encoded_ops,
        delete_starts: del_starts,
        changes,
        states,
        start_counters,
        raw_values: Cow::Owned(value_writer.finish()),
        arenas: Cow::Owned(encode_arena(
            peer_register.unwrap_vec(),
            container_arena,
            key_register.unwrap_vec(),
            dep_arena,
            position_arena,
            tree_id_arena,
            &state_bytes,
        )),
        start_frontiers: Vec::new(),
    };

    serde_columnar::to_vec(&doc).unwrap()
}

#[derive(Clone, Copy, PartialEq, Debug, Eq, PartialOrd, Ord)]
struct IdWithLamport {
    peer: PeerID,
    lamport: Lamport,
}

#[derive(Clone, Copy, PartialEq, Debug, Eq)]
struct PosMappingItem {
    start_id: ID,
    len: usize,
    target_value: i32,
}

impl Ord for PosMappingItem {
    fn cmp(&self, other: &Self) -> Ordering {
        // this is reversed so that the BinaryHeap will be a min-heap
        other.start_id.cmp(&self.start_id)
    }
}

impl PartialOrd for PosMappingItem {
    fn partial_cmp(&self, other: &Self) -> Option<Ordering> {
        Some(self.cmp(other))
    }
}

impl PosMappingItem {
    fn split(&mut self, pos: usize) -> Self {
        let new_len = self.len - pos;
        self.len = pos;
        PosMappingItem {
            start_id: ID {
                peer: self.start_id.peer,
                counter: self.start_id.counter + pos as Counter,
            },
            len: new_len,
            target_value: self.target_value + pos as i32,
        }
    }
}

fn calc_sorted_ops_for_snapshot<'a>(
    mut origin_ops: Vec<TempOp<'a>>,
    mut pos_mapping_heap: Vec<PosMappingItem>,
) -> Vec<TempOp<'a>> {
    origin_ops.sort_unstable();
    pos_mapping_heap.sort_unstable();
    let mut ops: Vec<TempOp<'a>> = Vec::with_capacity(origin_ops.len());
    let ops_len: usize = origin_ops.iter().map(|x| x.atom_len()).sum();
    let mut origin_top = origin_ops.pop();
    let mut pos_top = pos_mapping_heap.pop();

    while origin_top.is_some() || pos_top.is_some() {
        let Some(mut inner_origin_top) = origin_top else {
            unreachable!()
        };

        let Some(mut inner_pos_top) = pos_top else {
            ops.push(inner_origin_top);
            origin_top = origin_ops.pop();
            continue;
        };
        match inner_origin_top.id_start().cmp(&inner_pos_top.start_id) {
            std::cmp::Ordering::Less => {
                if inner_origin_top.id_end() <= inner_pos_top.start_id {
                    ops.push(inner_origin_top);
                    origin_top = origin_ops.pop();
                } else {
                    let delta =
                        inner_pos_top.start_id.counter - inner_origin_top.id_start().counter;
                    let right = inner_origin_top.split(delta as usize);
                    ops.push(inner_origin_top);
                    origin_top = Some(right);
                }
            }
            std::cmp::Ordering::Equal => {
                match inner_origin_top.atom_len().cmp(&inner_pos_top.len) {
                    std::cmp::Ordering::Less => {
                        // origin top is shorter than pos mapping,
                        // need to split the pos mapping
                        let len = inner_origin_top.atom_len();
                        inner_origin_top.prop_that_used_for_sort =
                            i32::MIN + inner_pos_top.target_value;
                        ops.push(inner_origin_top);
                        let next = inner_pos_top.split(len);
                        origin_top = origin_ops.pop();
                        pos_top = Some(next);
                    }
                    std::cmp::Ordering::Equal => {
                        // origin op's length equal to pos mapping's length
                        inner_origin_top.prop_that_used_for_sort =
                            i32::MIN + inner_pos_top.target_value;
                        ops.push(inner_origin_top.clone());
                        origin_top = origin_ops.pop();
                        pos_top = pos_mapping_heap.pop();
                    }
                    std::cmp::Ordering::Greater => {
                        // origin top is longer than pos mapping,
                        // need to split the origin top
                        let right = inner_origin_top.split(inner_pos_top.len);
                        inner_origin_top.prop_that_used_for_sort =
                            i32::MIN + inner_pos_top.target_value;
                        ops.push(inner_origin_top);
                        origin_top = Some(right);
                        pos_top = pos_mapping_heap.pop();
                    }
                }
            }
            std::cmp::Ordering::Greater => unreachable!(),
        }
    }

    ops.sort_unstable_by(|a, b| {
        a.container_index.cmp(&b.container_index).then({
            a.prop_that_used_for_sort
                .cmp(&b.prop_that_used_for_sort)
                .then_with(|| a.peer_idx.cmp(&b.peer_idx))
                .then_with(|| a.lamport.cmp(&b.lamport))
        })
    });

    debug_assert_eq!(ops.iter().map(|x| x.atom_len()).sum::<usize>(), ops_len);
    ops
}

pub(crate) fn decode_snapshot(doc: &LoroDoc, bytes: &[u8]) -> LoroResult<()> {
    let mut state = doc.app_state().try_lock().map_err(|_| {
        LoroError::DecodeError(
            "decode_snapshot: failed to lock app state"
                .to_string()
                .into_boxed_str(),
        )
    })?;

    state.check_before_decode_snapshot()?;
    let mut oplog = doc.oplog().try_lock().map_err(|_| {
        LoroError::DecodeError(
            "decode_snapshot: failed to lock oplog"
                .to_string()
                .into_boxed_str(),
        )
    })?;

    if !oplog.is_empty() {
        unimplemented!("You can only import snapshot to a empty loro doc now");
    }

    assert!(state.frontiers.is_empty());
    assert!(oplog.frontiers().is_empty());

    let iter = serde_columnar::iter_from_bytes::<EncodedDoc>(bytes)?;
    let DecodedArenas {
        peer_ids,
        containers,
        keys,
        deps,
        positions,
        tree_ids,
        state_blob_arena,
    } = decode_arena(&iter.arenas)?;
    let ExtractedOps {
        ops_map,
        mut ops,
        containers,
    } = extract_ops(
        &iter.raw_values,
        iter.ops,
        iter.delete_starts,
        &oplog.arena,
        &containers,
        &keys,
        &peer_ids,
        &positions.parse_to_positions(),
        &tree_ids.tree_ids,
        true,
    )?;

    let changes = decode_changes(iter.changes, iter.start_counters, &peer_ids, deps, ops_map)?;
    let (new_ids, pending_changes) = import_changes_to_oplog(changes, &mut oplog)?;

    for op in ops.iter_mut() {
        // update op's lamport
        op.lamport = oplog.get_lamport_at(op.id());
    }

    decode_snapshot_states(
        &mut state,
        oplog.frontiers().clone(),
        iter.states,
        containers,
        state_blob_arena,
        ops,
        &oplog,
        &peer_ids,
    )
    .unwrap();
    assert!(pending_changes.is_empty());
    // we cannot assert this because frontiers of oplog is not updated yet when batch_importing
    // assert_eq!(&state.frontiers, oplog.frontiers());
    if !oplog.pending_changes.is_empty() {
        drop(oplog);
        drop(state);
        // TODO: Fix this origin value
        doc.update_oplog_and_apply_delta_to_state_if_needed(
            |oplog| {
                if oplog.try_apply_pending(new_ids).should_update && !oplog.batch_importing {
                    oplog.dag.refresh_frontiers();
                }

                Ok(())
            },
            "".into(),
        )?;
    }

    Ok(())
}

#[allow(clippy::too_many_arguments)]
fn decode_snapshot_states(
    state: &mut DocState,
    frontiers: Frontiers,
    encoded_state_iter: IterableEncodedStateInfo<'_>,
    containers: Vec<ContainerID>,
    state_blob_arena: &[u8],
    ops: Vec<OpWithId>,
    oplog: &std::sync::MutexGuard<'_, OpLog>,
    peers: &PeerIdArena,
) -> LoroResult<()> {
    let mut state_blob_index: usize = 0;
    let mut ops_index: usize = 0;
    for encoded_state in encoded_state_iter {
        let EncodedStateInfo {
            container_index,
            mut op_len,
            state_bytes_len,
        } = encoded_state?;
        if op_len == 0 && state_bytes_len == 0 {
            continue;
        }

        if container_index >= containers.len() as u32 {
            return Err(LoroError::DecodeDataCorruptionError);
        }

        let container_id = &containers[container_index as usize];
        let idx = state.arena.register_container(container_id);
        if state_blob_arena.len() < state_blob_index + state_bytes_len as usize {
            return Err(LoroError::DecodeDataCorruptionError);
        }

        let state_bytes =
            &state_blob_arena[state_blob_index..state_blob_index + state_bytes_len as usize];
        state_blob_index += state_bytes_len as usize;

        if ops.len() < ops_index {
            return Err(LoroError::DecodeDataCorruptionError);
        }

        let mut next_ops = ops[ops_index..]
            .iter()
            .skip_while(|x| x.op.container != idx)
            .take_while(|x| {
                if op_len == 0 {
                    false
                } else {
                    op_len -= x.op.atom_len() as u32;
                    ops_index += 1;
                    true
                }
            })
            .cloned();
        state.init_container(
            container_id.clone(),
            StateSnapshotDecodeContext {
                oplog,
                ops: &mut next_ops,
                blob: state_bytes,
                mode: crate::encoding::EncodeMode::Snapshot,
                peers: &peers.peer_ids,
            },
        );
    }

    let s = take(&mut state.states);
    state.init_with_states_and_version(s, frontiers);
    Ok(())
}

mod encode {
    use fxhash::{FxHashMap, FxHashSet};
    use loro_common::{ContainerID, ContainerType, HasId, PeerID, ID};
    use num_traits::ToPrimitive;
    use rle::{HasLength, Sliceable};
    use std::borrow::Cow;

    use crate::{
        change::{Change, Lamport},
        container::idx::ContainerIdx,
        encoding::encode_reordered::value::{EncodedTreeMove, ValueWriter},
        op::Op,
        InternalString,
    };

    #[derive(Debug, Clone)]
    pub(super) struct TempOp<'a> {
        pub op: Cow<'a, Op>,
        pub lamport: Lamport,
        pub peer_idx: u32,
        pub peer_id: PeerID,
        pub container_index: u32,
        /// Prop is fake and will be encoded in the snapshot.
        /// But it will not be used when decoding, because this op is not included in the vv so it's not in the encoded changes.
        pub prop_that_used_for_sort: i32,
    }

    impl PartialEq for TempOp<'_> {
        fn eq(&self, other: &Self) -> bool {
            self.peer_id == other.peer_id && self.lamport == other.lamport
        }
    }

    impl Eq for TempOp<'_> {}
    impl Ord for TempOp<'_> {
        fn cmp(&self, other: &Self) -> std::cmp::Ordering {
            self.peer_id
                .cmp(&other.peer_id)
                .then(self.lamport.cmp(&other.lamport))
                // we need reverse because we'll need to use binary heap to get the smallest one
                .reverse()
        }
    }

    impl PartialOrd for TempOp<'_> {
        fn partial_cmp(&self, other: &Self) -> Option<std::cmp::Ordering> {
            Some(self.cmp(other))
        }
    }

    impl HasId for TempOp<'_> {
        fn id_start(&self) -> loro_common::ID {
            ID::new(self.peer_id, self.op.counter)
        }
    }

    impl HasLength for TempOp<'_> {
        #[inline(always)]
        fn atom_len(&self) -> usize {
            self.op.atom_len()
        }

        #[inline(always)]
        fn content_len(&self) -> usize {
            self.op.atom_len()
        }
    }

    impl<'a> generic_btree::rle::HasLength for TempOp<'a> {
        #[inline(always)]
        fn rle_len(&self) -> usize {
            self.op.atom_len()
        }
    }

    impl<'a> generic_btree::rle::Sliceable for TempOp<'a> {
        fn _slice(&self, range: std::ops::Range<usize>) -> TempOp<'a> {
            Self {
                op: if range.start == 0 && range.end == self.op.atom_len() {
                    match &self.op {
                        Cow::Borrowed(o) => Cow::Borrowed(o),
                        Cow::Owned(o) => Cow::Owned(o.clone()),
                    }
                } else {
                    let op = self.op.slice(range.start, range.end);
                    Cow::Owned(op)
                },
                lamport: self.lamport + range.start as Lamport,
                peer_idx: self.peer_idx,
                peer_id: self.peer_id,
                container_index: self.container_index,
                prop_that_used_for_sort: self.prop_that_used_for_sort,
            }
        }
    }

    pub(super) fn encode_ops<'p, 'a: 'p>(
        ops: &'a [TempOp<'a>],
        arena: &crate::arena::SharedArena,
        value_writer: &mut ValueWriter,
        key_register: &mut ValueRegister<InternalString>,
        cid_register: &mut ValueRegister<ContainerID>,
        peer_register: &mut ValueRegister<u64>,
        position_register: &mut ValueRegister<&'p [u8]>,
        tree_id_regitster: &mut ValueRegister<EncodedTreeID>,
    ) -> (Vec<EncodedOp>, Vec<EncodedDeleteStartId>) {
        let mut encoded_ops = Vec::with_capacity(ops.len());
        let mut delete_start = Vec::new();
        for TempOp {
            op,
            peer_idx,
            container_index,
            ..
        } in ops
        {
            let value_type = encode_op(
                op,
                arena,
                &mut delete_start,
                value_writer,
                key_register,
                cid_register,
                peer_register,
                position_register,
                tree_id_regitster,
            );

            let prop = get_op_prop(op, key_register);
            encoded_ops.push(EncodedOp {
                container_index: *container_index,
                peer_idx: *peer_idx,
                counter: op.counter,
                prop,
                value_type: value_type.to_u8().unwrap(),
            });
        }

        (encoded_ops, delete_start)
    }

    pub(super) fn encode_changes<'p, 'a: 'p>(
        diff_changes: &'a [Cow<'a, Change>],
        dep_arena: &mut super::arena::DepsArena,
        peer_register: &mut ValueRegister<u64>,
        push_op: &mut impl FnMut(TempOp<'a>),
        key_register: &mut ValueRegister<InternalString>,
        position_register: &mut FxHashSet<&'p [u8]>,
        container_idx2index: &FxHashMap<ContainerIdx, usize>,
    ) -> Vec<EncodedChange> {
        let mut changes: Vec<EncodedChange> = Vec::with_capacity(diff_changes.len());
        for change in diff_changes.iter() {
            let mut dep_on_self = false;
            let mut deps_len = 0;
            for dep in change.deps.iter() {
                if dep.peer == change.id.peer {
                    dep_on_self = true;
                } else {
                    deps_len += 1;
                    dep_arena.push(peer_register.register(&dep.peer), dep.counter);
                }
            }

            let peer_idx = peer_register.register(&change.id.peer);
            changes.push(EncodedChange {
                dep_on_self,
                deps_len,
                peer_idx,
                len: change.atom_len(),
                timestamp: change.timestamp,
                msg_len: 0,
            });

            for op in change.ops().iter() {
                let lamport = (op.counter - change.id.counter) as Lamport + change.lamport();
                push_op(TempOp {
                    op: Cow::Borrowed(op),
                    lamport,
                    prop_that_used_for_sort: get_sorting_prop(op, key_register, position_register),
                    peer_idx: peer_idx as u32,
                    peer_id: change.id.peer,
                    container_index: container_idx2index[&op.container] as u32,
                });
            }
        }
        changes
    }

    use crate::{OpLog, VersionVector};
    pub(super) use value_register::ValueRegister;

    use super::{
        arena::EncodedTreeID,
        value::{MarkStart, Value, ValueKind},
        EncodedChange, EncodedDeleteStartId, EncodedOp,
    };
    mod value_register {
        use fxhash::FxHashMap;

        pub struct ValueRegister<T> {
            map_value_to_index: FxHashMap<T, usize>,
            vec: Vec<T>,
        }

        impl<T: std::hash::Hash + Clone + PartialEq + Eq> ValueRegister<T> {
            pub fn new() -> Self {
                Self {
                    map_value_to_index: FxHashMap::default(),
                    vec: Vec::new(),
                }
            }

            pub fn from_existing(vec: Vec<T>) -> Self {
                let mut map = FxHashMap::with_capacity_and_hasher(vec.len(), Default::default());
                for (i, value) in vec.iter().enumerate() {
                    map.insert(value.clone(), i);
                }

                Self {
                    map_value_to_index: map,
                    vec,
                }
            }

            /// Return the index of the given value. If it does not exist,
            /// insert it and return the new index.
            pub fn register(&mut self, key: &T) -> usize {
                if let Some(index) = self.map_value_to_index.get(key) {
                    *index
                } else {
                    let idx = self.vec.len();
                    self.vec.push(key.clone());
                    self.map_value_to_index.insert(key.clone(), idx);
                    idx
                }
            }

            pub fn get(&self, key: &T) -> Option<usize> {
                self.map_value_to_index.get(key).copied()
            }

            pub fn contains(&self, key: &T) -> bool {
                self.map_value_to_index.contains_key(key)
            }

            pub fn unwrap_vec(self) -> Vec<T> {
                self.vec
            }
        }
    }

    pub(super) fn init_encode<'a>(
        oplog: &'a OpLog,
        vv: &'_ VersionVector,
        peer_register: &mut ValueRegister<PeerID>,
    ) -> (Vec<i32>, Vec<Cow<'a, Change>>) {
        let self_vv = oplog.vv();
        let start_vv = vv.trim(oplog.vv());
        let mut start_counters = Vec::new();

        let mut diff_changes: Vec<Cow<'a, Change>> = Vec::new();
        for change in oplog.iter_changes_peer_by_peer(&start_vv, self_vv) {
            let start_cnt = start_vv.get(&change.id.peer).copied().unwrap_or(0);
            if !peer_register.contains(&change.id.peer) {
                peer_register.register(&change.id.peer);
                start_counters.push(start_cnt);
            }
            if change.id.counter < start_cnt {
                let offset = start_cnt - change.id.counter;
                diff_changes.push(Cow::Owned(change.slice(offset as usize, change.atom_len())));
            } else {
                diff_changes.push(Cow::Borrowed(change));
            }
        }

        diff_changes.sort_by_key(|x| x.lamport);
        (start_counters, diff_changes)
    }

    fn get_op_prop(op: &Op, register_key: &mut ValueRegister<InternalString>) -> i32 {
        match &op.content {
            crate::op::InnerContent::List(list) => match list {
                crate::container::list::list_op::InnerListOp::Move { to, .. } => *to as i32,
                crate::container::list::list_op::InnerListOp::Set { .. } => 0,
                crate::container::list::list_op::InnerListOp::Insert { pos, .. } => *pos as i32,
                crate::container::list::list_op::InnerListOp::InsertText { pos, .. } => *pos as i32,
                crate::container::list::list_op::InnerListOp::Delete(span) => span.span.pos as i32,
                crate::container::list::list_op::InnerListOp::StyleStart { start, .. } => {
                    *start as i32
                }
                crate::container::list::list_op::InnerListOp::StyleEnd => 0,
            },
            crate::op::InnerContent::Map(map) => {
                let key = register_key.register(&map.key);
                key as i32
            }
            crate::op::InnerContent::Tree(..) => 0,
        }
    }

    fn get_sorting_prop<'p, 'a: 'p>(
        op: &'a Op,
        register_key: &mut ValueRegister<InternalString>,
        register_position: &mut FxHashSet<&'p [u8]>,
    ) -> i32 {
        match &op.content {
            crate::op::InnerContent::List(_) => 0,
            crate::op::InnerContent::Map(map) => {
                let key = register_key.register(&map.key);
                key as i32
            }
            crate::op::InnerContent::Tree(op) => {
                if let Some(position) = &op.position {
                    register_position.insert(position.as_bytes_without_terminated());
                    0
                } else {
                    -1
                }
            }
        }
    }

    #[inline]
    #[allow(clippy::too_many_arguments)]
    fn encode_op<'p, 'a: 'p>(
        op: &'a Op,
        arena: &crate::arena::SharedArena,
        delete_start: &mut Vec<EncodedDeleteStartId>,
        value_writer: &mut ValueWriter,
        register_key: &mut ValueRegister<InternalString>,
        register_cid: &mut ValueRegister<ContainerID>,
        register_peer: &mut ValueRegister<PeerID>,
        register_position: &mut ValueRegister<&'p [u8]>,
        tree_id_regitster: &mut ValueRegister<EncodedTreeID>,
    ) -> ValueKind {
        match &op.content {
            crate::op::InnerContent::List(list) => match list {
                crate::container::list::list_op::InnerListOp::Insert { slice, .. } => {
                    assert!(matches!(
                        op.container.get_type(),
                        ContainerType::List | ContainerType::MovableList
                    ));
                    let value = arena.get_values(slice.0.start as usize..slice.0.end as usize);
                    value_writer.write_value_content(&value.into(), register_key, register_cid);
                    ValueKind::Array
                }
                crate::container::list::list_op::InnerListOp::InsertText {
                    slice,
                    unicode_start: _,
                    unicode_len: _,
                    ..
                } => {
                    // TODO: refactor this from_utf8 can be done internally without checking
                    value_writer.write(
                        &Value::Str(std::str::from_utf8(slice.as_bytes()).unwrap()),
                        register_key,
                        register_cid,
                    );
                    ValueKind::Str
                }
                crate::container::list::list_op::InnerListOp::Delete(span) => {
                    delete_start.push(EncodedDeleteStartId {
                        peer_idx: register_peer.register(&span.id_start.peer),
                        counter: span.id_start.counter,
                        len: span.span.signed_len,
                    });
                    ValueKind::DeleteSeq
                }
                crate::container::list::list_op::InnerListOp::StyleStart {
                    start,
                    end,
                    key,
                    value,
                    info,
                } => {
                    value_writer.write(
                        &Value::MarkStart(MarkStart {
                            len: end - start,
                            key_idx: register_key.register(key) as u32,
                            value: value.clone(),
                            info: info.to_byte(),
                        }),
                        register_key,
                        register_cid,
                    );
                    ValueKind::MarkStart
                }
                crate::container::list::list_op::InnerListOp::Set { elem_id, value } => {
                    value_writer.write(
                        &Value::Set {
                            peer_idx: register_peer.register(&elem_id.peer),
                            lamport: elem_id.lamport,
                            value: value.clone(),
                        },
                        register_key,
                        register_cid,
                    );
                    ValueKind::Set
                }
                crate::container::list::list_op::InnerListOp::StyleEnd => ValueKind::Null,
                crate::container::list::list_op::InnerListOp::Move {
                    from,
                    from_id,
                    to: _,
                } => {
                    value_writer.write(
                        &Value::Move {
                            from: *from as usize,
                            from_idx: register_peer.register(&from_id.peer),
                            lamport: from_id.lamport as usize,
                        },
                        register_key,
                        register_cid,
                    );
                    ValueKind::Move
                }
            },
            crate::op::InnerContent::Map(map) => {
                assert_eq!(op.container.get_type(), ContainerType::Map);
                match &map.value {
                    Some(v) => value_writer.write_value_content(v, register_key, register_cid),
                    None => ValueKind::DeleteOnce,
                }
            }
            crate::op::InnerContent::Tree(t) => {
                assert_eq!(op.container.get_type(), ContainerType::Tree);
                let op = EncodedTreeMove::from_tree_op(
                    t,
                    register_peer,
                    register_position,
                    tree_id_regitster,
                );
                value_writer.write(&Value::TreeMove(op), register_key, register_cid);
                ValueKind::TreeMove
            }
        }
    }
}

#[allow(clippy::too_many_arguments)]
#[inline]
fn decode_op(
    cid: &ContainerID,
    kind: ValueKind,
    del_iter: &mut impl Iterator<Item = Result<EncodedDeleteStartId, ColumnarError>>,
    value_reader: &mut ValueReader<'_>,
    arena: &crate::arena::SharedArena,
    prop: i32,
    keys: &arena::KeyArena,
    peers: &[u64],
    positions: &[Vec<u8>],
    tree_ids: &[EncodedTreeID],
    id: ID,
) -> LoroResult<crate::op::InnerContent> {
    let content = match cid.container_type() {
        ContainerType::Text => match kind {
            ValueKind::Str => {
                let s = value_reader.read_str()?;
                let (slice, result) = arena.alloc_str_with_slice(s);
                crate::op::InnerContent::List(
                    crate::container::list::list_op::InnerListOp::InsertText {
                        slice,
                        unicode_start: result.start as u32,
                        unicode_len: (result.end - result.start) as u32,
                        pos: prop as u32,
                    },
                )
            }
            ValueKind::DeleteSeq => {
                let del_start = del_iter.next().unwrap()?;
                let peer_idx = del_start.peer_idx;
                let cnt = del_start.counter;
                let len = del_start.len;
                crate::op::InnerContent::List(crate::container::list::list_op::InnerListOp::Delete(
                    DeleteSpanWithId::new(
                        ID::new(peers[peer_idx], cnt as Counter),
                        prop as isize,
                        len,
                    ),
                ))
            }
            ValueKind::MarkStart => {
                let mark = value_reader.read_mark(&keys.keys, id)?;
                let key = keys
                    .keys
                    .get(mark.key_idx as usize)
                    .ok_or_else(|| LoroError::DecodeDataCorruptionError)?
                    .clone();
                crate::op::InnerContent::List(
                    crate::container::list::list_op::InnerListOp::StyleStart {
                        start: prop as u32,
                        end: prop as u32 + mark.len,
                        key,
                        value: mark.value,
                        info: TextStyleInfoFlag::from_byte(mark.info),
                    },
                )
            }
            ValueKind::Null => crate::op::InnerContent::List(
                crate::container::list::list_op::InnerListOp::StyleEnd,
            ),
            _ => unreachable!(),
        },
        ContainerType::Map => {
            let key = keys
                .keys
                .get(prop as usize)
                .ok_or(LoroError::DecodeDataCorruptionError)?
                .clone();
            match kind {
                ValueKind::DeleteOnce => {
                    crate::op::InnerContent::Map(crate::container::map::MapSet { key, value: None })
                }
                kind => {
                    let value = value_reader.read_value_content(kind, &keys.keys, id)?;
                    crate::op::InnerContent::Map(crate::container::map::MapSet {
                        key,
                        value: Some(value),
                    })
                }
            }
        }
        ContainerType::List => {
            let pos = prop as usize;
            match kind {
                ValueKind::Array => {
                    let arr = value_reader.read_value_content(ValueKind::Array, &keys.keys, id)?;
                    let range = arena.alloc_values(
                        Arc::try_unwrap(
                            arr.into_list()
                                .map_err(|_| LoroError::DecodeDataCorruptionError)?,
                        )
                        .unwrap()
                        .into_iter(),
                    );
                    crate::op::InnerContent::List(
                        crate::container::list::list_op::InnerListOp::Insert {
                            slice: SliceRange::new(range.start as u32..range.end as u32),
                            pos,
                        },
                    )
                }
                ValueKind::DeleteSeq => {
                    let del_start = del_iter.next().unwrap()?;
                    let peer_idx = del_start.peer_idx;
                    let cnt = del_start.counter;
                    let len = del_start.len;
                    crate::op::InnerContent::List(
                        crate::container::list::list_op::InnerListOp::Delete(
                            DeleteSpanWithId::new(
                                ID::new(peers[peer_idx], cnt as Counter),
                                pos as isize,
                                len,
                            ),
                        ),
                    )
                }
                _ => unreachable!(),
            }
        }
        ContainerType::Tree => match kind {
            ValueKind::TreeMove => {
                let op = value_reader.read_tree_move()?;
                crate::op::InnerContent::Tree(op.as_tree_op(peers, positions, tree_ids)?)
            }
            _ => unreachable!(),
        },
        ContainerType::MovableList => {
            let pos = prop as usize;
            match kind {
                ValueKind::Array => {
                    let arr = value_reader.read_value_content(ValueKind::Array, &keys.keys, id)?;

                    let range = arena.alloc_values(
                        Arc::try_unwrap(
                            arr.into_list()
                                .map_err(|_| LoroError::DecodeDataCorruptionError)?,
                        )
                        .unwrap()
                        .into_iter(),
                    );
                    crate::op::InnerContent::List(
                        crate::container::list::list_op::InnerListOp::Insert {
                            slice: SliceRange::new(range.start as u32..range.end as u32),
                            pos,
                        },
                    )
                }
                ValueKind::DeleteSeq => {
                    let del_start = del_iter.next().unwrap()?;
                    let peer_idx = del_start.peer_idx;
                    let cnt = del_start.counter;
                    let len = del_start.len;
                    crate::op::InnerContent::List(
                        crate::container::list::list_op::InnerListOp::Delete(
                            DeleteSpanWithId::new(
                                ID::new(peers[peer_idx], cnt as Counter),
                                pos as isize,
                                len,
                            ),
                        ),
                    )
                }
                ValueKind::Set => {
                    let peer_idx = value_reader.read_usize()?;
                    let lamport = value_reader.read_usize()?;
                    let value = value_reader.read_value_type_and_content(&keys.keys, id)?;
                    let peer = peers[peer_idx];
                    crate::op::InnerContent::List(
                        crate::container::list::list_op::InnerListOp::Set {
                            elem_id: IdLp::new(peer, lamport as Lamport),
                            value,
                        },
                    )
                }
                ValueKind::Move => {
                    let from = value_reader.read_usize()?;
                    let peer_idx = value_reader.read_usize()?;
                    let lamport = value_reader.read_usize()?;
                    let from_peer = peers[peer_idx];
                    crate::op::InnerContent::List(
                        crate::container::list::list_op::InnerListOp::Move {
                            from: from as u32,
                            from_id: IdLp::new(from_peer, lamport as Lamport),
                            to: prop as u32,
                        },
                    )
                }
                _ => unreachable!(),
            }
        }
    };

    Ok(content)
}

type PeerIdx = usize;

struct ExtractedContainer {
    containers: Vec<ContainerID>,
    cid_idx_pairs: Vec<(ContainerID, ContainerIdx)>,
    idx_to_index: FxHashMap<ContainerIdx, usize>,
}

/// Extract containers from oplog changes.
///
/// Containers are sorted by their peer_id and counter so that
/// they can be compressed by using delta encoding.
fn extract_containers_in_order(
    c_iter: &mut dyn Iterator<Item = ContainerIdx>,
    arena: &SharedArena,
) -> ExtractedContainer {
    let mut containers = Vec::new();
    let mut visited = FxHashSet::default();
    for c in c_iter {
        if visited.contains(&c) {
            continue;
        }

        visited.insert(c);
        let id = arena.get_container_id(c).unwrap();
        containers.push((id, c));
    }

    containers.sort_unstable_by(|(a, _), (b, _)| {
        a.is_root()
            .cmp(&b.is_root())
            .then_with(|| a.container_type().cmp(&b.container_type()))
            .then_with(|| match (a, b) {
                (ContainerID::Root { name: a, .. }, ContainerID::Root { name: b, .. }) => a.cmp(b),
                (
                    ContainerID::Normal {
                        peer: peer_a,
                        counter: counter_a,
                        ..
                    },
                    ContainerID::Normal {
                        peer: peer_b,
                        counter: counter_b,
                        ..
                    },
                ) => peer_a.cmp(peer_b).then_with(|| counter_a.cmp(counter_b)),
                _ => unreachable!(),
            })
    });

    let container_idx2index = containers
        .iter()
        .enumerate()
        .map(|(i, (_, c))| (*c, i))
        .collect();

    ExtractedContainer {
        containers: containers.iter().map(|x| x.0.clone()).collect(),
        cid_idx_pairs: containers,
        idx_to_index: container_idx2index,
    }
}

#[columnar(ser, de)]
struct EncodedDoc<'a> {
    #[columnar(class = "vec", iter = "EncodedOp")]
    ops: Vec<EncodedOp>,
    #[columnar(class = "vec", iter = "EncodedChange")]
    changes: Vec<EncodedChange>,
    #[columnar(class = "vec", iter = "EncodedDeleteStartId")]
    delete_starts: Vec<EncodedDeleteStartId>,
    /// Container states snapshot.
    ///
    /// It's empty when the encoding mode is not snapshot.
    #[columnar(class = "vec", iter = "EncodedStateInfo")]
    states: Vec<EncodedStateInfo>,
    /// The first counter value for each change of each peer in `changes`
    start_counters: Vec<Counter>,
    /// The frontiers at the start of this encoded delta.
    ///
    /// It's empty when the encoding mode is snapshot.
    start_frontiers: Vec<(PeerIdx, Counter)>,
    #[columnar(borrow)]
    raw_values: Cow<'a, [u8]>,

    /// A list of encoded arenas, in the following order
    /// - `peer_id_arena`
    /// - `container_arena`
    /// - `key_arena`
    /// - `deps_arena`
    /// - `state_arena`
    /// - `others`, left for future use
    #[columnar(borrow)]
    arenas: Cow<'a, [u8]>,
}

#[columnar(vec, ser, de, iterable)]
#[derive(Debug, Clone)]
struct EncodedOp {
    #[columnar(strategy = "DeltaRle")]
    container_index: u32,
    #[columnar(strategy = "DeltaRle")]
    prop: i32,
    #[columnar(strategy = "DeltaRle")]
    peer_idx: u32,
    #[columnar(strategy = "DeltaRle")]
    value_type: u8,
    #[columnar(strategy = "DeltaRle")]
    counter: i32,
}

#[columnar(vec, ser, de, iterable)]
#[derive(Debug, Clone)]
struct EncodedDeleteStartId {
    #[columnar(strategy = "DeltaRle")]
    peer_idx: usize,
    #[columnar(strategy = "DeltaRle")]
    counter: i32,
    #[columnar(strategy = "DeltaRle")]
    len: isize,
}

#[columnar(vec, ser, de, iterable)]
#[derive(Debug, Clone)]
struct EncodedChange {
    #[columnar(strategy = "DeltaRle")]
    peer_idx: usize,
    #[columnar(strategy = "DeltaRle")]
    len: usize,
    #[columnar(strategy = "DeltaRle")]
    timestamp: i64,
    #[columnar(strategy = "DeltaRle")]
    deps_len: i32,
    #[columnar(strategy = "BoolRle")]
    dep_on_self: bool,
    #[columnar(strategy = "DeltaRle")]
    msg_len: i32,
}

#[columnar(vec, ser, de, iterable)]
#[derive(Debug, Clone)]
struct EncodedStateInfo {
    #[columnar(strategy = "DeltaRle")]
    container_index: u32,
    #[columnar(strategy = "DeltaRle")]
    op_len: u32,
    #[columnar(strategy = "DeltaRle")]
    state_bytes_len: u32,
}

mod value {
    use std::sync::Arc;

    use fractional_index::FractionalIndex;
    use fxhash::FxHashMap;
    use loro_common::{
        ContainerID, ContainerType, Counter, InternalString, LoroError, LoroResult, LoroValue,
        PeerID, TreeID, ID,
    };

<<<<<<< HEAD
    use super::{arena::EncodedTreeID, encode::ValueRegister, MAX_COLLECTION_SIZE};
    use crate::container::tree::tree_op::TreeOp;
=======
    use super::{encode::ValueRegister, MAX_COLLECTION_SIZE};
    use crate::{change::Lamport, container::tree::tree_op::TreeOp};
>>>>>>> 996ce70e
    use num_traits::{FromPrimitive, ToPrimitive};

    #[allow(unused)]
    #[non_exhaustive]
    pub enum Value<'a> {
        Null,
        True,
        False,
        DeleteOnce,
        ContainerIdx(usize),
        I64(i64),
        F64(f64),
        Str(&'a str),
        DeleteSeq,
        DeltaInt(i32),
        Array(Vec<Value<'a>>),
        Map(FxHashMap<InternalString, Value<'a>>),
        Binary(&'a [u8]),
        MarkStart(MarkStart),
        Move {
            from: usize,
            from_idx: usize,
            lamport: usize,
        },
        Set {
            peer_idx: usize,
            lamport: Lamport,
            value: LoroValue,
        },
        TreeMove(EncodedTreeMove),
        Unknown {
            kind: u8,
            data: &'a [u8],
        },
    }

    pub struct MarkStart {
        pub len: u32,
        pub key_idx: u32,
        pub value: LoroValue,
        pub info: u8,
    }

    #[derive(Debug)]
    pub struct EncodedTreeMove {
        pub subject_idx: usize,
        pub is_parent_null: bool,
        pub parent_idx: usize,
        pub position: usize,
    }

    impl EncodedTreeMove {
        pub fn as_tree_op(
            &self,
            peer_ids: &[u64],
            positions: &[Vec<u8>],
            tree_ids: &[EncodedTreeID],
        ) -> LoroResult<TreeOp> {
            let parent = if self.is_parent_null {
                None
            } else {
                let EncodedTreeID { peer_idx, counter } = tree_ids[self.parent_idx];
                Some(TreeID::new(
                    *(peer_ids
                        .get(peer_idx)
                        .ok_or(LoroError::DecodeDataCorruptionError)?),
                    counter as Counter,
                ))
            };
            let position = if parent.is_some_and(|x| TreeID::is_deleted_root(&x)) {
                None
            } else {
                let bytes = &positions[self.position];
                Some(FractionalIndex::from_vec_unterminated(bytes.clone()))
            };
            let EncodedTreeID { peer_idx, counter } = tree_ids[self.subject_idx];
            Ok(TreeOp {
                target: TreeID::new(
                    *(peer_ids
                        .get(peer_idx)
                        .ok_or(LoroError::DecodeDataCorruptionError)?),
                    counter as Counter,
                ),
                parent,
                position,
            })
        }

        pub fn from_tree_op<'p, 'a: 'p>(
            op: &'a TreeOp,
            register_peer_id: &mut ValueRegister<PeerID>,
            register_position: &mut ValueRegister<&'p [u8]>,
            tree_id_regitster: &mut ValueRegister<EncodedTreeID>,
        ) -> Self {
            let position = if let Some(position) = &op.position {
                let bytes = position.as_bytes_without_terminated();
                register_position.get(&bytes).unwrap()
            } else {
                debug_assert!(op.parent.is_some_and(|x| TreeID::is_deleted_root(&x)));
                // placeholder
                0
            };

            let target_idx = tree_id_regitster.register(&EncodedTreeID {
                peer_idx: register_peer_id.register(&op.target.peer),
                counter: op.target.counter,
            });

            let parent_idx = op.parent.map(|x| {
                tree_id_regitster.register(&EncodedTreeID {
                    peer_idx: register_peer_id.register(&x.peer),
                    counter: x.counter,
                })
            });

            EncodedTreeMove {
                subject_idx: target_idx,
                is_parent_null: op.parent.is_none(),
                parent_idx: parent_idx.unwrap_or(0),
                position,
            }
        }
    }

    #[derive(Debug)]
    pub enum ValueKind {
        Null = 0,
        True = 1,
        False = 2,
        DeleteOnce = 3,
        I64 = 4,
        ContainerType = 5,
        F64 = 6,
        Str = 7,
        DeleteSeq = 8,
        DeltaInt = 9,
        Array = 10,
        Map = 11,
        MarkStart = 12,
        TreeMove = 13,
        Binary = 14,
        Move = 15,
        Set = 16,
        Unknown = 65536,
    }

    impl num_traits::FromPrimitive for ValueKind {
        #[allow(trivial_numeric_casts)]
        #[inline]
        fn from_u8(n: u8) -> Option<Self> {
            match n {
                n if n == ValueKind::Null as u8 => Some(ValueKind::Null),
                n if n == ValueKind::True as u8 => Some(ValueKind::True),
                n if n == ValueKind::False as u8 => Some(ValueKind::False),
                n if n == ValueKind::DeleteOnce as u8 => Some(ValueKind::DeleteOnce),
                n if n == ValueKind::I64 as u8 => Some(ValueKind::I64),
                n if n == ValueKind::ContainerType as u8 => Some(ValueKind::ContainerType),
                n if n == ValueKind::F64 as u8 => Some(ValueKind::F64),
                n if n == ValueKind::Str as u8 => Some(ValueKind::Str),
                n if n == ValueKind::DeleteSeq as u8 => Some(ValueKind::DeleteSeq),
                n if n == ValueKind::DeltaInt as u8 => Some(ValueKind::DeltaInt),
                n if n == ValueKind::Array as u8 => Some(ValueKind::Array),
                n if n == ValueKind::Map as u8 => Some(ValueKind::Map),
                n if n == ValueKind::MarkStart as u8 => Some(ValueKind::MarkStart),
                n if n == ValueKind::TreeMove as u8 => Some(ValueKind::TreeMove),
                n if n == ValueKind::Binary as u8 => Some(ValueKind::Binary),
                n if n == ValueKind::Move as u8 => Some(ValueKind::Move),
                n if n == ValueKind::Set as u8 => Some(ValueKind::Set),
                _ => None,
            }
        }

        #[inline]
        fn from_u64(n: u64) -> Option<Self> {
            Self::from_u8(n as u8)
        }

        #[inline]
        fn from_i64(n: i64) -> Option<Self> {
            Self::from_u8(n as u8)
        }
    }

    impl num_traits::ToPrimitive for ValueKind {
        #[inline]
        #[allow(trivial_numeric_casts)]
        fn to_i64(&self) -> Option<i64> {
            Some(match *self {
                ValueKind::Null => ValueKind::Null as i64,
                ValueKind::True => ValueKind::True as i64,
                ValueKind::False => ValueKind::False as i64,
                ValueKind::DeleteOnce => ValueKind::DeleteOnce as i64,
                ValueKind::I64 => ValueKind::I64 as i64,
                ValueKind::ContainerType => ValueKind::ContainerType as i64,
                ValueKind::F64 => ValueKind::F64 as i64,
                ValueKind::Str => ValueKind::Str as i64,
                ValueKind::DeleteSeq => ValueKind::DeleteSeq as i64,
                ValueKind::DeltaInt => ValueKind::DeltaInt as i64,
                ValueKind::Array => ValueKind::Array as i64,
                ValueKind::Map => ValueKind::Map as i64,
                ValueKind::MarkStart => ValueKind::MarkStart as i64,
                ValueKind::TreeMove => ValueKind::TreeMove as i64,
                ValueKind::Binary => ValueKind::Binary as i64,
                ValueKind::Move => ValueKind::Move as i64,
                ValueKind::Set => ValueKind::Set as i64,
                ValueKind::Unknown => ValueKind::Unknown as i64,
            })
        }
        #[inline]
        fn to_u64(&self) -> Option<u64> {
            self.to_i64().map(|x| x as u64)
        }

        #[inline]
        #[allow(trivial_numeric_casts)]
        fn to_u8(&self) -> Option<u8> {
            Some(match *self {
                ValueKind::Null => ValueKind::Null as u8,
                ValueKind::True => ValueKind::True as u8,
                ValueKind::False => ValueKind::False as u8,
                ValueKind::DeleteOnce => ValueKind::DeleteOnce as u8,
                ValueKind::I64 => ValueKind::I64 as u8,
                ValueKind::ContainerType => ValueKind::ContainerType as u8,
                ValueKind::F64 => ValueKind::F64 as u8,
                ValueKind::Str => ValueKind::Str as u8,
                ValueKind::DeleteSeq => ValueKind::DeleteSeq as u8,
                ValueKind::DeltaInt => ValueKind::DeltaInt as u8,
                ValueKind::Array => ValueKind::Array as u8,
                ValueKind::Map => ValueKind::Map as u8,
                ValueKind::MarkStart => ValueKind::MarkStart as u8,
                ValueKind::TreeMove => ValueKind::TreeMove as u8,
                ValueKind::Binary => ValueKind::Binary as u8,
                ValueKind::Move => ValueKind::Move as u8,
                ValueKind::Set => ValueKind::Set as u8,
                ValueKind::Unknown => panic!("Unknown value kind"),
            })
        }
    }

    impl<'a> Value<'a> {
        pub fn kind(&self) -> ValueKind {
            match self {
                Value::Null => ValueKind::Null,
                Value::True => ValueKind::True,
                Value::False => ValueKind::False,
                Value::DeleteOnce => ValueKind::DeleteOnce,
                Value::I64(_) => ValueKind::I64,
                Value::ContainerIdx(_) => ValueKind::ContainerType,
                Value::F64(_) => ValueKind::F64,
                Value::Str(_) => ValueKind::Str,
                Value::DeleteSeq { .. } => ValueKind::DeleteSeq,
                Value::DeltaInt(_) => ValueKind::DeltaInt,
                Value::Array(_) => ValueKind::Array,
                Value::Map(_) => ValueKind::Map,
                Value::MarkStart { .. } => ValueKind::MarkStart,
                Value::TreeMove(_) => ValueKind::TreeMove,
                Value::Binary(_) => ValueKind::Binary,
                Value::Move { .. } => ValueKind::Move,
                Value::Set { .. } => ValueKind::Set,
                Value::Unknown { .. } => ValueKind::Unknown,
            }
        }
    }

    fn get_loro_value_kind(value: &LoroValue) -> ValueKind {
        match value {
            LoroValue::Null => ValueKind::Null,
            LoroValue::Bool(true) => ValueKind::True,
            LoroValue::Bool(false) => ValueKind::False,
            LoroValue::I64(_) => ValueKind::I64,
            LoroValue::Double(_) => ValueKind::F64,
            LoroValue::String(_) => ValueKind::Str,
            LoroValue::List(_) => ValueKind::Array,
            LoroValue::Map(_) => ValueKind::Map,
            LoroValue::Binary(_) => ValueKind::Binary,
            LoroValue::Container(_) => ValueKind::ContainerType,
        }
    }

    pub struct ValueWriter {
        pub(super) buffer: Vec<u8>,
    }

    impl ValueWriter {
        pub fn new() -> Self {
            ValueWriter { buffer: Vec::new() }
        }

        pub fn write_value_type_and_content(
            &mut self,
            value: &LoroValue,
            register_key: &mut ValueRegister<InternalString>,
            register_cid: &mut ValueRegister<ContainerID>,
        ) -> ValueKind {
            self.write_u8(get_loro_value_kind(value).to_u8().unwrap());
            self.write_value_content(value, register_key, register_cid)
        }

        pub fn write_value_content(
            &mut self,
            value: &LoroValue,
            register_key: &mut ValueRegister<InternalString>,
            register_cid: &mut ValueRegister<ContainerID>,
        ) -> ValueKind {
            match value {
                LoroValue::Null => ValueKind::Null,
                LoroValue::Bool(true) => ValueKind::True,
                LoroValue::Bool(false) => ValueKind::False,
                LoroValue::I64(value) => {
                    self.write_i64(*value);
                    ValueKind::I64
                }
                LoroValue::Double(value) => {
                    self.write_f64(*value);
                    ValueKind::F64
                }
                LoroValue::String(value) => {
                    self.write_str(value);
                    ValueKind::Str
                }
                LoroValue::List(value) => {
                    self.write_usize(value.len());
                    for value in value.iter() {
                        self.write_value_type_and_content(value, register_key, register_cid);
                    }
                    ValueKind::Array
                }
                LoroValue::Map(value) => {
                    self.write_usize(value.len());
                    for (key, value) in value.iter() {
                        let key_idx = register_key.register(&key.as_str().into());
                        self.write_usize(key_idx);
                        self.write_value_type_and_content(value, register_key, register_cid);
                    }
                    ValueKind::Map
                }
                LoroValue::Binary(value) => {
                    self.write_binary(value);
                    ValueKind::Binary
                }
                LoroValue::Container(c) => {
                    self.write_u8(c.container_type().to_u8());
                    ValueKind::ContainerType
                }
            }
        }

        pub fn write(
            &mut self,
            value: &Value,
            register_key: &mut ValueRegister<InternalString>,
            register_cid: &mut ValueRegister<ContainerID>,
        ) {
            match value {
                Value::Null => {}
                Value::True => {}
                Value::False => {}
                Value::DeleteOnce => {}
                Value::I64(value) => self.write_i64(*value),
                Value::F64(value) => self.write_f64(*value),
                Value::Str(value) => self.write_str(value),
                Value::DeleteSeq => {}
                Value::DeltaInt(value) => self.write_i32(*value),
                Value::Array(value) => self.write_array(value, register_key, register_cid),
                Value::Map(value) => self.write_map(value, register_key, register_cid),
                Value::MarkStart(value) => self.write_mark(value, register_key, register_cid),
                Value::TreeMove(op) => self.write_tree_move(op),
                Value::Binary(value) => self.write_binary(value),
                Value::ContainerIdx(value) => self.write_usize(*value),
                Value::Unknown { kind: _, data: _ } => unreachable!(),
                Value::Move {
                    from,
                    from_idx,
                    lamport: cnt,
                } => {
                    self.write_usize(*from);
                    self.write_usize(*from_idx);
                    self.write_usize(*cnt);
                }
                Value::Set {
                    peer_idx,
                    lamport,
                    value,
                } => {
                    self.write_usize(*peer_idx);
                    self.write_usize(*lamport as usize);
                    self.write_value_type_and_content(value, register_key, register_cid);
                }
            }
        }

        fn write_i64(&mut self, value: i64) {
            leb128::write::signed(&mut self.buffer, value).unwrap();
        }

        fn write_i32(&mut self, value: i32) {
            leb128::write::signed(&mut self.buffer, value as i64).unwrap();
        }

        fn write_usize(&mut self, value: usize) {
            leb128::write::unsigned(&mut self.buffer, value as u64).unwrap();
        }

        fn write_f64(&mut self, value: f64) {
            self.buffer.extend_from_slice(&value.to_be_bytes());
        }

        fn write_str(&mut self, value: &str) {
            self.write_usize(value.len());
            self.buffer.extend_from_slice(value.as_bytes());
        }

        fn write_u8(&mut self, value: u8) {
            self.buffer.push(value);
        }

        pub fn write_kind(&mut self, kind: ValueKind) {
            self.write_u8(kind.to_u8().unwrap());
        }

        fn write_array(
            &mut self,
            value: &[Value],
            register_key: &mut ValueRegister<InternalString>,
            register_cid: &mut ValueRegister<ContainerID>,
        ) {
            self.write_usize(value.len());
            for value in value {
                self.write_kind(value.kind());
                self.write(value, register_key, register_cid);
            }
        }

        fn write_map(
            &mut self,
            value: &FxHashMap<InternalString, Value>,
            register_key: &mut ValueRegister<InternalString>,
            register_cid: &mut ValueRegister<ContainerID>,
        ) {
            self.write_usize(value.len());
            for (key, value) in value {
                let key_idx = register_key.register(key);
                self.write_usize(key_idx);
                self.write_kind(value.kind());
                self.write(value, register_key, register_cid);
            }
        }

        fn write_binary(&mut self, value: &[u8]) {
            self.write_usize(value.len());
            self.buffer.extend_from_slice(value);
        }

        fn write_mark(
            &mut self,
            mark: &MarkStart,
            register_key: &mut ValueRegister<InternalString>,
            register_cid: &mut ValueRegister<ContainerID>,
        ) {
            self.write_u8(mark.info);
            self.write_usize(mark.len as usize);
            self.write_usize(mark.key_idx as usize);
            self.write_value_type_and_content(&mark.value, register_key, register_cid);
        }

        fn write_tree_move(&mut self, op: &EncodedTreeMove) {
            self.write_usize(op.subject_idx);
            self.write_u8(op.is_parent_null as u8);
            self.write_usize(op.position);
            if op.is_parent_null {
                return;
            }
            self.write_usize(op.parent_idx);
        }

        pub(crate) fn finish(self) -> Vec<u8> {
            self.buffer
        }
    }

    pub struct ValueReader<'a> {
        raw: &'a [u8],
    }

    impl<'a> ValueReader<'a> {
        pub fn new(raw: &'a [u8]) -> Self {
            ValueReader { raw }
        }

        pub fn read_value_type_and_content(
            &mut self,
            keys: &[InternalString],
            id: ID,
        ) -> LoroResult<LoroValue> {
            let kind = self.read_u8()?;
            self.read_value_content(
                ValueKind::from_u8(kind).expect("Unknown value type"),
                keys,
                id,
            )
        }

        pub fn read_value_content(
            &mut self,
            kind: ValueKind,
            keys: &[InternalString],
            id: ID,
        ) -> LoroResult<LoroValue> {
            Ok(match kind {
                ValueKind::Null => LoroValue::Null,
                ValueKind::True => LoroValue::Bool(true),
                ValueKind::False => LoroValue::Bool(false),
                ValueKind::I64 => LoroValue::I64(self.read_i64()?),
                ValueKind::F64 => LoroValue::Double(self.read_f64()?),
                ValueKind::Str => LoroValue::String(Arc::new(self.read_str()?.to_owned())),
                ValueKind::DeltaInt => LoroValue::I64(self.read_i64()?),
                ValueKind::Array => {
                    let len = self.read_usize()?;
                    if len > MAX_COLLECTION_SIZE {
                        return Err(LoroError::DecodeDataCorruptionError);
                    }
                    let mut ans = Vec::with_capacity(len);
                    for i in 0..len {
                        ans.push(
                            self.recursive_read_value_type_and_content(keys, id.inc(i as i32))?,
                        );
                    }
                    ans.into()
                }
                ValueKind::Map => {
                    let len = self.read_usize()?;
                    if len > MAX_COLLECTION_SIZE {
                        return Err(LoroError::DecodeDataCorruptionError);
                    }
                    let mut ans = FxHashMap::with_capacity_and_hasher(len, Default::default());
                    for _ in 0..len {
                        let key_idx = self.read_usize()?;
                        let key = keys
                            .get(key_idx)
                            .ok_or(LoroError::DecodeDataCorruptionError)?
                            .to_string();
                        let value = self.recursive_read_value_type_and_content(keys, id)?;
                        ans.insert(key, value);
                    }
                    ans.into()
                }
                ValueKind::Binary => LoroValue::Binary(Arc::new(self.read_binary()?.to_owned())),
                ValueKind::ContainerType => {
                    let container_id =
                        ContainerID::new_normal(id, ContainerType::from_u8(self.read_u8()?));

                    LoroValue::Container(container_id)
                }
                a => unreachable!("Unexpected value kind {:?}", a),
            })
        }

        /// Read a value that may be very deep efficiently.
        ///
        /// This method avoids using recursive calls to read deeply nested values.
        /// Otherwise, it may cause stack overflow.
        fn recursive_read_value_type_and_content(
            &mut self,
            keys: &[InternalString],
            id: ID,
        ) -> LoroResult<LoroValue> {
            #[derive(Debug)]
            enum Task {
                Init,
                ReadList {
                    left: usize,
                    vec: Vec<LoroValue>,

                    key_idx_in_parent: usize,
                },
                ReadMap {
                    left: usize,
                    map: FxHashMap<String, LoroValue>,

                    key_idx_in_parent: usize,
                },
            }
            impl Task {
                fn should_read(&self) -> bool {
                    !matches!(
                        self,
                        Self::ReadList { left: 0, .. } | Self::ReadMap { left: 0, .. }
                    )
                }

                fn key_idx(&self) -> usize {
                    match self {
                        Self::ReadList {
                            key_idx_in_parent, ..
                        } => *key_idx_in_parent,
                        Self::ReadMap {
                            key_idx_in_parent, ..
                        } => *key_idx_in_parent,
                        _ => unreachable!(),
                    }
                }

                fn into_value(self) -> LoroValue {
                    match self {
                        Self::ReadList { vec, .. } => vec.into(),
                        Self::ReadMap { map, .. } => map.into(),
                        _ => unreachable!(),
                    }
                }
            }
            let mut stack = vec![Task::Init];
            while let Some(mut task) = stack.pop() {
                if task.should_read() {
                    let key_idx = if matches!(task, Task::ReadMap { .. }) {
                        self.read_usize()?
                    } else {
                        0
                    };
                    let kind = self.read_u8()?;
                    let kind = ValueKind::from_u8(kind).expect("Unknown value type");
                    let value = match kind {
                        ValueKind::Null => LoroValue::Null,
                        ValueKind::True => LoroValue::Bool(true),
                        ValueKind::False => LoroValue::Bool(false),
                        ValueKind::I64 => LoroValue::I64(self.read_i64()?),
                        ValueKind::F64 => LoroValue::Double(self.read_f64()?),
                        ValueKind::Str => LoroValue::String(Arc::new(self.read_str()?.to_owned())),
                        ValueKind::DeltaInt => LoroValue::I64(self.read_i64()?),
                        ValueKind::Array => {
                            let len = self.read_usize()?;
                            if len > MAX_COLLECTION_SIZE {
                                return Err(LoroError::DecodeDataCorruptionError);
                            }

                            let ans = Vec::with_capacity(len);
                            stack.push(task);
                            stack.push(Task::ReadList {
                                left: len,
                                vec: ans,
                                key_idx_in_parent: key_idx,
                            });
                            continue;
                        }
                        ValueKind::Map => {
                            let len = self.read_usize()?;
                            if len > MAX_COLLECTION_SIZE {
                                return Err(LoroError::DecodeDataCorruptionError);
                            }

                            let ans = FxHashMap::with_capacity_and_hasher(len, Default::default());
                            stack.push(task);
                            stack.push(Task::ReadMap {
                                left: len,
                                map: ans,
                                key_idx_in_parent: key_idx,
                            });
                            continue;
                        }
                        ValueKind::Binary => {
                            LoroValue::Binary(Arc::new(self.read_binary()?.to_owned()))
                        }
                        ValueKind::ContainerType => {
                            let container_id = ContainerID::new_normal(
                                id,
                                ContainerType::from_u8(self.read_u8()?),
                            );
                            LoroValue::Container(container_id)
                        }
                        a => unreachable!("Unexpected value kind {:?}", a),
                    };

                    task = match task {
                        Task::Init => {
                            return Ok(value);
                        }
                        Task::ReadList {
                            mut left,
                            mut vec,
                            key_idx_in_parent,
                        } => {
                            left -= 1;
                            vec.push(value);
                            let task = Task::ReadList {
                                left,
                                vec,
                                key_idx_in_parent,
                            };
                            if left != 0 {
                                stack.push(task);
                                continue;
                            }

                            task
                        }
                        Task::ReadMap {
                            mut left,
                            mut map,
                            key_idx_in_parent,
                        } => {
                            left -= 1;
                            let key = keys
                                .get(key_idx)
                                .ok_or(LoroError::DecodeDataCorruptionError)?
                                .to_string();
                            map.insert(key, value);
                            let task = Task::ReadMap {
                                left,
                                map,
                                key_idx_in_parent,
                            };
                            if left != 0 {
                                stack.push(task);
                                continue;
                            }
                            task
                        }
                    };
                }

                let key_index = task.key_idx();
                let value = task.into_value();
                if let Some(last) = stack.last_mut() {
                    match last {
                        Task::Init => {
                            return Ok(value);
                        }
                        Task::ReadList { left, vec, .. } => {
                            *left -= 1;
                            vec.push(value);
                        }
                        Task::ReadMap { left, map, .. } => {
                            *left -= 1;
                            let key = keys
                                .get(key_index)
                                .ok_or(LoroError::DecodeDataCorruptionError)?
                                .to_string();
                            map.insert(key, value);
                        }
                    }
                } else {
                    return Ok(value);
                }
            }

            unreachable!();
        }

        pub fn read_i64(&mut self) -> LoroResult<i64> {
            leb128::read::signed(&mut self.raw).map_err(|_| LoroError::DecodeDataCorruptionError)
        }

        #[allow(unused)]
        pub fn read_i32(&mut self) -> LoroResult<i32> {
            leb128::read::signed(&mut self.raw)
                .map(|x| x as i32)
                .map_err(|_| LoroError::DecodeDataCorruptionError)
        }

        fn read_f64(&mut self) -> LoroResult<f64> {
            if self.raw.len() < 8 {
                return Err(LoroError::DecodeDataCorruptionError);
            }

            let mut bytes = [0; 8];
            bytes.copy_from_slice(&self.raw[..8]);
            self.raw = &self.raw[8..];
            Ok(f64::from_be_bytes(bytes))
        }

        pub fn read_usize(&mut self) -> LoroResult<usize> {
            Ok(leb128::read::unsigned(&mut self.raw)
                .map_err(|_| LoroError::DecodeDataCorruptionError)? as usize)
        }

        pub fn read_str(&mut self) -> LoroResult<&'a str> {
            let len = self.read_usize()?;
            if self.raw.len() < len {
                return Err(LoroError::DecodeDataCorruptionError);
            }

            let ans = std::str::from_utf8(&self.raw[..len]).unwrap();
            self.raw = &self.raw[len..];
            Ok(ans)
        }

        fn read_u8(&mut self) -> LoroResult<u8> {
            if self.raw.is_empty() {
                return Err(LoroError::DecodeDataCorruptionError);
            }

            let ans = self.raw[0];
            self.raw = &self.raw[1..];
            Ok(ans)
        }

        fn read_binary(&mut self) -> LoroResult<&'a [u8]> {
            let len = self.read_usize()?;
            if self.raw.len() < len {
                return Err(LoroError::DecodeDataCorruptionError);
            }

            let ans = &self.raw[..len];
            self.raw = &self.raw[len..];
            Ok(ans)
        }

        pub fn read_mark(&mut self, keys: &[InternalString], id: ID) -> LoroResult<MarkStart> {
            let info = self.read_u8()?;
            let len = self.read_usize()?;
            let key_idx = self.read_usize()?;
            let value = self.read_value_type_and_content(keys, id)?;
            Ok(MarkStart {
                len: len as u32,
                key_idx: key_idx as u32,
                value,
                info,
            })
        }

        pub fn read_tree_move(&mut self) -> LoroResult<EncodedTreeMove> {
            let subject_idx = self.read_usize()?;
            let is_parent_null = self.read_u8()? != 0;
            let position = self.read_usize()?;
            let mut parent_idx = 0;
            if !is_parent_null {
                parent_idx = self.read_usize()?;
            }
            Ok(EncodedTreeMove {
                subject_idx,
                is_parent_null,
                parent_idx,
                position,
            })
        }
    }
}

mod arena {
    use std::borrow::Cow;

    use crate::InternalString;
    use loro_common::{ContainerID, ContainerType, Counter, LoroError, LoroResult, PeerID};
    use rle::Sliceable;
    use serde::{Deserialize, Serialize};
    use serde_columnar::{columnar, ColumnarError};

    use super::{encode::ValueRegister, PeerIdx, MAX_DECODED_SIZE};

    pub(super) fn encode_arena(
        peer_ids_arena: Vec<u64>,
        containers: ContainerArena,
        keys: Vec<InternalString>,
        deps: DepsArena,
        position_arena: PositionArena,
        tree_id_arena: TreeIDArena,
        state_blob_arena: &[u8],
    ) -> Vec<u8> {
        let peer_ids = PeerIdArena {
            peer_ids: peer_ids_arena,
        };

        let key_arena = KeyArena { keys };
        let encoded = EncodedArenas {
            peer_id_arena: &peer_ids.encode(),
            container_arena: &containers.encode(),
            key_arena: &key_arena.encode(),
            deps_arena: &deps.encode(),
            position_arena: &position_arena.encode(),
            tree_id_arena: &tree_id_arena.encode(),
            state_blob_arena,
        };

        encoded.encode_arenas()
    }

    pub struct DecodedArenas<'a> {
        pub(super) peer_ids: PeerIdArena,
        pub(super) containers: ContainerArena,
        pub(super) keys: KeyArena,
        pub deps: Box<dyn Iterator<Item = Result<EncodedDep, ColumnarError>> + 'a>,
        pub(super) positions: PositionArena<'a>,
        pub(super) tree_ids: TreeIDArena,
        pub state_blob_arena: &'a [u8],
    }

    pub fn decode_arena(bytes: &[u8]) -> LoroResult<DecodedArenas> {
        let arenas = EncodedArenas::decode_arenas(bytes)?;
        Ok(DecodedArenas {
            peer_ids: PeerIdArena::decode(arenas.peer_id_arena)?,
            containers: ContainerArena::decode(arenas.container_arena)?,
            keys: KeyArena::decode(arenas.key_arena)?,
            deps: Box::new(DepsArena::decode_iter(arenas.deps_arena)?),
            positions: PositionArena::decode(arenas.position_arena)?,
            tree_ids: TreeIDArena::decode(arenas.tree_id_arena)?,
            state_blob_arena: arenas.state_blob_arena,
        })
    }

    struct EncodedArenas<'a> {
        peer_id_arena: &'a [u8],
        container_arena: &'a [u8],
        key_arena: &'a [u8],
        deps_arena: &'a [u8],
        position_arena: &'a [u8],
        tree_id_arena: &'a [u8],
        state_blob_arena: &'a [u8],
    }

    impl EncodedArenas<'_> {
        fn encode_arenas(self) -> Vec<u8> {
            let mut ans = Vec::with_capacity(
                self.peer_id_arena.len()
                    + self.container_arena.len()
                    + self.key_arena.len()
                    + self.deps_arena.len()
                    + self.position_arena.len()
                    + self.tree_id_arena.len()
                    + 4 * 4,
            );

            write_arena(&mut ans, self.peer_id_arena);
            write_arena(&mut ans, self.container_arena);
            write_arena(&mut ans, self.key_arena);
            write_arena(&mut ans, self.deps_arena);
            write_arena(&mut ans, self.position_arena);
            write_arena(&mut ans, self.tree_id_arena);
            write_arena(&mut ans, self.state_blob_arena);
            ans
        }

        fn decode_arenas(bytes: &[u8]) -> LoroResult<EncodedArenas> {
            let (peer_id_arena, rest) = read_arena(bytes)?;
            let (container_arena, rest) = read_arena(rest)?;
            let (key_arena, rest) = read_arena(rest)?;
            let (deps_arena, rest) = read_arena(rest)?;
            let (position_arena, rest) = read_arena(rest)?;
            let (tree_id_arena, rest) = read_arena(rest)?;
            let (state_blob_arena, _) = read_arena(rest)?;
            Ok(EncodedArenas {
                peer_id_arena,
                container_arena,
                key_arena,
                deps_arena,
                position_arena,
                tree_id_arena,
                state_blob_arena,
            })
        }
    }

    #[derive(Serialize, Deserialize)]
    pub(super) struct PeerIdArena {
        pub(super) peer_ids: Vec<u64>,
    }

    impl PeerIdArena {
        fn encode(&self) -> Vec<u8> {
            let mut ans = Vec::with_capacity(self.peer_ids.len() * 8);
            leb128::write::unsigned(&mut ans, self.peer_ids.len() as u64).unwrap();
            for &peer_id in &self.peer_ids {
                ans.extend_from_slice(&peer_id.to_be_bytes());
            }
            ans
        }

        fn decode(peer_id_arena: &[u8]) -> LoroResult<Self> {
            let mut reader = peer_id_arena;
            let len = leb128::read::unsigned(&mut reader)
                .map_err(|_| LoroError::DecodeDataCorruptionError)?;
            if len > MAX_DECODED_SIZE as u64 {
                return Err(LoroError::DecodeDataCorruptionError);
            }

            let mut peer_ids = Vec::with_capacity(len as usize);
            if reader.len() < len as usize * 8 {
                return Err(LoroError::DecodeDataCorruptionError);
            }

            for _ in 0..len {
                let mut peer_id_bytes = [0; 8];
                peer_id_bytes.copy_from_slice(&reader[..8]);
                peer_ids.push(u64::from_be_bytes(peer_id_bytes));
                reader = &reader[8..];
            }
            Ok(PeerIdArena { peer_ids })
        }
    }

    #[columnar(vec, ser, de, iterable)]
    #[derive(Debug, Copy, Clone, PartialEq, Eq, Hash, PartialOrd, Ord)]
    pub(super) struct EncodedContainer {
        #[columnar(strategy = "BoolRle")]
        is_root: bool,
        #[columnar(strategy = "Rle")]
        kind: u8,
        #[columnar(strategy = "Rle")]
        peer_idx: usize,
        #[columnar(strategy = "DeltaRle")]
        key_idx_or_counter: i32,
    }

    impl EncodedContainer {
        pub fn as_container_id(
            &self,
            key_arena: &[InternalString],
            peer_arena: &[u64],
        ) -> LoroResult<ContainerID> {
            if self.is_root {
                Ok(ContainerID::Root {
                    container_type: ContainerType::try_from_u8(self.kind)?,
                    name: key_arena
                        .get(self.key_idx_or_counter as usize)
                        .ok_or(LoroError::DecodeDataCorruptionError)?
                        .clone(),
                })
            } else {
                Ok(ContainerID::Normal {
                    container_type: ContainerType::try_from_u8(self.kind)?,
                    peer: *(peer_arena
                        .get(self.peer_idx)
                        .ok_or(LoroError::DecodeDataCorruptionError)?),
                    counter: self.key_idx_or_counter,
                })
            }
        }
    }

    #[columnar(ser, de)]
    #[derive(Default)]
    pub(super) struct ContainerArena {
        #[columnar(class = "vec", iter = "EncodedContainer")]
        pub(super) containers: Vec<EncodedContainer>,
    }

    impl ContainerArena {
        fn encode(&self) -> Vec<u8> {
            serde_columnar::to_vec(&self.containers).unwrap()
        }

        fn decode(bytes: &[u8]) -> LoroResult<Self> {
            Ok(ContainerArena {
                containers: serde_columnar::from_bytes(bytes)?,
            })
        }

        pub fn from_containers(
            cids: Vec<ContainerID>,
            peer_register: &mut ValueRegister<PeerID>,
            key_reg: &mut ValueRegister<InternalString>,
        ) -> Self {
            let mut ans = Self {
                containers: Vec::with_capacity(cids.len()),
            };
            for cid in cids {
                ans.push(cid, peer_register, key_reg);
            }

            ans
        }

        pub fn push(
            &mut self,
            id: ContainerID,
            peer_register: &mut ValueRegister<PeerID>,
            register_key: &mut ValueRegister<InternalString>,
        ) {
            let (is_root, kind, peer_idx, key_idx_or_counter) = match id {
                ContainerID::Root {
                    container_type,
                    name,
                } => (true, container_type, 0, register_key.register(&name) as i32),
                ContainerID::Normal {
                    container_type,
                    peer,
                    counter,
                } => (
                    false,
                    container_type,
                    peer_register.register(&peer),
                    counter,
                ),
            };
            self.containers.push(EncodedContainer {
                is_root,
                kind: kind.to_u8(),
                peer_idx,
                key_idx_or_counter,
            });
        }
    }

    #[columnar(vec, ser, de, iterable)]
    #[derive(Debug, Copy, Clone, PartialEq, Eq, Hash)]
    pub struct EncodedDep {
        #[columnar(strategy = "Rle")]
        pub peer_idx: usize,
        #[columnar(strategy = "DeltaRle")]
        pub counter: i32,
    }

    #[columnar(ser, de)]
    #[derive(Default)]
    pub(super) struct DepsArena {
        #[columnar(class = "vec", iter = "EncodedDep")]
        deps: Vec<EncodedDep>,
    }

    impl DepsArena {
        pub fn push(&mut self, peer_idx: PeerIdx, counter: i32) {
            self.deps.push(EncodedDep { peer_idx, counter });
        }

        pub fn encode(&self) -> Vec<u8> {
            serde_columnar::to_vec(&self).unwrap()
        }

        pub fn decode_iter(
            bytes: &[u8],
        ) -> LoroResult<impl Iterator<Item = Result<EncodedDep, ColumnarError>> + '_> {
            let iter = serde_columnar::iter_from_bytes::<DepsArena>(bytes)?;
            Ok(iter.deps)
        }
    }

    #[derive(Serialize, Deserialize, Default)]
    pub(super) struct KeyArena {
        pub(super) keys: Vec<InternalString>,
    }

    impl KeyArena {
        pub fn encode(&self) -> Vec<u8> {
            serde_columnar::to_vec(&self).unwrap()
        }

        pub fn decode(bytes: &[u8]) -> LoroResult<Self> {
            Ok(serde_columnar::from_bytes(bytes)?)
        }
    }

    #[derive(Clone)]
    #[columnar(vec, ser, de, iterable)]
    pub(super) struct PositionDelta<'a> {
        #[columnar(strategy = "Rle")]
        common_prefix_length: usize,
        #[columnar(borrow)]
        rest: Cow<'a, [u8]>,
    }

    #[columnar(ser, de)]
    pub(super) struct PositionArena<'a> {
        #[columnar(class = "vec", iter = "PositionDelta<'a>")]
        pub(super) positions: Vec<PositionDelta<'a>>,
    }

    impl<'a> PositionArena<'a> {
        pub fn from_positions(positions: Vec<&'a [u8]>) -> Self {
            let mut ans = Vec::with_capacity(positions.len());
            let mut last_bytes: &[u8] = &[];
            for p in positions {
                let common = longest_common_prefix_length(last_bytes, p);
                let rest = &p[common..];
                last_bytes = p;
                ans.push(PositionDelta {
                    common_prefix_length: common,
                    rest: Cow::Borrowed(rest),
                })
            }
            Self { positions: ans }
        }

        pub fn parse_to_positions(self) -> Vec<Vec<u8>> {
            let mut ans: Vec<Vec<u8>> = Vec::with_capacity(self.positions.len());
            for PositionDelta {
                common_prefix_length,
                rest,
            } in self.positions
            {
                // +1 for Fractional Index
                let mut p = Vec::with_capacity(rest.len() + common_prefix_length + 1);
                if let Some(last_bytes) = ans.last() {
                    p.extend_from_slice(&last_bytes.slice(0, common_prefix_length));
                }
                p.extend_from_slice(rest.as_ref());
                ans.push(p);
            }
            ans
        }

        pub fn encode(&self) -> Vec<u8> {
            serde_columnar::to_vec(&self).unwrap()
        }

        pub fn decode<'de: 'a>(bytes: &'de [u8]) -> LoroResult<Self> {
            Ok(serde_columnar::from_bytes(bytes)?)
        }
    }

    fn longest_common_prefix_length(a: &[u8], b: &[u8]) -> usize {
        a.iter().zip(b.iter()).take_while(|(x, y)| x == y).count()
    }

    fn write_arena(buffer: &mut Vec<u8>, arena: &[u8]) {
        leb128::write::unsigned(buffer, arena.len() as u64).unwrap();
        buffer.extend_from_slice(arena);
    }

    /// Return (next_arena, rest)
    fn read_arena(mut buffer: &[u8]) -> LoroResult<(&[u8], &[u8])> {
        let reader = &mut buffer;
        let len = leb128::read::unsigned(reader)
            .map_err(|_| LoroError::DecodeDataCorruptionError)? as usize;
        if len > MAX_DECODED_SIZE {
            return Err(LoroError::DecodeDataCorruptionError);
        }

        if len > reader.len() {
            return Err(LoroError::DecodeDataCorruptionError);
        }

        Ok((reader[..len as usize].as_ref(), &reader[len as usize..]))
    }

    #[derive(Clone, Hash, PartialEq, Eq, Debug)]
    #[columnar(vec, ser, de, iterable)]
    pub struct EncodedTreeID {
        #[columnar(strategy = "Rle")]
        pub peer_idx: PeerIdx,
        #[columnar(strategy = "DeltaRle")]
        pub counter: Counter,
    }

    #[derive(Clone)]
    #[columnar(vec, ser, de)]
    pub struct TreeIDArena {
        #[columnar(class = "vec", iter = "EncodedTreeID")]
        pub(super) tree_ids: Vec<EncodedTreeID>,
    }

    impl TreeIDArena {
        pub fn decode(bytes: &[u8]) -> LoroResult<Self> {
            Ok(serde_columnar::from_bytes(bytes)?)
        }

        pub fn encode(&self) -> Vec<u8> {
            serde_columnar::to_vec(&self).unwrap()
        }
    }
}

#[cfg(test)]
mod test {
    use loro_common::LoroValue;

    use crate::fx_map;

    use super::*;

    fn test_loro_value_read_write(v: impl Into<LoroValue>, container_id: Option<ContainerID>) {
        let v = v.into();
        let mut key_reg: ValueRegister<InternalString> = ValueRegister::new();
        let mut cid_reg: ValueRegister<ContainerID> = ValueRegister::new();
        let id = match &container_id {
            Some(ContainerID::Root { .. }) => ID::new(u64::MAX, 0),
            Some(ContainerID::Normal { peer, counter, .. }) => ID::new(*peer, *counter),
            None => ID::new(u64::MAX, 0),
        };

        let mut writer = ValueWriter::new();
        let kind = writer.write_value_content(&v, &mut key_reg, &mut cid_reg);

        let binding = writer.finish();
        let mut reader = ValueReader::new(binding.as_slice());
        let keys = &key_reg.unwrap_vec();

        let ans = reader.read_value_content(kind, keys, id).unwrap();
        assert_eq!(v, ans)
    }

    #[test]
    fn test_value_read_write() {
        test_loro_value_read_write(true, None);
        test_loro_value_read_write(false, None);
        test_loro_value_read_write(123, None);
        test_loro_value_read_write(1.23, None);
        test_loro_value_read_write(LoroValue::Null, None);
        test_loro_value_read_write(
            LoroValue::Binary(Arc::new(vec![123, 223, 255, 0, 1, 2, 3])),
            None,
        );
        test_loro_value_read_write("sldk;ajfas;dlkfas测试", None);
        // we won't encode root container by `value content`
        // test_loro_value_read_write(
        //     LoroValue::Container(ContainerID::new_root("name", ContainerType::Text)),
        //     Some(ContainerID::new_root("name", ContainerType::Text)),
        // );
        test_loro_value_read_write(
            LoroValue::Container(ContainerID::new_normal(
                ID::new(u64::MAX, 123),
                ContainerType::Tree,
            )),
            Some(ContainerID::new_normal(
                ID::new(u64::MAX, 123),
                ContainerType::Tree,
            )),
        );
        test_loro_value_read_write(vec![1i32, 2, 3], None);
        test_loro_value_read_write(
            LoroValue::Map(Arc::new(fx_map![
                "1".into() => 123.into(),
                "2".into() => "123".into(),
                "3".into() => vec![true].into()
            ])),
            None,
        );
    }
}<|MERGE_RESOLUTION|>--- conflicted
+++ resolved
@@ -30,13 +30,9 @@
 };
 
 use self::{
-<<<<<<< HEAD
     arena::{
         decode_arena, encode_arena, ContainerArena, DecodedArenas, EncodedTreeID, TreeIDArena,
-    },
-=======
-    arena::{decode_arena, encode_arena, ContainerArena, DecodedArenas, PeerIdArena},
->>>>>>> 996ce70e
+    , PeerIdArena},
     encode::{encode_changes, encode_ops, init_encode, TempOp, ValueRegister},
     value::ValueReader,
 };
@@ -1696,13 +1692,8 @@
         PeerID, TreeID, ID,
     };
 
-<<<<<<< HEAD
     use super::{arena::EncodedTreeID, encode::ValueRegister, MAX_COLLECTION_SIZE};
-    use crate::container::tree::tree_op::TreeOp;
-=======
-    use super::{encode::ValueRegister, MAX_COLLECTION_SIZE};
     use crate::{change::Lamport, container::tree::tree_op::TreeOp};
->>>>>>> 996ce70e
     use num_traits::{FromPrimitive, ToPrimitive};
 
     #[allow(unused)]
