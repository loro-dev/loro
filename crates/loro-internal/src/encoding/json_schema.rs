--- conflicted
+++ resolved
@@ -19,13 +19,8 @@
 use either::Either;
 use json::{JsonOpContent, JsonSchema};
 use loro_common::{
-<<<<<<< HEAD
-    ContainerID, ContainerType, HasCounterSpan, HasIdSpan, IdLp,
-    LoroError, LoroResult, LoroValue, PeerID, TreeID, ID,
-=======
     ContainerID, ContainerType, HasCounterSpan, HasIdSpan, IdLp, LoroError, LoroResult, LoroValue,
     PeerID, TreeID, ID,
->>>>>>> e14f81aa
 };
 use rle::{HasLength, RleVec, Sliceable};
 use std::sync::Arc;
