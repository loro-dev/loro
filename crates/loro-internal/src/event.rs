--- conflicted
+++ resolved
@@ -1,7 +1,7 @@
 use enum_as_inner::EnumAsInner;
 use fxhash::FxHasher64;
 use itertools::Itertools;
-use loro_delta::{array_vec::ArrayVec, DeltaItem, DeltaRope};
+use loro_delta::{array_vec::ArrayVec, delta_trait::DeltaAttr, DeltaItem, DeltaRope};
 use serde::{Deserialize, Serialize};
 use smallvec::SmallVec;
 
@@ -234,7 +234,6 @@
     }
 }
 
-<<<<<<< HEAD
 #[derive(Debug, Default, Clone, Copy, PartialEq, Eq)]
 pub struct ListDeltaMeta {
     /// Whether the content of the insert is moved from
@@ -272,14 +271,23 @@
 
     fn merge(&mut self, _other: &Self) {}
 }
-=======
+
+impl DeltaAttr for ListDeltaMeta {
+    fn compose(&mut self, other: &Self) {
+        self.from_move = self.from_move || other.from_move;
+    }
+
+    fn attr_is_empty(&self) -> bool {
+        self.from_move == false
+    }
+}
+
 pub type ListDiffInsertItem = ArrayVec<ValueOrHandler, 8>;
-pub type ListDiffItem = DeltaItem<ListDiffInsertItem, ()>;
-pub type ListDiff = DeltaRope<ListDiffInsertItem, ()>;
+pub type ListDiffItem = DeltaItem<ListDiffInsertItem, ListDeltaMeta>;
+pub type ListDiff = DeltaRope<ListDiffInsertItem, ListDeltaMeta>;
 
 pub type TextDiffItem = DeltaItem<StringSlice, StyleMeta>;
 pub type TextDiff = DeltaRope<StringSlice, StyleMeta>;
->>>>>>> 9d4f7aa8
 
 /// Diff is the diff between two versions of a container.
 /// It's used to describe the change of a container and the events.
@@ -293,11 +301,7 @@
 #[non_exhaustive]
 #[derive(Clone, Debug, EnumAsInner)]
 pub enum Diff {
-<<<<<<< HEAD
-    List(Delta<Vec<ValueOrHandler>, ListDeltaMeta>),
-=======
     List(ListDiff),
->>>>>>> 9d4f7aa8
     // TODO: refactor, doesn't make much sense to use `StyleMeta` here, because sometime style
     // don't have peer and lamport info
     /// - When feature `wasm` is enabled, it should use utf16 indexes.
