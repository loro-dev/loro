use enum_as_inner::EnumAsInner;
use fxhash::FxHasher64;
use itertools::Itertools;
use loro_delta::{array_vec::ArrayVec, delta_trait::DeltaAttr, DeltaItem, DeltaRope};
use serde::{Deserialize, Serialize};
use smallvec::SmallVec;

use crate::{
    container::richtext::richtext_state::RichtextStateChunk,
    delta::{
        Delta, MapDelta, Meta, MovableListInnerDelta, ResolvedMapDelta, StyleMeta, TreeDelta,
        TreeDiff,
    },
    handler::ValueOrHandler,
    op::{OpWithId, SliceRanges},
    utils::string_slice::StringSlice,
    InternalString,
};

use std::{
    borrow::Cow,
    hash::{Hash, Hasher},
};

use loro_common::{ContainerID, TreeID};

use crate::{container::idx::ContainerIdx, version::Frontiers};

#[derive(Debug, Clone)]
pub struct ContainerDiff {
    pub id: ContainerID,
    pub path: Vec<(ContainerID, Index)>,
    pub(crate) idx: ContainerIdx,
    pub is_unknown: bool,
    pub diff: Diff,
}

/// The kind of the event trigger.
#[derive(Debug, Clone, Copy, PartialEq, Eq, Hash)]
pub enum EventTriggerKind {
    /// The event is triggered by a local transaction.
    Local,
    /// The event is triggered by importing
    Import,
    /// The event is triggered by checkout
    Checkout,
}

impl std::fmt::Display for EventTriggerKind {
    fn fmt(&self, f: &mut std::fmt::Formatter<'_>) -> std::fmt::Result {
        match self {
            EventTriggerKind::Local => write!(f, "local"),
            EventTriggerKind::Import => write!(f, "import"),
            EventTriggerKind::Checkout => write!(f, "checkout"),
        }
    }
}

impl EventTriggerKind {
    #[inline]
    pub fn is_local(&self) -> bool {
        matches!(self, EventTriggerKind::Local)
    }

    #[inline]
    pub fn is_import(&self) -> bool {
        matches!(self, EventTriggerKind::Import)
    }

    #[inline]
    pub fn is_checkout(&self) -> bool {
        matches!(self, EventTriggerKind::Checkout)
    }
}

#[derive(Debug, Clone)]
pub struct DiffEvent<'a> {
    /// The receiver of the event.
    pub current_target: Option<ContainerID>,
    /// A list of events that should be received by the current target.
    pub events: &'a [&'a ContainerDiff],
    pub event_meta: &'a DocDiff,
}

/// It's the exposed event type.
/// It's exposed to the user. The user can use this to apply the diff to their local state.
///
/// [DocDiff] may include the diff that calculated from several transactions and imports.
/// They all should have the same origin and local flag.
#[derive(Debug, Clone)]
pub struct DocDiff {
    pub from: Frontiers,
    pub to: Frontiers,
    pub origin: InternalString,
    pub by: EventTriggerKind,
    pub diff: Vec<ContainerDiff>,
}

impl DocDiff {
    /// Get the unique id of the diff.
    pub fn id(&self) -> u64 {
        let mut hasher = FxHasher64::default();
        self.from.hash(&mut hasher);
        self.to.hash(&mut hasher);
        hasher.finish()
    }
}

#[derive(Debug, Clone)]
pub(crate) struct InternalContainerDiff {
    pub(crate) idx: ContainerIdx,
    // If true, this event is created by the container which was resurrected by another container
    pub(crate) bring_back: bool,
    pub(crate) is_container_deleted: bool,
    pub(crate) diff: DiffVariant,
}

#[derive(Default, Debug, Clone, EnumAsInner)]
pub(crate) enum DiffVariant {
    #[default]
    None,
    Internal(InternalDiff),
    External(Diff),
}

/// It's used for transmitting and recording the diff internally.
///
/// It can be convert into a [DocDiff].
// Internally, we need to batch the diff then calculate the event. Because
// we need to sort the diff by containers' created time, to make sure the
// the path to each container is up-to-date.
#[derive(Debug, Clone)]
pub(crate) struct InternalDocDiff<'a> {
    pub(crate) origin: InternalString,
    pub(crate) by: EventTriggerKind,
    /// The values inside this array is in random order
    pub(crate) diff: Cow<'a, [InternalContainerDiff]>,
    pub(crate) new_version: Cow<'a, Frontiers>,
}

impl<'a> InternalDocDiff<'a> {
    pub fn into_owned(self) -> InternalDocDiff<'static> {
        InternalDocDiff {
            origin: self.origin,
            by: self.by,
            diff: Cow::Owned((*self.diff).to_owned()),
            new_version: Cow::Owned((*self.new_version).to_owned()),
        }
    }

    pub fn can_merge(&self, other: &Self) -> bool {
        self.by == other.by
    }
}

pub type Path = SmallVec<[Index; 4]>;

#[derive(Clone, PartialEq, Eq, Serialize, Deserialize, enum_as_inner::EnumAsInner)]
pub enum Index {
    Key(InternalString),
    Seq(usize),
    Node(TreeID),
}

impl std::fmt::Debug for Index {
    fn fmt(&self, f: &mut std::fmt::Formatter<'_>) -> std::fmt::Result {
        match self {
            Self::Key(arg0) => write!(f, "Index::Key(\"{}\")", arg0),
            Self::Seq(arg0) => write!(f, "Index::Seq({})", arg0),
            Self::Node(arg0) => write!(f, "Index::Node({})", arg0),
        }
    }
}

impl std::fmt::Display for Index {
    fn fmt(&self, f: &mut std::fmt::Formatter<'_>) -> std::fmt::Result {
        match self {
            Index::Key(key) => write!(f, "{}", key),
            Index::Seq(s) => write!(f, "{}", s),
            Index::Node(id) => write!(f, "{}@{}", id.peer, id.counter),
        }
    }
}

impl TryFrom<&str> for Index {
    type Error = &'static str;
    fn try_from(s: &str) -> Result<Self, &'static str> {
        if s.is_empty() {
            return Ok(Index::Key(InternalString::default()));
        }

        let c = s.chars().next().unwrap();
        if c.is_ascii_digit() {
            if let Ok(seq) = s.parse::<usize>() {
                Ok(Index::Seq(seq))
            } else if let Ok(id) = s.try_into() {
                Ok(Index::Node(id))
            } else {
                Ok(Index::Key(InternalString::from(s)))
            }
        } else {
            Ok(Index::Key(InternalString::from(s)))
        }
    }
}

impl DiffVariant {
    pub fn compose(self, other: Self) -> Result<Self, Self> {
        match (self, other) {
            (DiffVariant::Internal(a), DiffVariant::Internal(b)) => {
                Ok(DiffVariant::Internal(a.compose(b)?))
            }
            (DiffVariant::External(a), DiffVariant::External(b)) => {
                Ok(DiffVariant::External(a.compose(b)?))
            }
            (a, _) => Err(a),
        }
    }
}

#[non_exhaustive]
#[derive(Clone, Debug, EnumAsInner)]
pub(crate) enum InternalDiff {
    ListRaw(Delta<SliceRanges>),
    /// This always uses entity indexes.
    RichtextRaw(Delta<RichtextStateChunk>),
    Map(MapDelta),
    Tree(TreeDelta),
<<<<<<< HEAD
    Unknown(Vec<OpWithId>),
=======
    MovableList(MovableListInnerDelta),
>>>>>>> 93726186
}

impl From<InternalDiff> for DiffVariant {
    fn from(diff: InternalDiff) -> Self {
        DiffVariant::Internal(diff)
    }
}

#[derive(Debug, Default, Clone, Copy, PartialEq, Eq)]
pub struct ListDeltaMeta {
    /// Whether the content of the insert is moved from
    /// a deletion in the same delta and **the value is not changed**.
    ///
    /// If true, this op must be a move op under the hood.
    /// But an insert created by a move op doesn't necessarily
    /// have this flag, because the insert content may not
    /// be moved from a deletion in the same delta.
    pub from_move: bool,
}

impl Meta for ListDeltaMeta {
    fn is_empty(&self) -> bool {
        !self.from_move
    }

    fn compose(
        &mut self,
        other: &Self,
        type_pair: (crate::delta::DeltaType, crate::delta::DeltaType),
    ) {
        // We can't have two Some because we don't have `move_from` for Retain.
        // And this function is only called when composing a insert/retain with a retain.
        if let (crate::delta::DeltaType::Insert, crate::delta::DeltaType::Insert) = type_pair {
            unreachable!()
        }

        self.from_move = self.from_move || other.from_move;
    }

    fn is_mergeable(&self, other: &Self) -> bool {
        self.from_move == other.from_move
    }

    fn merge(&mut self, _other: &Self) {}
}

impl DeltaAttr for ListDeltaMeta {
    fn compose(&mut self, other: &Self) {
        self.from_move = self.from_move || other.from_move;
    }

    fn attr_is_empty(&self) -> bool {
        !self.from_move
    }
}

pub type ListDiffInsertItem = ArrayVec<ValueOrHandler, 8>;
pub type ListDiffItem = DeltaItem<ListDiffInsertItem, ListDeltaMeta>;
pub type ListDiff = DeltaRope<ListDiffInsertItem, ListDeltaMeta>;

pub type TextDiffItem = DeltaItem<StringSlice, StyleMeta>;
pub type TextDiff = DeltaRope<StringSlice, StyleMeta>;

/// Diff is the diff between two versions of a container.
/// It's used to describe the change of a container and the events.
///
/// # Internal
///
/// Text index variants:
///
/// - When `wasm` is enabled, it should use utf16 indexes.
/// - When `wasm` is disabled, it should use unicode indexes.
#[non_exhaustive]
#[derive(Clone, Debug, EnumAsInner)]
pub enum Diff {
    List(ListDiff),
    // TODO: refactor, doesn't make much sense to use `StyleMeta` here, because sometime style
    // don't have peer and lamport info
    /// - When feature `wasm` is enabled, it should use utf16 indexes.
    /// - When feature `wasm` is disabled, it should use unicode indexes.
    Text(TextDiff),
    Map(ResolvedMapDelta),
    Tree(TreeDiff),
}

impl From<Diff> for DiffVariant {
    fn from(diff: Diff) -> Self {
        DiffVariant::External(diff)
    }
}

impl InternalDiff {
    pub(crate) fn is_empty(&self) -> bool {
        match self {
            InternalDiff::ListRaw(s) => s.is_empty(),
            InternalDiff::RichtextRaw(t) => t.is_empty(),
            InternalDiff::Map(m) => m.updated.is_empty(),
            InternalDiff::Tree(t) => t.is_empty(),
<<<<<<< HEAD
            InternalDiff::Unknown(v) => v.is_empty(),
=======
            InternalDiff::MovableList(t) => t.is_empty(),
>>>>>>> 93726186
        }
    }

    pub(crate) fn compose(self, diff: InternalDiff) -> Result<Self, Self> {
        // PERF: avoid clone
        match (self, diff) {
            (InternalDiff::ListRaw(a), InternalDiff::ListRaw(b)) => {
                Ok(InternalDiff::ListRaw(a.compose(b)))
            }
            (InternalDiff::RichtextRaw(a), InternalDiff::RichtextRaw(b)) => {
                Ok(InternalDiff::RichtextRaw(a.compose(b)))
            }
            (InternalDiff::Map(a), InternalDiff::Map(b)) => Ok(InternalDiff::Map(a.compose(b))),
            (InternalDiff::Tree(a), InternalDiff::Tree(b)) => Ok(InternalDiff::Tree(a.compose(b))),
            (a, _) => Err(a),
        }
    }
}

impl Diff {
    pub(crate) fn compose(self, diff: Diff) -> Result<Self, Self> {
        // PERF: avoid clone
        match (self, diff) {
            (Diff::List(mut a), Diff::List(b)) => {
                a.compose(&b);
                Ok(Diff::List(a))
            }
            (Diff::Text(mut a), Diff::Text(b)) => {
                a.compose(&b);
                Ok(Diff::Text(a))
            }
            (Diff::Map(a), Diff::Map(b)) => Ok(Diff::Map(a.compose(b))),

            (Diff::Tree(a), Diff::Tree(b)) => Ok(Diff::Tree(a.compose(b))),
            (a, _) => Err(a),
        }
    }

    #[allow(unused)]
    pub(crate) fn is_empty(&self) -> bool {
        match self {
            Diff::List(s) => s.is_empty(),
            Diff::Text(t) => t.is_empty(),
            Diff::Map(m) => m.updated.is_empty(),
            Diff::Tree(t) => t.diff.is_empty(),
        }
    }

    #[allow(unused)]
    pub(crate) fn concat(self, diff: Diff) -> Diff {
        match (self, diff) {
            (Diff::List(mut a), Diff::List(b)) => {
                a.compose(&b);
                Diff::List(a)
            }
            (Diff::Text(mut a), Diff::Text(b)) => {
                a.compose(&b);
                Diff::Text(a)
            }
            (Diff::Map(a), Diff::Map(b)) => {
                let mut a = a;
                for (k, v) in b.updated {
                    a = a.with_entry(k, v);
                }
                Diff::Map(a)
            }

            (Diff::Tree(a), Diff::Tree(b)) => Diff::Tree(a.extend(b.diff)),
            _ => unreachable!(),
        }
    }
}

pub fn str_to_path(s: &str) -> Option<Vec<Index>> {
    s.split('/').map(|x| x.try_into()).try_collect().ok()
}

pub fn path_to_str(path: &[Index]) -> String {
    path.iter().map(|x| x.to_string()).join("/")
}

#[cfg(test)]
mod test {
    use std::sync::Arc;

    use itertools::Itertools;
    use loro_common::LoroValue;

    use crate::{ApplyDiff, LoroDoc};

    #[test]
    fn test_text_event() {
        let loro = LoroDoc::new();
        loro.subscribe_root(Arc::new(|event| {
            let mut value = LoroValue::String(Default::default());
            value.apply_diff(&event.events.iter().map(|x| x.diff.clone()).collect_vec());
            assert_eq!(value, "h223ello".into());
        }));
        let mut txn = loro.txn().unwrap();
        let text = loro.get_text("id");
        text.insert_with_txn(&mut txn, 0, "hello").unwrap();
        text.insert_with_txn(&mut txn, 1, "223").unwrap();
        txn.commit().unwrap();
    }
}<|MERGE_RESOLUTION|>--- conflicted
+++ resolved
@@ -226,11 +226,8 @@
     RichtextRaw(Delta<RichtextStateChunk>),
     Map(MapDelta),
     Tree(TreeDelta),
-<<<<<<< HEAD
+    MovableList(MovableListInnerDelta),
     Unknown(Vec<OpWithId>),
-=======
-    MovableList(MovableListInnerDelta),
->>>>>>> 93726186
 }
 
 impl From<InternalDiff> for DiffVariant {
@@ -329,11 +326,8 @@
             InternalDiff::RichtextRaw(t) => t.is_empty(),
             InternalDiff::Map(m) => m.updated.is_empty(),
             InternalDiff::Tree(t) => t.is_empty(),
-<<<<<<< HEAD
+            InternalDiff::MovableList(t) => t.is_empty(),
             InternalDiff::Unknown(v) => v.is_empty(),
-=======
-            InternalDiff::MovableList(t) => t.is_empty(),
->>>>>>> 93726186
         }
     }
 
