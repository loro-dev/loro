--- conflicted
+++ resolved
@@ -103,12 +103,8 @@
                 mem_parsed_kv: BTreeMap::new(),
             })),
             arena: a.clone(),
-<<<<<<< HEAD
+            external_vv: Arc::new(Mutex::new(VersionVector::new())),
             external_kv: Arc::new(Mutex::new(MemKvStore::default())),
-=======
-            external_vv: Arc::new(Mutex::new(VersionVector::new())),
-            external_kv: Arc::new(Mutex::new(BTreeMap::new())),
->>>>>>> a7d9f3f5
             merge_interval,
         }
     }
@@ -444,34 +440,8 @@
         pub fn insert_change(&self, mut change: Change, split_when_exceeds: bool) {
             #[cfg(debug_assertions)]
             {
-<<<<<<< HEAD
-                let inner = self.inner.lock().unwrap();
-                assert_eq!(
-                    inner
-                        .mem_parsed_kv
-                        .range(change.id.inc(1)..change.id_end())
-                        .count(),
-                    0,
-                    "change should not exist"
-                );
-                let kv = self.external_kv.lock().unwrap();
-                let count = kv
-                    .scan(
-                        Bound::Excluded(&change.id.to_bytes()),
-                        Bound::Excluded(&change.id_end().to_bytes()),
-                    )
-                    .count();
-                for (k, v) in kv.scan(
-                    Bound::Excluded(&change.id.to_bytes()),
-                    Bound::Excluded(&change.id_end().to_bytes()),
-                ) {
-                    println!("k={:?} v={:?}", k, v);
-                }
-                assert_eq!(count, 0, "change should not exist");
-=======
                 let vv = self.external_vv.lock().unwrap();
                 assert!(vv.get(&change.id.peer).copied().unwrap_or(0) <= change.id.counter);
->>>>>>> a7d9f3f5
             }
 
             let s = info_span!("change_store insert_change", id = ?change.id);
