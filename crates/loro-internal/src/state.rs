--- conflicted
+++ resolved
@@ -410,10 +410,6 @@
         }
 
         if self.is_recording() {
-<<<<<<< HEAD
-            debug_log::debug_log!("TO DIFF");
-=======
->>>>>>> 2a93d828
             let diff = self
                 .states
                 .iter_mut()
