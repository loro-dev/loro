--- conflicted
+++ resolved
@@ -7,30 +7,22 @@
 use enum_dispatch::enum_dispatch;
 use fxhash::{FxHashMap, FxHashSet};
 use loro_common::{ContainerID, LoroError, LoroResult};
+use loro_delta::DeltaItem;
 use tracing::{info, instrument, trace_span};
 
 use crate::{
     configure::{Configure, DefaultRandom, SecureRandomGenerator},
-<<<<<<< HEAD
-    container::{idx::ContainerIdx, richtext::config::StyleConfigMap, ContainerIdRaw},
-=======
     container::{
         idx::ContainerIdx, list::list_op::ListOp, map::MapSet, richtext::config::StyleConfigMap,
         tree::tree_op::TreeOp, ContainerIdRaw,
     },
->>>>>>> 9d4f7aa8
     cursor::Cursor,
-    delta::DeltaItem,
     encoding::{StateSnapshotDecodeContext, StateSnapshotEncoder},
     event::{Diff, EventTriggerKind, Index, InternalContainerDiff, InternalDiff},
     fx_map,
     handler::ValueOrHandler,
     id::PeerID,
-<<<<<<< HEAD
-    op::{Op, RawOp},
-=======
     op::{ListSlice, Op, RawOp, RawOpContent},
->>>>>>> 9d4f7aa8
     txn::Transaction,
     version::Frontiers,
     ContainerDiff, ContainerType, DocDiff, InternalString, LoroValue,
@@ -1044,8 +1036,6 @@
                 get_entries_for_state(arena, state)
             })
             .collect();
-        tracing::trace!("self_id_to_states: {:#?}", self_id_to_states);
-        tracing::trace!("other_id_to_states: {:#?}", other_id_to_states);
 
         for (id, (idx, this_value)) in self_id_to_states {
             let (_, other_value) = match other_id_to_states.remove(&id) {
@@ -1106,12 +1096,8 @@
         if let Some(id) = pos.id {
             match state {
                 State::ListState(s) => s.get_index_of_id(id),
-<<<<<<< HEAD
-                State::RichtextState(s) => s.get_index_of_id(id),
+                State::RichtextState(s) => s.get_event_index_of_id(id),
                 State::MovableListState(s) => s.get_index_of_id(id),
-=======
-                State::RichtextState(s) => s.get_event_index_of_id(id),
->>>>>>> 9d4f7aa8
                 State::MapState(_) | State::TreeState(_) => {
                     unreachable!()
                 }
@@ -1205,62 +1191,20 @@
     match state_diff {
         Diff::List(list) => {
             for delta in list.iter() {
-                if let DeltaItem::Insert {
-                    insert: _,
-                    attributes,
+                if let DeltaItem::Replace {
+                    value,
+                    attr,
+                    delete,
                 } = delta
                 {
-                    if attributes.from_move {
+                    if attr.from_move {
                         continue;
                     }
 
-<<<<<<< HEAD
-                    for v in delta.as_insert().unwrap().0.iter() {
+                    for v in value.iter() {
                         if let ValueOrHandler::Handler(h) = v {
                             let idx = h.container_idx();
                             listener(idx);
-=======
-    fn bring_back_sub_container(
-        &mut self,
-        state_diff: &Diff,
-        states: &mut FxHashMap<ContainerIdx, State>,
-        idx2state: &mut FxHashMap<ContainerIdx, Diff>,
-    ) {
-        match state_diff {
-            Diff::List(list) => {
-                for delta in list.iter() {
-                    if let loro_delta::DeltaItem::Replace {
-                        value: values,
-                        attr: _,
-                        ..
-                    } = delta
-                    {
-                        for v in values.iter() {
-                            if matches!(v, ValueOrHandler::Handler(_)) {
-                                let idx = v.as_handler().unwrap().container_idx();
-                                if self.all_idx.contains(&idx) {
-                                    // There is one in subsequent elements that require applying the diff
-                                    self.mark_bring_back.insert(idx);
-                                } else if let Some(state) = states.get_mut(&idx) {
-                                    // only bring back
-                                    // If the state is not empty, add this to queue and check
-                                    // whether there are sub-containers created by it recursively
-                                    // and finally cache the state
-                                    let diff =
-                                        state.to_diff(&self.arena, &self.txn, &self.weak_state);
-                                    if !diff.is_empty() {
-                                        self.diff_queue.push(InternalContainerDiff {
-                                            idx,
-                                            bring_back: true,
-                                            is_container_deleted: false,
-                                            diff: None,
-                                        });
-                                        self.bring_back_sub_container(&diff, states, idx2state);
-                                        idx2state.insert(idx, diff);
-                                    }
-                                }
-                            }
->>>>>>> 9d4f7aa8
                         }
                     }
                 }
