use std::{
    borrow::Cow,
    sync::{Arc, Mutex, RwLock, Weak},
};

use enum_as_inner::EnumAsInner;
use enum_dispatch::enum_dispatch;
use fxhash::{FxHashMap, FxHashSet};
use loro_common::{ContainerID, LoroError, LoroResult};

use crate::{
    configure::{Configure, DefaultRandom, SecureRandomGenerator},
    container::{
        idx::ContainerIdx, list::list_op::ListOp, map::MapSet, richtext::config::StyleConfigMap,
        tree::tree_op::TreeOp, ContainerIdRaw,
    },
    delta::DeltaItem,
    encoding::{StateSnapshotDecodeContext, StateSnapshotEncoder},
    event::{Diff, Index, InternalContainerDiff, InternalDiff},
    fx_map,
    handler::ValueOrHandler,
    id::PeerID,
    op::{ListSlice, Op, RawOp, RawOpContent},
    relative_pos::{CannotFindRelativePosition, PosQueryResult, RelativePosition},
    txn::Transaction,
    version::Frontiers,
    ContainerDiff, ContainerType, DocDiff, InternalString, LoroValue,
};

mod list_state;
mod map_state;
mod richtext_state;
mod tree_state;

pub(crate) use list_state::ListState;
pub(crate) use map_state::MapState;
pub(crate) use richtext_state::RichtextState;
pub(crate) use tree_state::{get_meta_value, TreeParentId, TreeState};

use super::{arena::SharedArena, event::InternalDocDiff};

macro_rules! get_or_create {
    ($doc_state: ident, $idx: expr) => {{
        if !$doc_state.states.contains_key(&$idx) {
            let state = $doc_state.create_state($idx);
            $doc_state.states.insert($idx, state);
        }

        $doc_state.states.get_mut(&$idx).unwrap()
    }};
}

#[derive(Clone)]
pub struct DocState {
    pub(super) peer: PeerID,

    pub(super) frontiers: Frontiers,
    pub(super) states: FxHashMap<ContainerIdx, State>,
    pub(super) arena: SharedArena,
    pub(crate) config: Configure,
    // resolve event stuff
    weak_state: Weak<Mutex<DocState>>,
    global_txn: Weak<Mutex<Option<Transaction>>>,
    // txn related stuff
    in_txn: bool,
    changed_idx_in_txn: FxHashSet<ContainerIdx>,

    // diff related stuff
    event_recorder: EventRecorder,
}

#[enum_dispatch]
pub(crate) trait ContainerState: Clone {
    fn container_idx(&self) -> ContainerIdx;
    fn estimate_size(&self) -> usize;

    fn is_state_empty(&self) -> bool;

    fn apply_diff_and_convert(
        &mut self,
        diff: InternalDiff,
        arena: &SharedArena,
        txn: &Weak<Mutex<Option<Transaction>>>,
        state: &Weak<Mutex<DocState>>,
    ) -> Diff;

    fn apply_diff(
        &mut self,
        diff: InternalDiff,
        arena: &SharedArena,
        txn: &Weak<Mutex<Option<Transaction>>>,
        state: &Weak<Mutex<DocState>>,
    );

    fn apply_local_op(&mut self, raw_op: &RawOp, op: &Op) -> LoroResult<()>;
    /// Convert a state to a diff, such that an empty state will be transformed into the same as this state when it's applied.
    fn to_diff(
        &mut self,
        arena: &SharedArena,
        txn: &Weak<Mutex<Option<Transaction>>>,
        state: &Weak<Mutex<DocState>>,
    ) -> Diff;

    fn get_value(&mut self) -> LoroValue;

    /// Get the index of the child container
    #[allow(unused)]
    fn get_child_index(&self, id: &ContainerID) -> Option<Index>;

    #[allow(unused)]
    fn get_child_containers(&self) -> Vec<ContainerID>;

    /// Encode the ops and the blob that can be used to restore the state to the current state.
    ///
    /// State will use the provided encoder to encode the ops and export a blob.
    /// The ops should be encoded into the snapshot as well as the blob.
    /// The users then can use the ops and the blob to restore the state to the current state.
    fn encode_snapshot(&self, encoder: StateSnapshotEncoder) -> Vec<u8>;

    /// Restore the state to the state represented by the ops and the blob that exported by `get_snapshot_ops`
    fn import_from_snapshot_ops(&mut self, ctx: StateSnapshotDecodeContext);
}

impl<T: ContainerState> ContainerState for Box<T> {
    fn container_idx(&self) -> ContainerIdx {
        self.as_ref().container_idx()
    }

    fn estimate_size(&self) -> usize {
        self.as_ref().estimate_size()
    }

    fn is_state_empty(&self) -> bool {
        self.as_ref().is_state_empty()
    }

    fn apply_diff_and_convert(
        &mut self,
        diff: InternalDiff,
        arena: &SharedArena,
        txn: &Weak<Mutex<Option<Transaction>>>,
        state: &Weak<Mutex<DocState>>,
    ) -> Diff {
        self.as_mut()
            .apply_diff_and_convert(diff, arena, txn, state)
    }

    fn apply_diff(
        &mut self,
        diff: InternalDiff,
        arena: &SharedArena,
        txn: &Weak<Mutex<Option<Transaction>>>,
        state: &Weak<Mutex<DocState>>,
    ) {
        self.as_mut().apply_diff(diff, arena, txn, state)
    }

    fn apply_local_op(&mut self, raw_op: &RawOp, op: &Op) -> LoroResult<()> {
        self.as_mut().apply_local_op(raw_op, op)
    }

    #[doc = r" Convert a state to a diff, such that an empty state will be transformed into the same as this state when it's applied."]
    fn to_diff(
        &mut self,
        arena: &SharedArena,
        txn: &Weak<Mutex<Option<Transaction>>>,
        state: &Weak<Mutex<DocState>>,
    ) -> Diff {
        self.as_mut().to_diff(arena, txn, state)
    }

    fn get_value(&mut self) -> LoroValue {
        self.as_mut().get_value()
    }

    #[doc = r" Get the index of the child container"]
    #[allow(unused)]
    fn get_child_index(&self, id: &ContainerID) -> Option<Index> {
        self.as_ref().get_child_index(id)
    }

    #[allow(unused)]
    fn get_child_containers(&self) -> Vec<ContainerID> {
        self.as_ref().get_child_containers()
    }

    #[doc = r" Encode the ops and the blob that can be used to restore the state to the current state."]
    #[doc = r""]
    #[doc = r" State will use the provided encoder to encode the ops and export a blob."]
    #[doc = r" The ops should be encoded into the snapshot as well as the blob."]
    #[doc = r" The users then can use the ops and the blob to restore the state to the current state."]
    fn encode_snapshot(&self, encoder: StateSnapshotEncoder) -> Vec<u8> {
        self.as_ref().encode_snapshot(encoder)
    }

    #[doc = r" Restore the state to the state represented by the ops and the blob that exported by `get_snapshot_ops`"]
    fn import_from_snapshot_ops(&mut self, ctx: StateSnapshotDecodeContext) {
        self.as_mut().import_from_snapshot_ops(ctx)
    }
}

#[allow(clippy::enum_variant_names)]
#[enum_dispatch(ContainerState)]
#[derive(EnumAsInner, Clone, Debug)]
pub enum State {
    ListState(Box<ListState>),
    MapState(Box<MapState>),
    RichtextState(Box<RichtextState>),
    TreeState(Box<TreeState>),
}

impl State {
    pub fn new_list(idx: ContainerIdx) -> Self {
        Self::ListState(Box::new(ListState::new(idx)))
    }

    pub fn new_map(idx: ContainerIdx) -> Self {
        Self::MapState(Box::new(MapState::new(idx)))
    }

    pub fn new_richtext(idx: ContainerIdx, config: Arc<RwLock<StyleConfigMap>>) -> Self {
        Self::RichtextState(Box::new(RichtextState::new(idx, config)))
    }

    pub fn new_tree(idx: ContainerIdx) -> Self {
        Self::TreeState(Box::new(TreeState::new(idx)))
    }
}

impl DocState {
    #[inline]
    pub fn new_arc(
        arena: SharedArena,
        global_txn: Weak<Mutex<Option<Transaction>>>,
        config: Configure,
    ) -> Arc<Mutex<Self>> {
        let peer = DefaultRandom.next_u64();
        // TODO: maybe we should switch to certain version in oplog?
        Arc::new_cyclic(|weak| {
            Mutex::new(Self {
                peer,
                arena,
                frontiers: Frontiers::default(),
                states: FxHashMap::default(),
                weak_state: weak.clone(),
                config,
                global_txn,
                in_txn: false,
                changed_idx_in_txn: FxHashSet::default(),
                event_recorder: Default::default(),
            })
        })
    }

    pub fn start_recording(&mut self) {
        if self.is_recording() {
            return;
        }

        self.event_recorder.recording_diff = true;
        self.event_recorder.diff_start_version = Some(self.frontiers.clone());
    }

    #[inline(always)]
    pub fn stop_and_clear_recording(&mut self) {
        self.event_recorder = Default::default();
    }

    #[inline(always)]
    pub fn is_recording(&self) -> bool {
        self.event_recorder.recording_diff
    }

    pub fn refresh_peer_id(&mut self) {
        self.peer = DefaultRandom.next_u64();
    }

    /// Take all the diffs that are recorded and convert them to events.
    pub fn take_events(&mut self) -> Vec<DocDiff> {
        if !self.is_recording() {
            return vec![];
        }

        self.convert_current_batch_diff_into_event();
        std::mem::take(&mut self.event_recorder.events)
    }

    /// Record the next diff.
    /// Caller should call [pre_txn] before calling this.
    ///
    /// # Panic
    ///
    /// Panic when the diff cannot be merged with the previous diff.
    /// Caller should call [pre_txn] before calling this to avoid panic.
    fn record_diff(&mut self, diff: InternalDocDiff) {
        if !self.event_recorder.recording_diff || diff.diff.is_empty() {
            return;
        }

        let Some(last_diff) = self.event_recorder.diffs.last_mut() else {
            self.event_recorder.diffs.push(diff.into_owned());
            return;
        };

        if last_diff.can_merge(&diff) {
            self.event_recorder.diffs.push(diff.into_owned());
            return;
        }

        panic!("should call pre_txn before record_diff")
    }

    /// This should be called when DocState is going to apply a transaction / a diff.
    fn pre_txn(&mut self, next_origin: InternalString, next_local: bool) {
        if !self.is_recording() {
            return;
        }

        let Some(last_diff) = self.event_recorder.diffs.last() else {
            return;
        };

        if last_diff.origin == next_origin && last_diff.local == next_local {
            return;
        }

        // current diff batch cannot merge with the incoming diff,
        // need to convert all the current diffs into event
        self.convert_current_batch_diff_into_event()
    }

    fn convert_current_batch_diff_into_event(&mut self) {
        let recorder = &mut self.event_recorder;
        if recorder.diffs.is_empty() {
            return;
        }

        let diffs = std::mem::take(&mut recorder.diffs);
        let start = recorder.diff_start_version.take().unwrap();
        recorder.diff_start_version = Some((*diffs.last().unwrap().new_version).to_owned());
        let event = self.diffs_to_event(diffs, start);
        self.event_recorder.events.push(event);
    }

    /// Change the peer id of this doc state.
    /// It changes the peer id for the future txn on this AppState
    #[inline]
    pub fn set_peer_id(&mut self, peer: PeerID) {
        self.peer = peer;
    }

    pub fn peer_id(&self) -> PeerID {
        self.peer
    }

    /// It's expected that diff only contains [`InternalDiff`]
    pub(crate) fn apply_diff(&mut self, mut diff: InternalDocDiff<'static>) {
        if self.in_txn {
            panic!("apply_diff should not be called in a transaction");
        }
        // tracing::info!("Diff = {:#?}", &diff);
        let is_recording = self.is_recording();
        self.pre_txn(diff.origin.clone(), diff.local);
        let Cow::Owned(inner) = std::mem::take(&mut diff.diff) else {
            unreachable!()
        };

        let mut idx2state_diff = FxHashMap::default();
        let mut diffs = if is_recording {
            let mut sub_container_diff_patch = SubContainerDiffPatch {
                all_idx: inner.iter().map(|d| d.idx).collect(),
                diff_queue: vec![],
                mark_bring_back: FxHashSet::default(),
                arena: self.arena.clone(),
                txn: self.global_txn.clone(),
                weak_state: self.weak_state.clone(),
            };

            // To handle the `bring_back`, we need cache the state diff of current version first,
            // because the state that is applied diffs could be also set to `bring_back` later.
            // We recursively determine one by one whether we need to bring back and push the diff to the queue.
            // let mut diff_queue = vec![];
            // let mut need_bring_back = FxHashSet::default();
            // let all_idx: FxHashSet<ContainerIdx> = inner.iter().map(|d| d.idx).collect();
            for mut diff in inner {
                let idx = diff.idx;
                if sub_container_diff_patch.marked_bring_back(&idx) {
                    diff.bring_back = true;
                }
                if diff.bring_back {
                    let state = get_or_create!(self, diff.idx);
                    let state_diff = state.to_diff(&self.arena, &self.global_txn, &self.weak_state);
                    if diff.diff.is_none() && state_diff.is_empty() {
                        // empty diff, skip it
                        continue;
                    }
                    sub_container_diff_patch.push_diff(diff);
                    if !state_diff.is_empty() {
                        sub_container_diff_patch.bring_back_sub_container(
                            &state_diff,
                            &mut self.states,
                            &mut idx2state_diff,
                        );
                        idx2state_diff.insert(idx, state_diff);
                    }
                } else {
                    sub_container_diff_patch.push_diff(diff);
                }
            }
            sub_container_diff_patch.take_diff()
        } else {
            inner
        };
        // apply diff
        for diff in &mut diffs {
            let Some(internal_diff) = std::mem::take(&mut diff.diff) else {
                // only bring_back
                if is_recording {
                    if let Some(state_diff) = idx2state_diff.remove(&diff.idx) {
                        diff.diff = Some(state_diff.into());
                    };
                }
                continue;
            };
            let idx = diff.idx;

            if self.in_txn {
                self.changed_idx_in_txn.insert(idx);
            }
            self.set_parent_by_diff(internal_diff.as_internal().unwrap(), idx);
            let state = get_or_create!(self, idx);
            if is_recording {
                // process bring_back before apply
                let external_diff = if diff.bring_back {
                    let external_diff = state.apply_diff_and_convert(
                        internal_diff.into_internal().unwrap(),
                        &self.arena,
                        &self.global_txn,
                        &self.weak_state,
                    );
                    if let Some(state_diff) = idx2state_diff.remove(&idx) {
                        // use `concat`(hierarchical and relative order) rather than `compose`
                        state_diff.concat(external_diff)
                    } else {
                        // empty state
                        external_diff
                    }
                } else {
                    state.apply_diff_and_convert(
                        internal_diff.into_internal().unwrap(),
                        &self.arena,
                        &self.global_txn,
                        &self.weak_state,
                    )
                };
                diff.diff = Some(external_diff.into());
            } else {
                state.apply_diff(
                    internal_diff.into_internal().unwrap(),
                    &self.arena,
                    &self.global_txn,
                    &self.weak_state,
                );
            }
        }

        diff.diff = diffs.into();
        self.frontiers = (*diff.new_version).to_owned();
        if self.is_recording() {
            self.record_diff(diff)
        }
    }

    pub fn apply_local_op(&mut self, raw_op: &RawOp, op: &Op) -> LoroResult<()> {
        // set parent first, `MapContainer` will only be created for TreeID that does not contain
        self.set_container_parent_by_op(raw_op);
        let state = get_or_create!(self, op.container);
        if self.in_txn {
            self.changed_idx_in_txn.insert(op.container);
        }
        state.apply_local_op(raw_op, op)
    }

    pub(crate) fn start_txn(&mut self, origin: InternalString, local: bool) {
        self.pre_txn(origin, local);
        self.in_txn = true;
    }

    pub(crate) fn abort_txn(&mut self) {
        self.in_txn = false;
    }

    pub fn iter(&self) -> impl Iterator<Item = &State> {
        self.states.values()
    }

    pub fn iter_mut(&mut self) -> impl Iterator<Item = &mut State> {
        self.states.values_mut()
    }

    fn set_container_parent_by_op(&mut self, raw_op: &RawOp) {
        let container = raw_op.container;
        match &raw_op.content {
            RawOpContent::List(op) => {
                if let ListOp::Insert {
                    slice: ListSlice::RawData(list),
                    ..
                } = op
                {
                    let list = match list {
                        std::borrow::Cow::Borrowed(list) => list.iter(),
                        std::borrow::Cow::Owned(list) => list.iter(),
                    };
                    for value in list {
                        if value.is_container() {
                            let c = value.as_container().unwrap();
                            let idx = self.arena.register_container(c);
                            self.arena.set_parent(idx, Some(container));
                        }
                    }
                }
            }
            RawOpContent::Map(MapSet { key: _, value }) => {
                if value.is_none() {
                    return;
                }
                let value = value.as_ref().unwrap();
                if value.is_container() {
                    let idx = self.arena.register_container(value.as_container().unwrap());
                    self.arena.set_parent(idx, Some(container));
                }
            }
            RawOpContent::Tree(TreeOp { target, .. }) => {
                // create associated metadata container
                // TODO: maybe we could create map container only when setting metadata
                let container_id = target.associated_meta_container();
                let child_idx = self.arena.register_container(&container_id);
                self.arena.set_parent(child_idx, Some(container));
            }
        }
    }

    fn set_parent_by_diff(&mut self, diff: &InternalDiff, container: ContainerIdx) {
        match diff {
            InternalDiff::ListRaw(list) => {
                for span in list.iter() {
                    if let DeltaItem::Insert { insert: value, .. } = span {
                        for slices in value.ranges.iter() {
                            for i in slices.0.start..slices.0.end {
                                let value = self.arena.get_value(i as usize).unwrap();
                                if value.is_container() {
                                    let c = value.as_container().unwrap();
                                    let idx = self.arena.register_container(c);
                                    self.arena.set_parent(idx, Some(container));
                                }
                            }
                        }
                    }
                }
            }
            InternalDiff::Map(delta) => {
                for (_, value) in delta.updated.iter() {
                    if let Some(LoroValue::Container(c)) = &value.value {
                        let idx = self.arena.register_container(c);
                        self.arena.set_parent(idx, Some(container));
                    }
                }
            }
            InternalDiff::Tree(tree) => {
                for diff in tree.diff.iter() {
                    let target = &diff.target;
                    let container_id = target.associated_meta_container();
                    let child_idx = self.arena.register_container(&container_id);
                    self.arena.set_parent(child_idx, Some(container));
                }
            }
            InternalDiff::RichtextRaw(_) => {}
        }
    }

    pub(crate) fn init_container(
        &mut self,
        cid: ContainerID,
        decode_ctx: StateSnapshotDecodeContext,
    ) {
        let idx = self.arena.register_container(&cid);
        let state = get_or_create!(self, idx);
        state.import_from_snapshot_ops(decode_ctx);
    }

    pub(crate) fn commit_txn(&mut self, new_frontiers: Frontiers, diff: Option<InternalDocDiff>) {
        self.in_txn = false;
        self.frontiers = new_frontiers;
        if self.is_recording() {
            self.record_diff(diff.unwrap());
        }
    }

    #[inline]
    #[allow(unused)]
    pub(super) fn get_state_mut(&mut self, idx: ContainerIdx) -> Option<&mut State> {
        self.states.get_mut(&idx)
    }

    #[inline]
    #[allow(unused)]
    pub(super) fn get_state(&self, idx: ContainerIdx) -> Option<&State> {
        self.states.get(&idx)
    }

    pub(crate) fn get_value_by_idx(&mut self, container_idx: ContainerIdx) -> LoroValue {
        self.states
            .get_mut(&container_idx)
            .map(|x| x.get_value())
            .unwrap_or_else(|| container_idx.get_type().default_value())
    }

    /// Set the state of the container with the given container idx.
    /// This is only used for decode.
    ///
    /// # Panic
    ///
    /// If the state is not empty.
    pub(super) fn init_with_states_and_version(
        &mut self,
        states: FxHashMap<ContainerIdx, State>,
        frontiers: Frontiers,
    ) {
        assert!(self.states.is_empty(), "overriding states");
        self.pre_txn(Default::default(), false);
        self.states = states;
        for (idx, state) in self.states.iter() {
            for child_id in state.get_child_containers() {
                let child_idx = self.arena.register_container(&child_id);
                self.arena.set_parent(child_idx, Some(*idx));
            }
        }

        if self.is_recording() {
            let diff = self
                .states
                .iter_mut()
                .map(|(&idx, state)| InternalContainerDiff {
                    idx,
                    bring_back: false,
                    is_container_deleted: false,
                    diff: Some(
                        state
                            .to_diff(&self.arena, &self.global_txn, &self.weak_state)
                            .into(),
                    ),
                })
                .collect();
            self.record_diff(InternalDocDiff {
                origin: Default::default(),
                local: false,
                from_checkout: false,
                diff,
                new_version: Cow::Borrowed(&frontiers),
            });
        }

        self.frontiers = frontiers;
    }

    /// id can be a str, ContainerID, or ContainerIdRaw.
    /// if it's str it will use Root container, which will not be None
    pub fn get_text<I: Into<ContainerIdRaw>>(
        &mut self,
        id: I,
    ) -> Option<&mut richtext_state::RichtextState> {
        let id: ContainerIdRaw = id.into();
        let cid;
        let idx = match id {
            ContainerIdRaw::Root { name } => {
                cid = crate::container::ContainerID::Root {
                    name,
                    container_type: crate::ContainerType::Text,
                };
                Some(self.arena.register_container(&cid))
            }
            ContainerIdRaw::Normal { id: _ } => {
                cid = id.with_type(crate::ContainerType::Text);
                self.arena.id_to_idx(&cid)
            }
        };

        let idx = idx.unwrap();
        self.states
            .entry(idx)
            .or_insert_with(|| State::new_richtext(idx, self.config.text_style_config.clone()))
            .as_richtext_state_mut()
            .map(|x| &mut **x)
    }

    #[inline(always)]
    #[allow(unused)]
    pub(crate) fn with_state<F, R>(&mut self, idx: ContainerIdx, f: F) -> R
    where
        F: FnOnce(&State) -> R,
    {
        let state = self.states.get(&idx);
        if let Some(state) = state {
            f(state)
        } else {
            let state = self.create_state(idx);
            let ans = f(&state);
            self.states.insert(idx, state);
            ans
        }
    }

    #[inline(always)]
    pub(crate) fn with_state_mut<F, R>(&mut self, idx: ContainerIdx, f: F) -> R
    where
        F: FnOnce(&mut State) -> R,
    {
        let state = self.states.get_mut(&idx);
        if let Some(state) = state {
            f(state)
        } else {
            let mut state = self.create_state(idx);
            let ans = f(&mut state);
            self.states.insert(idx, state);
            ans
        }
    }

    pub(super) fn is_in_txn(&self) -> bool {
        self.in_txn
    }

    pub fn is_empty(&self) -> bool {
        !self.in_txn && self.states.is_empty() && self.arena.can_import_snapshot()
    }

    pub fn get_deep_value(&mut self) -> LoroValue {
        let roots = self.arena.root_containers();
        let mut ans = FxHashMap::with_capacity_and_hasher(roots.len(), Default::default());
        for root_idx in roots {
            let id = self.arena.idx_to_id(root_idx).unwrap();
            match id {
                loro_common::ContainerID::Root { name, .. } => {
                    ans.insert(name.to_string(), self.get_container_deep_value(root_idx));
                }
                loro_common::ContainerID::Normal { .. } => {
                    unreachable!()
                }
            }
        }

        LoroValue::Map(Arc::new(ans))
    }

    pub fn get_deep_value_with_id(&mut self) -> LoroValue {
        let roots = self.arena.root_containers();
        let mut ans = FxHashMap::with_capacity_and_hasher(roots.len(), Default::default());
        for root_idx in roots {
            let id = self.arena.idx_to_id(root_idx).unwrap();
            match id.clone() {
                loro_common::ContainerID::Root { name, .. } => {
                    ans.insert(
                        name.to_string(),
                        self.get_container_deep_value_with_id(root_idx, Some(id)),
                    );
                }
                loro_common::ContainerID::Normal { .. } => {
                    unreachable!()
                }
            }
        }

        LoroValue::Map(Arc::new(ans))
    }

    pub(crate) fn get_container_deep_value_with_id(
        &mut self,
        container: ContainerIdx,
        id: Option<ContainerID>,
    ) -> LoroValue {
        let id = id.unwrap_or_else(|| self.arena.idx_to_id(container).unwrap());
        let Some(state) = self.states.get_mut(&container) else {
            return container.get_type().default_value();
        };
        let value = state.get_value();
        let cid_str =
            LoroValue::String(Arc::new(format!("idx:{}, id:{}", container.to_index(), id)));
        match value {
            LoroValue::Container(_) => unreachable!(),
            LoroValue::List(mut list) => {
                if list.iter().all(|x| !x.is_container()) {
                    return LoroValue::Map(Arc::new(fx_map!(
                        "cid".into() => cid_str,
                        "value".into() => LoroValue::List(list)
                    )));
                }

                let list_mut = Arc::make_mut(&mut list);
                for item in list_mut.iter_mut() {
                    if item.is_container() {
                        let container = item.as_container().unwrap();
                        let container_idx = self.arena.register_container(container);
                        let value = self.get_container_deep_value_with_id(
                            container_idx,
                            Some(container.clone()),
                        );
                        *item = value;
                    }
                }

                LoroValue::Map(Arc::new(fx_map!(
                    "cid".into() => cid_str,
                    "value".into() => LoroValue::List(list)
                )))
            }
            LoroValue::Map(mut map) => {
                let map_mut = Arc::make_mut(&mut map);
                for (_key, value) in map_mut.iter_mut() {
                    if value.is_container() {
                        let container = value.as_container().unwrap();
                        let container_idx = self.arena.register_container(container);
                        let new_value = self.get_container_deep_value_with_id(
                            container_idx,
                            Some(container.clone()),
                        );
                        *value = new_value;
                    }
                }

                LoroValue::Map(Arc::new(fx_map!(
                    "cid".into() => cid_str,
                    "value".into() => LoroValue::Map(map)
                )))
            }
            _ => LoroValue::Map(Arc::new(fx_map!(
                "cid".into() => cid_str,
                "value".into() => value
            ))),
        }
    }

    pub fn get_container_deep_value(&mut self, container: ContainerIdx) -> LoroValue {
        let Some(state) = self.states.get_mut(&container) else {
            return container.get_type().default_value();
        };
        let value = state.get_value();
        match value {
            LoroValue::Container(_) => unreachable!(),
            LoroValue::List(mut list) => {
                if container.get_type() == ContainerType::Tree {
                    // Each tree node has an associated map container to represent
                    // the metadata of this node. When the user get the deep value,
                    // we need to add a field named `meta` to the tree node,
                    // whose value is deep value of map container.
                    get_meta_value(Arc::make_mut(&mut list), self);
                } else {
                    if list.iter().all(|x| !x.is_container()) {
                        return LoroValue::List(list);
                    }

                    let list_mut = Arc::make_mut(&mut list);
                    for item in list_mut.iter_mut() {
                        if item.is_container() {
                            let container = item.as_container().unwrap();
                            let container_idx = self.arena.register_container(container);
                            let value = self.get_container_deep_value(container_idx);
                            *item = value;
                        }
                    }
                }
                LoroValue::List(list)
            }
            LoroValue::Map(mut map) => {
                if map.iter().all(|x| !x.1.is_container()) {
                    return LoroValue::Map(map);
                }

                let map_mut = Arc::make_mut(&mut map);
                for (_key, value) in map_mut.iter_mut() {
                    if value.is_container() {
                        let container = value.as_container().unwrap();
                        let container_idx = self.arena.register_container(container);
                        let new_value = self.get_container_deep_value(container_idx);
                        *value = new_value;
                    }
                }
                LoroValue::Map(map)
            }
            _ => value,
        }
    }

    // Because we need to calculate path based on [DocState], so we cannot extract
    // the event recorder to a separate module.
    fn diffs_to_event(&mut self, diffs: Vec<InternalDocDiff<'_>>, from: Frontiers) -> DocDiff {
        if diffs.is_empty() {
            panic!("diffs is empty");
        }

        let mut containers = FxHashMap::default();
        let to = (*diffs.last().unwrap().new_version).to_owned();
        let origin = diffs[0].origin.clone();
        let local = diffs[0].local;
        let from_checkout = diffs[0].from_checkout;
        for diff in diffs {
            #[allow(clippy::unnecessary_to_owned)]
            for container_diff in diff.diff.into_owned() {
                if container_diff.is_container_deleted {
                    // omit event form deleted container
                    continue;
                }
                let Some((last_container_diff, _)) = containers.get_mut(&container_diff.idx) else {
                    if let Some(path) = self.get_path(container_diff.idx) {
                        containers.insert(container_diff.idx, (container_diff.diff.unwrap(), path));
                    } else {
                        // if we cannot find the path to the container, the container must be overwritten afterwards.
                        // So we can ignore the diff from it.
                        tracing::info!(
                            "⚠️ WARNING: ignore because cannot find path {:#?} deep_value {:#?}",
                            &container_diff,
                            self.get_deep_value_with_id()
                        );
                    }
                    continue;
                };

                // TODO: PERF avoid this clone
                *last_container_diff = last_container_diff
                    .clone()
                    .compose(container_diff.diff.unwrap())
                    .unwrap();
            }
        }
        let mut diff: Vec<_> = containers
            .into_iter()
            .map(|(idx, (diff, path))| {
                let id = self.arena.get_container_id(idx).unwrap();
                ContainerDiff {
                    id,
                    idx,
                    diff: diff.into_external().unwrap(),
                    path,
                }
            })
            .collect();

        // Sort by path length, so caller can apply the diff from the root to the leaf.
        // Otherwise, the caller may use a wrong path to apply the diff.
        diff.sort_by_key(|x| x.path.len());
        DocDiff {
            from,
            to,
            origin,
            from_checkout,
            local,
            diff,
        }
    }

    // the container may be override, so it may return None
    fn get_path(&self, idx: ContainerIdx) -> Option<Vec<(ContainerID, Index)>> {
        let s = tracing::span!(tracing::Level::INFO, "GET PATH ", ?idx);
        let _e = s.enter();
        let mut ans = Vec::new();
        let mut idx = idx;
        loop {
            let id = self.arena.idx_to_id(idx).unwrap();
            if let Some(parent_idx) = self.arena.get_parent(idx) {
                let parent_state = self.states.get(&parent_idx).unwrap();
                let Some(prop) = parent_state.get_child_index(&id) else {
                    tracing::info!("Missing in parent children");
                    return None;
                };
                ans.push((id, prop));
                idx = parent_idx;
            } else {
                // this container may be deleted
                tracing::info!("Deleted or root");
                let prop = id.as_root()?.0.clone();
                ans.push((id, Index::Key(prop)));
                break;
            }
        }

        ans.reverse();

        Some(ans)
    }

    pub(crate) fn check_before_decode_snapshot(&self) -> LoroResult<()> {
        if self.is_in_txn() {
            return Err(LoroError::DecodeError(
                "State is in txn".to_string().into_boxed_str(),
            ));
        }

        if !self.is_empty() {
            return Err(LoroError::DecodeError(
                "State is not empty, cannot import snapshot directly"
                    .to_string()
                    .into_boxed_str(),
            ));
        }

        Ok(())
    }

    /// Check whether two [DocState]s are the same. Panic if not.
    ///
    /// This is only used for test.
    pub(crate) fn check_is_the_same(&mut self, other: &mut Self) {
        let arena = self.arena.clone();
        let f = |state: &mut State| {
            let id = arena.idx_to_id(state.container_idx()).unwrap();
            let value = match state {
                State::RichtextState(s) => s.get_richtext_value(),
                _ => state.get_value(),
            };
            (id, (state.container_idx(), value))
        };

        let self_id_to_states: FxHashMap<ContainerID, (ContainerIdx, LoroValue)> =
            self.states.values_mut().map(f).collect();
        let mut other_id_to_states: FxHashMap<ContainerID, (ContainerIdx, LoroValue)> =
            other.states.values_mut().map(f).collect();

        for (id, (idx, value)) in self_id_to_states {
            let other_state = match other_id_to_states.remove(&id) {
                Some(x) => x,
                None => {
                    let is_empty = match value {
                        LoroValue::List(l) => l.is_empty(),
                        LoroValue::Map(m) => m.is_empty(),
                        _ => unreachable!(),
                    };

                    if is_empty {
                        // the container is empty, so it's ok
                        continue;
                    }

                    panic!("id: {:?}, path: {:?} is missing", id, self.get_path(idx));
                }
            };

            assert_eq!(
                value,
                other_state.1,
                "id: {:?}, path: {:?}",
                id,
                self.get_path(idx)
            );
        }

        if !other_id_to_states.is_empty() {
            panic!("other has more states {:#?}", &other_id_to_states);
        }
    }

    pub fn log_estimated_size(&self) {
        let state_entries_size = self.states.len()
            * (std::mem::size_of::<State>() + std::mem::size_of::<ContainerIdx>());
        let mut state_size_sum = 0;
        for state in self.states.values() {
            state_size_sum += state.estimate_size();
        }

        eprintln!(
            "ContainerNum: {}\nEstimated state size: \nEntries: {} \nSum: {}",
            self.states.len(),
            state_entries_size,
            state_size_sum
        );
    }

    pub fn create_state(&self, idx: ContainerIdx) -> State {
        match idx.get_type() {
            ContainerType::Map => State::MapState(Box::new(MapState::new(idx))),
            ContainerType::List => State::ListState(Box::new(ListState::new(idx))),
            ContainerType::Text => State::RichtextState(Box::new(RichtextState::new(
                idx,
                self.config.text_style_config.clone(),
            ))),
            ContainerType::Tree => State::TreeState(Box::new(TreeState::new(idx))),
        }
    }

<<<<<<< HEAD
    pub fn get_relative_position(&self, pos: &RelativePosition) -> Option<usize> {
        let idx = self.arena.register_container(&pos.container);
        let Some(state) = self.states.get(&idx) else {
            return None;
        };

        match state {
            State::ListState(s) => s.get_index_of_id(pos.id),
            State::RichtextState(s) => s.get_index_of_id(pos.id),
            State::MapState(_) | State::TreeState(_) => {
                unreachable!()
            }
        }
=======
    pub fn get_value_by_path(&mut self, path: &[Index]) -> Option<LoroValue> {
        if path.is_empty() {
            return None;
        }

        let mut state_idx = {
            let root_index = path[0].as_key()?;
            self.arena.get_root_container_idx_by_key(root_index)?
        };

        if path.len() == 1 {
            let cid = self.arena.idx_to_id(state_idx)?;
            return Some(LoroValue::Container(cid));
        }

        for index in path[..path.len() - 1].iter().skip(1) {
            let parent_state = self.states.get(&state_idx)?;
            match parent_state {
                State::ListState(l) => {
                    let Some(LoroValue::Container(c)) = l.get(*index.as_seq()?) else {
                        return None;
                    };
                    state_idx = self.arena.register_container(c);
                }
                State::MapState(m) => {
                    let Some(LoroValue::Container(c)) = m.get(index.as_key()?) else {
                        return None;
                    };
                    state_idx = self.arena.register_container(c);
                }
                State::RichtextState(_) => return None,
                State::TreeState(_) => {
                    let id = index.as_node()?;
                    let cid = id.associated_meta_container();
                    state_idx = self.arena.register_container(&cid);
                }
            }
        }

        let parent_state = self.states.get_mut(&state_idx)?;
        let index = path.last().unwrap();
        let value: LoroValue = match parent_state {
            State::ListState(l) => l.get(*index.as_seq()?).cloned()?,
            State::MapState(m) => m.get(index.as_key()?).cloned()?,
            State::RichtextState(s) => {
                let s = s.to_string_mut();
                s.chars()
                    .nth(*index.as_seq()?)
                    .map(|c| c.to_string().into())?
            }
            State::TreeState(_) => {
                let id = index.as_node()?;
                let cid = id.associated_meta_container();
                cid.into()
            }
        };

        Some(value)
>>>>>>> 756d7a94
    }
}

struct SubContainerDiffPatch {
    // All the container idx that are in the diff
    all_idx: FxHashSet<ContainerIdx>,
    // All diffs after resolving the bring_back
    diff_queue: Vec<InternalContainerDiff>,
    // All the container idx that need to be brought back
    mark_bring_back: FxHashSet<ContainerIdx>,
    arena: SharedArena,
    txn: Weak<Mutex<Option<Transaction>>>,
    weak_state: Weak<Mutex<DocState>>,
}

impl SubContainerDiffPatch {
    fn take_diff(self) -> Vec<InternalContainerDiff> {
        self.diff_queue
    }

    fn marked_bring_back(&self, idx: &ContainerIdx) -> bool {
        self.mark_bring_back.contains(idx)
    }

    fn push_diff(&mut self, diff: InternalContainerDiff) {
        self.diff_queue.push(diff);
    }

    fn bring_back_sub_container(
        &mut self,
        state_diff: &Diff,
        states: &mut FxHashMap<ContainerIdx, State>,
        idx2state: &mut FxHashMap<ContainerIdx, Diff>,
    ) {
        match state_diff {
            Diff::List(list) => {
                for delta in list.iter() {
                    if delta.is_insert() {
                        for v in delta.as_insert().unwrap().0.iter() {
                            if matches!(v, ValueOrHandler::Handler(_)) {
                                let idx = v.as_handler().unwrap().container_idx();
                                if self.all_idx.contains(&idx) {
                                    // There is one in subsequent elements that require applying the diff
                                    self.mark_bring_back.insert(idx);
                                } else if let Some(state) = states.get_mut(&idx) {
                                    // only bring back
                                    // If the state is not empty, add this to queue and check
                                    // whether there are sub-containers created by it recursively
                                    // and finally cache the state
                                    let diff =
                                        state.to_diff(&self.arena, &self.txn, &self.weak_state);
                                    if !diff.is_empty() {
                                        self.diff_queue.push(InternalContainerDiff {
                                            idx,
                                            bring_back: true,
                                            is_container_deleted: false,
                                            diff: None,
                                        });
                                        self.bring_back_sub_container(&diff, states, idx2state);
                                        idx2state.insert(idx, diff);
                                    }
                                }
                            }
                        }
                    }
                }
            }
            Diff::Map(map) => {
                for (_, v) in map.updated.iter() {
                    if let Some(ValueOrHandler::Handler(handler)) = &v.value {
                        let idx = handler.container_idx();
                        if self.all_idx.contains(&idx) {
                            self.mark_bring_back.insert(idx);
                        } else if let Some(state) = states.get_mut(&idx) {
                            let diff = state.to_diff(&self.arena, &self.txn, &self.weak_state);
                            if !diff.is_empty() {
                                self.diff_queue.push(InternalContainerDiff {
                                    idx,
                                    bring_back: true,
                                    is_container_deleted: false,
                                    diff: None,
                                });
                                self.bring_back_sub_container(&diff, states, idx2state);
                                idx2state.insert(idx, diff);
                            }
                        }
                    }
                }
            }
            _ => {}
        };
    }
}

#[derive(Default, Clone)]
struct EventRecorder {
    recording_diff: bool,
    // A batch of diffs will be converted to a event when
    // they cannot be merged with the next diff.
    diffs: Vec<InternalDocDiff<'static>>,
    events: Vec<DocDiff>,
    diff_start_version: Option<Frontiers>,
}

impl EventRecorder {
    #[allow(unused)]
    pub fn new() -> Self {
        Self::default()
    }
}

#[test]
fn test_size() {
    println!("Size of State = {}", std::mem::size_of::<State>());
    println!("Size of MapState = {}", std::mem::size_of::<MapState>());
    println!("Size of ListState = {}", std::mem::size_of::<ListState>());
    println!(
        "Size of TextState = {}",
        std::mem::size_of::<RichtextState>()
    );
    println!("Size of TreeState = {}", std::mem::size_of::<TreeState>());
}<|MERGE_RESOLUTION|>--- conflicted
+++ resolved
@@ -1085,7 +1085,6 @@
         }
     }
 
-<<<<<<< HEAD
     pub fn get_relative_position(&self, pos: &RelativePosition) -> Option<usize> {
         let idx = self.arena.register_container(&pos.container);
         let Some(state) = self.states.get(&idx) else {
@@ -1099,7 +1098,8 @@
                 unreachable!()
             }
         }
-=======
+    }
+
     pub fn get_value_by_path(&mut self, path: &[Index]) -> Option<LoroValue> {
         if path.is_empty() {
             return None;
@@ -1158,7 +1158,6 @@
         };
 
         Some(value)
->>>>>>> 756d7a94
     }
 }
 
