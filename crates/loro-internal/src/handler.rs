--- conflicted
+++ resolved
@@ -4,13 +4,8 @@
     container::{
         idx::ContainerIdx,
         list::list_op::{DeleteSpan, DeleteSpanWithId, ListOp},
-<<<<<<< HEAD
-        richtext::richtext_state::PosType,
+        richtext::{richtext_state::PosType, RichtextState, StyleOp, TextStyleInfoFlag},
         tree::{fractional_index::FracIndex, tree_op::TreeOp},
-=======
-        richtext::{richtext_state::PosType, RichtextState, StyleOp, TextStyleInfoFlag},
-        tree::tree_op::TreeOp,
->>>>>>> 756d7a94
     },
     delta::{DeltaItem, StyleMeta, TreeDiffItem, TreeExternalDiff},
     op::ListSlice,
@@ -1929,27 +1924,11 @@
     where
         I: FnMut(&str, ValueOrHandler),
     {
-<<<<<<< HEAD
-        let mutex = &self.inner.state.upgrade().unwrap();
-        let mut doc_state = mutex.lock().unwrap();
-        doc_state.with_state(self.inner.container_idx, |state| {
-            let a = state.as_map_state().unwrap();
-            for (k, v) in a.iter() {
-                match &v.value {
-                    Some(v) => match v {
-                        LoroValue::Container(c) => {
-                            f(k, ValueOrHandler::Handler(create_handler(self, c.clone())))
-                        }
-                        value => f(k, ValueOrHandler::Value(value.clone())),
-                    },
-                    None => {}
-=======
         match &self.inner {
             MaybeDetached::Detached(m) => {
                 let m = m.try_lock().unwrap();
                 for (k, v) in m.value.iter() {
                     f(k, v.clone());
->>>>>>> 756d7a94
                 }
             }
             MaybeDetached::Attached(inner) => {
@@ -2117,21 +2096,16 @@
         )
     }
 
-<<<<<<< HEAD
     pub fn create<T: Into<Option<TreeID>>>(&self, parent: T, index: usize) -> LoroResult<TreeID> {
-        with_txn(&self.inner.txn, |txn| {
-            self.create_with_txn(txn, parent, index)
-        })
-=======
-    pub fn create<T: Into<Option<TreeID>>>(&self, parent: T) -> LoroResult<TreeID> {
         match &self.inner {
             MaybeDetached::Detached(t) => {
                 let mut t = t.try_lock().unwrap();
                 Ok(t.value.create(parent.into()))
             }
-            MaybeDetached::Attached(a) => a.with_txn(|txn| self.create_with_txn(txn, parent)),
-        }
->>>>>>> 756d7a94
+            MaybeDetached::Attached(a) => {
+                a.with_txn(|txn| self.create_with_txn(txn, parent, index))
+            }
+        }
     }
 
     pub fn create_with_txn<T: Into<Option<TreeID>>>(
@@ -2171,27 +2145,22 @@
         Ok(tree_id)
     }
 
-<<<<<<< HEAD
     pub fn mov<T: Into<Option<TreeID>>>(
         &self,
         target: TreeID,
         parent: T,
         index: usize,
     ) -> LoroResult<()> {
-        with_txn(&self.inner.txn, |txn| {
-            self.mov_with_txn(txn, target, parent, index, false)
-        })
-=======
-    pub fn mov<T: Into<Option<TreeID>>>(&self, target: TreeID, parent: T) -> LoroResult<()> {
         match &self.inner {
             MaybeDetached::Detached(t) => {
                 let mut t = t.try_lock().unwrap();
                 t.value.mov(target, parent.into());
                 Ok(())
             }
-            MaybeDetached::Attached(a) => a.with_txn(|txn| self.mov_with_txn(txn, target, parent)),
-        }
->>>>>>> 756d7a94
+            MaybeDetached::Attached(a) => {
+                a.with_txn(|txn| self.mov_with_txn(txn, target, parent, index, false))
+            }
+        }
     }
 
     // TODO: maybe the move op is redundant, we can first find the position of the target node
@@ -2204,7 +2173,7 @@
         move_out_first: bool,
     ) -> LoroResult<()> {
         let parent = parent.into();
-<<<<<<< HEAD
+        let inner = self.inner.try_attached_state()?;
 
         let position = {
             // check the input is valid
@@ -2246,18 +2215,12 @@
             }
         };
         txn.apply_local_op(
-            self.inner.container_idx,
+            inner.container_idx,
             crate::op::RawOpContent::Tree(TreeOp {
                 target,
                 parent,
                 position: Some(position.clone()),
             }),
-=======
-        let inner = self.inner.try_attached_state()?;
-        txn.apply_local_op(
-            inner.container_idx,
-            crate::op::RawOpContent::Tree(TreeOp { target, parent }),
->>>>>>> 756d7a94
             EventHint::Tree(TreeDiffItem {
                 target,
                 action: TreeExternalDiff::Move { parent, index },
@@ -2288,27 +2251,6 @@
     }
 
     /// Get the parent of the node, if the node is deleted or does not exist, return None
-<<<<<<< HEAD
-    pub fn parent(&self, target: TreeID) -> Option<Option<TreeID>> {
-        self.with_state(|state| {
-            let a = state.as_tree_state().unwrap();
-            match a.parent(target) {
-                TreeParentId::None => Some(None),
-                TreeParentId::Node(parent) => Some(Some(parent)),
-                TreeParentId::Deleted | TreeParentId::Unexist => None,
-            }
-        })
-    }
-
-    pub fn children(&self, parent: Option<TreeID>) -> Vec<TreeID> {
-        self.with_state(|state| {
-            let a = state.as_tree_state().unwrap();
-            a.as_ref()
-                .get_children(&TreeParentId::from(parent))
-                .into_iter()
-                .collect()
-        })
-=======
     pub fn get_node_parent(&self, target: TreeID) -> Option<Option<TreeID>> {
         match &self.inner {
             MaybeDetached::Detached(t) => {
@@ -2317,16 +2259,16 @@
             }
             MaybeDetached::Attached(a) => a.with_state(|state| {
                 let a = state.as_tree_state().unwrap();
-                a.parent(target).map(|p| match p {
-                    TreeParentId::None => None,
-                    TreeParentId::Node(parent_id) => Some(parent_id),
-                    _ => unreachable!(),
-                })
+                match a.parent(target) {
+                    TreeParentId::None => Some(None),
+                    TreeParentId::Node(parent) => Some(Some(parent)),
+                    TreeParentId::Deleted | TreeParentId::Unexist => None,
+                }
             }),
         }
     }
 
-    pub fn children(&self, target: TreeID) -> Vec<TreeID> {
+    pub fn children(&self, parent: Option<TreeID>) -> Vec<TreeID> {
         match &self.inner {
             MaybeDetached::Detached(t) => {
                 let t = t.try_lock().unwrap();
@@ -2334,10 +2276,9 @@
             }
             MaybeDetached::Attached(a) => a.with_state(|state| {
                 let a = state.as_tree_state().unwrap();
-                a.get_children(&TreeParentId::Node(target))
+                a.get_children(&TreeParentId::from(parent))
             }),
         }
->>>>>>> 756d7a94
     }
 
     pub fn children_len(&self, parent: Option<TreeID>) -> Option<usize> {
@@ -2348,40 +2289,13 @@
     }
 
     pub fn contains(&self, target: TreeID) -> bool {
-        match &self.inner {
-            MaybeDetached::Detached(t) => {
-                let t = t.try_lock().unwrap();
-                t.value.map.contains_key(&target)
-            }
-            MaybeDetached::Attached(a) => a.with_state(|state| {
-                let a = state.as_tree_state().unwrap();
-                a.contains(target)
-            }),
-        }
-    }
-
-    pub fn nodes(&self) -> Vec<TreeID> {
-<<<<<<< HEAD
         self.with_state(|state| {
             let a = state.as_tree_state().unwrap();
-            a.nodes()
+            a.contains(target)
         })
     }
 
-    pub fn is_parent(&self, target: TreeID, parent: Option<TreeID>) -> bool {
-        self.with_state(|state| {
-            let a = state.as_tree_state().unwrap();
-            a.is_parent(&TreeParentId::from(parent), &target)
-        })
-    }
-
-    #[cfg(feature = "test_utils")]
-    pub fn max_counter(&self) -> i32 {
-        self.with_state(|state| {
-            let a = state.as_tree_state().unwrap();
-            a.max_counter()
-        })
-=======
+    pub fn nodes(&self) -> Vec<TreeID> {
         match &self.inner {
             MaybeDetached::Detached(t) => {
                 let t = t.try_lock().unwrap();
@@ -2392,7 +2306,6 @@
                 a.nodes()
             }),
         }
->>>>>>> 756d7a94
     }
 
     #[cfg(feature = "test_utils")]
@@ -2406,6 +2319,18 @@
                 .with_txn(|txn| Ok(TreeID::from_id(txn.next_id())))
                 .unwrap(),
         }
+    }
+
+    fn generate_position_at(
+        &self,
+        parent: Option<TreeID>,
+        index: usize,
+        move_out_first: bool,
+    ) -> Result<FracIndex, Vec<TreeID>> {
+        self.with_state(|state| {
+            let a = state.as_tree_state().unwrap();
+            a.generate_position_at(&TreeParentId::from(parent), index, move_out_first)
+        })
     }
 
     fn generate_position_at(
