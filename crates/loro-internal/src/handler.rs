use super::{state::DocState, txn::Transaction};
use crate::{
    arena::SharedArena,
    container::{
        idx::ContainerIdx,
        list::list_op::{DeleteSpan, DeleteSpanWithId, ListOp},
        richtext::{richtext_state::PosType, RichtextState, StyleOp, TextStyleInfoFlag},
    },
    cursor::{Cursor, Side},
<<<<<<< HEAD
    delta::{DeltaItem, StyleMeta, TreeExternalDiff},
    event::TextDiffItem,
=======
    delta::{DeltaItem, StyleMeta},
    event::{Diff, TextDiffItem},
>>>>>>> 4564983d
    op::ListSlice,
    state::{ContainerState, IndexType, State},
    txn::EventHint,
    utils::{string_slice::StringSlice, utf16::count_utf16_len},
};
use append_only_bytes::BytesSlice;
use enum_as_inner::EnumAsInner;
use fxhash::FxHashMap;
use generic_btree::rle::HasLength;
use loro_common::{
    ContainerID, ContainerType, IdFull, InternalString, LoroError, LoroResult, LoroValue, ID,
};
use serde::{Deserialize, Serialize};
use std::{
    borrow::Cow,
    fmt::Debug,
    ops::Deref,
    sync::{Arc, Mutex, Weak},
};
use tracing::{error, info, instrument};

mod tree;
pub use tree::TreeHandler;

const INSERT_CONTAINER_VALUE_ARG_ERROR: &str =
    "Cannot insert a LoroValue::Container directly. To create child container, use insert_container";

pub trait HandlerTrait: Clone + Sized {
    fn is_attached(&self) -> bool;
    fn attached_handler(&self) -> Option<&BasicHandler>;
    fn get_value(&self) -> LoroValue;
    fn get_deep_value(&self) -> LoroValue;
    fn kind(&self) -> ContainerType;
    fn to_handler(&self) -> Handler;
    fn from_handler(h: Handler) -> Option<Self>;
    /// This method returns an attached handler.
    fn attach(
        &self,
        txn: &mut Transaction,
        parent: &BasicHandler,
        self_id: ContainerID,
    ) -> LoroResult<Self>;
    /// If a detached container is attached, this method will return its corresponding attached handler.
    fn get_attached(&self) -> Option<Self>;

    fn parent(&self) -> Option<Handler> {
        self.attached_handler().and_then(|x| x.parent())
    }

    fn idx(&self) -> ContainerIdx {
        self.attached_handler()
            .map(|x| x.container_idx)
            .unwrap_or_else(|| ContainerIdx::from_index_and_type(u32::MAX, self.kind()))
    }

    fn id(&self) -> ContainerID {
        self.attached_handler()
            .map(|x| x.id.clone())
            .unwrap_or_else(|| ContainerID::new_normal(ID::NONE_ID, self.kind()))
    }

    fn with_state<R>(&self, f: impl FnOnce(&mut State) -> LoroResult<R>) -> LoroResult<R> {
        let inner = self
            .attached_handler()
            .ok_or(LoroError::MisuseDettachedContainer {
                method: "with_state",
            })?;
        let state = inner.state.upgrade().unwrap();
        let mut guard = state.lock().unwrap();
        guard.with_state_mut(inner.container_idx, f)
    }
}

fn create_handler(inner: &BasicHandler, id: ContainerID) -> Handler {
    Handler::new_attached(
        id,
        inner.arena.clone(),
        inner.txn.clone(),
        inner.state.clone(),
    )
}

/// Flatten attributes that allow overlap
#[derive(Clone, Debug)]
pub struct BasicHandler {
    id: ContainerID,
    arena: SharedArena,
    container_idx: ContainerIdx,
    txn: Weak<Mutex<Option<Transaction>>>,
    state: Weak<Mutex<DocState>>,
}

struct DetachedInner<T> {
    value: T,
    /// If the handler attached later, this field will be filled.
    attached: Option<BasicHandler>,
}

impl<T> DetachedInner<T> {
    fn new(v: T) -> Self {
        Self {
            value: v,
            attached: None,
        }
    }
}

enum MaybeDetached<T> {
    Detached(Arc<Mutex<DetachedInner<T>>>),
    Attached(BasicHandler),
}

impl<T> Clone for MaybeDetached<T> {
    fn clone(&self) -> Self {
        match self {
            MaybeDetached::Detached(a) => MaybeDetached::Detached(Arc::clone(a)),
            MaybeDetached::Attached(a) => MaybeDetached::Attached(a.clone()),
        }
    }
}

impl<T> MaybeDetached<T> {
    fn new_detached(v: T) -> Self {
        MaybeDetached::Detached(Arc::new(Mutex::new(DetachedInner::new(v))))
    }

    fn is_attached(&self) -> bool {
        match self {
            MaybeDetached::Detached(_) => false,
            MaybeDetached::Attached(_) => true,
        }
    }

    fn attached_handler(&self) -> Option<&BasicHandler> {
        match self {
            MaybeDetached::Detached(_) => None,
            MaybeDetached::Attached(a) => Some(a),
        }
    }

    fn try_attached_state(&self) -> LoroResult<&BasicHandler> {
        match self {
            MaybeDetached::Detached(_) => Err(LoroError::MisuseDettachedContainer {
                method: "inner_state",
            }),
            MaybeDetached::Attached(a) => Ok(a),
        }
    }
}

impl<T> From<BasicHandler> for MaybeDetached<T> {
    fn from(a: BasicHandler) -> Self {
        MaybeDetached::Attached(a)
    }
}

impl BasicHandler {
    #[inline]
    fn with_doc_state<R>(&self, f: impl FnOnce(&mut DocState) -> R) -> R {
        let state = self.state.upgrade().unwrap();
        let mut guard = state.lock().unwrap();
        f(&mut guard)
    }

    fn with_txn<R>(
        &self,
        f: impl FnOnce(&mut Transaction) -> Result<R, LoroError>,
    ) -> Result<R, LoroError> {
        with_txn(&self.txn, f)
    }

    fn get_parent(&self) -> Option<Handler> {
        let parent_idx = self.arena.get_parent(self.container_idx)?;
        let parent_id = self.arena.get_container_id(parent_idx).unwrap();
        {
            let arena = self.arena.clone();
            let txn = self.txn.clone();
            let state = self.state.clone();
            let kind = parent_id.container_type();
            let handler = BasicHandler {
                container_idx: parent_idx,
                id: parent_id,
                txn,
                arena,
                state,
            };

            Some(match kind {
                ContainerType::Map => Handler::Map(MapHandler {
                    inner: handler.into(),
                }),
                ContainerType::List => Handler::List(ListHandler {
                    inner: handler.into(),
                }),
                ContainerType::Tree => Handler::Tree(TreeHandler {
                    inner: handler.into(),
                }),
                ContainerType::Text => Handler::Text(TextHandler {
                    inner: handler.into(),
                }),
                ContainerType::MovableList => Handler::MovableList(MovableListHandler {
                    inner: handler.into(),
                }),
                #[cfg(feature = "counter")]
                ContainerType::Counter => Handler::Counter(counter::CounterHandler {
                    inner: handler.into(),
                }),
                ContainerType::Unknown(_) => unreachable!(),
            })
        }
    }

    pub fn get_value(&self) -> LoroValue {
        self.state
            .upgrade()
            .unwrap()
            .lock()
            .unwrap()
            .get_value_by_idx(self.container_idx)
    }

    pub fn get_deep_value(&self) -> LoroValue {
        self.state
            .upgrade()
            .unwrap()
            .lock()
            .unwrap()
            .get_container_deep_value(self.container_idx)
    }

    fn with_state<R>(&self, f: impl FnOnce(&mut State) -> R) -> R {
        let state = self.state.upgrade().unwrap();
        let mut guard = state.lock().unwrap();
        guard.with_state_mut(self.container_idx, f)
    }

    pub fn parent(&self) -> Option<Handler> {
        self.get_parent()
    }
}

/// Flatten attributes that allow overlap
#[derive(Clone)]
pub struct TextHandler {
    inner: MaybeDetached<RichtextState>,
}

impl HandlerTrait for TextHandler {
    fn to_handler(&self) -> Handler {
        Handler::Text(self.clone())
    }

    fn attach(
        &self,
        txn: &mut Transaction,
        parent: &BasicHandler,
        self_id: ContainerID,
    ) -> LoroResult<Self> {
        match &self.inner {
            MaybeDetached::Detached(t) => {
                let mut t = t.try_lock().unwrap();
                let inner = create_handler(parent, self_id);
                let text = inner.into_text().unwrap();
                let mut delta: Vec<TextDelta> = Vec::new();
                for span in t.value.iter() {
                    delta.push(TextDelta::Insert {
                        insert: span.text.to_string(),
                        attributes: span.attributes.to_option_map(),
                    });
                }

                text.apply_delta_with_txn(txn, &delta)?;
                t.attached = text.attached_handler().cloned();
                Ok(text)
            }
            MaybeDetached::Attached(a) => {
                let new_inner = create_handler(a, self_id);
                let ans = new_inner.into_text().unwrap();

                let delta = self.get_delta();
                ans.apply_delta_with_txn(txn, &delta).unwrap();
                Ok(ans)
            }
        }
    }

    fn attached_handler(&self) -> Option<&BasicHandler> {
        self.inner.attached_handler()
    }

    fn get_value(&self) -> LoroValue {
        match &self.inner {
            MaybeDetached::Detached(t) => {
                let t = t.try_lock().unwrap();
                LoroValue::String(Arc::new(t.value.to_string()))
            }
            MaybeDetached::Attached(a) => {
                a.with_state(|state| state.as_richtext_state_mut().unwrap().get_value())
            }
        }
    }

    fn get_deep_value(&self) -> LoroValue {
        self.get_value()
    }

    fn is_attached(&self) -> bool {
        matches!(&self.inner, MaybeDetached::Attached(..))
    }

    fn kind(&self) -> ContainerType {
        ContainerType::Text
    }

    fn get_attached(&self) -> Option<Self> {
        match &self.inner {
            MaybeDetached::Detached(d) => d.lock().unwrap().attached.clone().map(|x| Self {
                inner: MaybeDetached::Attached(x),
            }),
            MaybeDetached::Attached(_a) => Some(self.clone()),
        }
    }

    fn from_handler(h: Handler) -> Option<Self> {
        match h {
            Handler::Text(x) => Some(x),
            _ => None,
        }
    }
}

impl std::fmt::Debug for TextHandler {
    fn fmt(&self, f: &mut std::fmt::Formatter<'_>) -> std::fmt::Result {
        match &self.inner {
            MaybeDetached::Detached(_) => {
                write!(f, "TextHandler(Unattached)")
            }
            MaybeDetached::Attached(a) => {
                write!(f, "TextHandler({:?})", &a.id)
            }
        }
    }
}

#[derive(Debug, Clone, EnumAsInner, Deserialize, Serialize, PartialEq)]
#[serde(untagged)]
pub enum TextDelta {
    Retain {
        retain: usize,
        attributes: Option<FxHashMap<String, LoroValue>>,
    },
    Insert {
        insert: String,
        attributes: Option<FxHashMap<String, LoroValue>>,
    },
    Delete {
        delete: usize,
    },
}

impl TextDelta {
    pub fn from_text_diff<'a>(diff: impl Iterator<Item = &'a TextDiffItem>) -> Vec<TextDelta> {
        let mut ans = Vec::with_capacity(diff.size_hint().0);
        for iter in diff {
            match iter {
                loro_delta::DeltaItem::Retain { len, attr } => {
                    ans.push(TextDelta::Retain {
                        retain: *len,
                        attributes: attr.to_option_map(),
                    });
                }
                loro_delta::DeltaItem::Replace {
                    value,
                    attr,
                    delete,
                } => {
                    if value.rle_len() > 0 {
                        ans.push(TextDelta::Insert {
                            insert: value.to_string(),
                            attributes: attr.to_option_map(),
                        });
                    }
                    if *delete > 0 {
                        ans.push(TextDelta::Delete { delete: *delete });
                    }
                }
            }
        }

        ans
    }
}

impl From<&DeltaItem<StringSlice, StyleMeta>> for TextDelta {
    fn from(value: &DeltaItem<StringSlice, StyleMeta>) -> Self {
        match value {
            crate::delta::DeltaItem::Retain { retain, attributes } => TextDelta::Retain {
                retain: *retain,
                attributes: attributes.to_option_map(),
            },
            crate::delta::DeltaItem::Insert { insert, attributes } => TextDelta::Insert {
                insert: insert.to_string(),
                attributes: attributes.to_option_map(),
            },
            crate::delta::DeltaItem::Delete {
                delete,
                attributes: _,
            } => TextDelta::Delete { delete: *delete },
        }
    }
}

#[derive(Clone)]
pub struct MapHandler {
    inner: MaybeDetached<FxHashMap<String, ValueOrHandler>>,
}

impl HandlerTrait for MapHandler {
    fn is_attached(&self) -> bool {
        matches!(&self.inner, MaybeDetached::Attached(..))
    }

    fn attached_handler(&self) -> Option<&BasicHandler> {
        match &self.inner {
            MaybeDetached::Detached(_) => None,
            MaybeDetached::Attached(a) => Some(a),
        }
    }

    fn get_value(&self) -> LoroValue {
        match &self.inner {
            MaybeDetached::Detached(m) => {
                let m = m.try_lock().unwrap();
                let mut map = FxHashMap::default();
                for (k, v) in m.value.iter() {
                    map.insert(k.to_string(), v.to_value());
                }
                LoroValue::Map(Arc::new(map))
            }
            MaybeDetached::Attached(a) => a.get_value(),
        }
    }

    fn get_deep_value(&self) -> LoroValue {
        match &self.inner {
            MaybeDetached::Detached(m) => {
                let m = m.try_lock().unwrap();
                let mut map = FxHashMap::default();
                for (k, v) in m.value.iter() {
                    map.insert(k.to_string(), v.to_deep_value());
                }
                LoroValue::Map(Arc::new(map))
            }
            MaybeDetached::Attached(a) => a.get_deep_value(),
        }
    }

    fn kind(&self) -> ContainerType {
        ContainerType::Map
    }

    fn to_handler(&self) -> Handler {
        Handler::Map(self.clone())
    }

    fn attach(
        &self,
        txn: &mut Transaction,
        parent: &BasicHandler,
        self_id: ContainerID,
    ) -> LoroResult<Self> {
        match &self.inner {
            MaybeDetached::Detached(m) => {
                let mut m = m.try_lock().unwrap();
                let inner = create_handler(parent, self_id);
                let map = inner.into_map().unwrap();
                for (k, v) in m.value.iter() {
                    match v {
                        ValueOrHandler::Value(v) => {
                            map.insert_with_txn(txn, k, v.clone())?;
                        }
                        ValueOrHandler::Handler(h) => {
                            map.insert_container_with_txn(txn, k, h.clone())?;
                        }
                    }
                }
                m.attached = map.attached_handler().cloned();
                Ok(map)
            }
            MaybeDetached::Attached(a) => {
                let new_inner = create_handler(a, self_id);
                let ans = new_inner.into_map().unwrap();

                for (k, v) in self.get_value().into_map().unwrap().iter() {
                    if let LoroValue::Container(id) = v {
                        ans.insert_container_with_txn(txn, k, create_handler(a, id.clone()))
                            .unwrap();
                    } else {
                        ans.insert_with_txn(txn, k, v.clone()).unwrap();
                    }
                }

                Ok(ans)
            }
        }
    }

    fn get_attached(&self) -> Option<Self> {
        match &self.inner {
            MaybeDetached::Detached(d) => d.lock().unwrap().attached.clone().map(|x| Self {
                inner: MaybeDetached::Attached(x),
            }),
            MaybeDetached::Attached(_a) => Some(self.clone()),
        }
    }

    fn from_handler(h: Handler) -> Option<Self> {
        match h {
            Handler::Map(x) => Some(x),
            _ => None,
        }
    }
}

impl std::fmt::Debug for MapHandler {
    fn fmt(&self, f: &mut std::fmt::Formatter<'_>) -> std::fmt::Result {
        match &self.inner {
            MaybeDetached::Detached(_) => write!(f, "MapHandler Dettached"),
            MaybeDetached::Attached(a) => write!(f, "MapHandler {}", a.id),
        }
    }
}

#[derive(Clone)]
pub struct ListHandler {
    inner: MaybeDetached<Vec<ValueOrHandler>>,
}

#[derive(Clone)]
pub struct MovableListHandler {
    inner: MaybeDetached<Vec<ValueOrHandler>>,
}

impl HandlerTrait for MovableListHandler {
    fn is_attached(&self) -> bool {
        matches!(&self.inner, MaybeDetached::Attached(..))
    }

    fn attached_handler(&self) -> Option<&BasicHandler> {
        match &self.inner {
            MaybeDetached::Detached(_) => None,
            MaybeDetached::Attached(a) => Some(a),
        }
    }

    fn get_value(&self) -> LoroValue {
        match &self.inner {
            MaybeDetached::Detached(a) => {
                let a = a.try_lock().unwrap();
                LoroValue::List(Arc::new(a.value.iter().map(|v| v.to_value()).collect()))
            }
            MaybeDetached::Attached(a) => a.get_value(),
        }
    }

    fn get_deep_value(&self) -> LoroValue {
        match &self.inner {
            MaybeDetached::Detached(a) => {
                let a = a.try_lock().unwrap();
                LoroValue::List(Arc::new(
                    a.value.iter().map(|v| v.to_deep_value()).collect(),
                ))
            }
            MaybeDetached::Attached(a) => a.get_deep_value(),
        }
    }

    fn kind(&self) -> ContainerType {
        ContainerType::MovableList
    }

    fn to_handler(&self) -> Handler {
        Handler::MovableList(self.clone())
    }

    fn from_handler(h: Handler) -> Option<Self> {
        match h {
            Handler::MovableList(x) => Some(x),
            _ => None,
        }
    }

    fn attach(
        &self,
        txn: &mut Transaction,
        parent: &BasicHandler,
        self_id: ContainerID,
    ) -> LoroResult<Self> {
        match &self.inner {
            MaybeDetached::Detached(l) => {
                let mut l = l.try_lock().unwrap();
                let inner = create_handler(parent, self_id);
                let list = inner.into_movable_list().unwrap();
                for (index, v) in l.value.iter().enumerate() {
                    match v {
                        ValueOrHandler::Value(v) => {
                            list.insert_with_txn(txn, index, v.clone())?;
                        }
                        ValueOrHandler::Handler(h) => {
                            list.insert_container_with_txn(txn, index, h.clone())?;
                        }
                    }
                }
                l.attached = list.attached_handler().cloned();
                Ok(list)
            }
            MaybeDetached::Attached(a) => {
                let new_inner = create_handler(a, self_id);
                let ans = new_inner.into_movable_list().unwrap();

                for (i, v) in self.get_value().into_list().unwrap().iter().enumerate() {
                    if let LoroValue::Container(id) = v {
                        ans.insert_container_with_txn(txn, i, create_handler(a, id.clone()))
                            .unwrap();
                    } else {
                        ans.insert_with_txn(txn, i, v.clone()).unwrap();
                    }
                }

                Ok(ans)
            }
        }
    }

    fn get_attached(&self) -> Option<Self> {
        match &self.inner {
            MaybeDetached::Detached(d) => d.lock().unwrap().attached.clone().map(|x| Self {
                inner: MaybeDetached::Attached(x),
            }),
            MaybeDetached::Attached(_a) => Some(self.clone()),
        }
    }
}

impl std::fmt::Debug for MovableListHandler {
    fn fmt(&self, f: &mut std::fmt::Formatter<'_>) -> std::fmt::Result {
        write!(f, "MovableListHandler {}", self.id())
    }
}

impl std::fmt::Debug for ListHandler {
    fn fmt(&self, f: &mut std::fmt::Formatter<'_>) -> std::fmt::Result {
        match &self.inner {
            MaybeDetached::Detached(_) => write!(f, "ListHandler Dettached"),
            MaybeDetached::Attached(a) => write!(f, "ListHandler {}", a.id),
        }
    }
}

impl HandlerTrait for ListHandler {
    fn is_attached(&self) -> bool {
        self.inner.is_attached()
    }

    fn attached_handler(&self) -> Option<&BasicHandler> {
        self.inner.attached_handler()
    }

    fn get_value(&self) -> LoroValue {
        match &self.inner {
            MaybeDetached::Detached(a) => {
                let a = a.try_lock().unwrap();
                LoroValue::List(Arc::new(a.value.iter().map(|v| v.to_value()).collect()))
            }
            MaybeDetached::Attached(a) => a.get_value(),
        }
    }

    fn get_deep_value(&self) -> LoroValue {
        match &self.inner {
            MaybeDetached::Detached(a) => {
                let a = a.try_lock().unwrap();
                LoroValue::List(Arc::new(
                    a.value.iter().map(|v| v.to_deep_value()).collect(),
                ))
            }
            MaybeDetached::Attached(a) => a.get_deep_value(),
        }
    }

    fn kind(&self) -> ContainerType {
        ContainerType::List
    }

    fn to_handler(&self) -> Handler {
        Handler::List(self.clone())
    }

    fn attach(
        &self,
        txn: &mut Transaction,
        parent: &BasicHandler,
        self_id: ContainerID,
    ) -> LoroResult<Self> {
        match &self.inner {
            MaybeDetached::Detached(l) => {
                let mut l = l.try_lock().unwrap();
                let inner = create_handler(parent, self_id);
                let list = inner.into_list().unwrap();
                for (index, v) in l.value.iter().enumerate() {
                    match v {
                        ValueOrHandler::Value(v) => {
                            list.insert_with_txn(txn, index, v.clone())?;
                        }
                        ValueOrHandler::Handler(h) => {
                            list.insert_container_with_txn(txn, index, h.clone())?;
                        }
                    }
                }
                l.attached = list.attached_handler().cloned();
                Ok(list)
            }
            MaybeDetached::Attached(a) => {
                let new_inner = create_handler(a, self_id);
                let ans = new_inner.into_list().unwrap();

                for (i, v) in self.get_value().into_list().unwrap().iter().enumerate() {
                    if let LoroValue::Container(id) = v {
                        ans.insert_container_with_txn(txn, i, create_handler(a, id.clone()))
                            .unwrap();
                    } else {
                        ans.insert_with_txn(txn, i, v.clone()).unwrap();
                    }
                }

                Ok(ans)
            }
        }
    }

    fn get_attached(&self) -> Option<Self> {
        match &self.inner {
            MaybeDetached::Detached(d) => d.lock().unwrap().attached.clone().map(|x| Self {
                inner: MaybeDetached::Attached(x),
            }),
            MaybeDetached::Attached(_a) => Some(self.clone()),
        }
    }

    fn from_handler(h: Handler) -> Option<Self> {
        match h {
            Handler::List(x) => Some(x),
            _ => None,
        }
    }
}
#[derive(Clone)]
pub struct UnknownHandler {
    inner: BasicHandler,
}

impl Debug for UnknownHandler {
    fn fmt(&self, f: &mut std::fmt::Formatter<'_>) -> std::fmt::Result {
        write!(f, "UnknownHandler")
    }
}

impl HandlerTrait for UnknownHandler {
    fn is_attached(&self) -> bool {
        true
    }

    fn attached_handler(&self) -> Option<&BasicHandler> {
        Some(&self.inner)
    }

    fn get_value(&self) -> LoroValue {
        todo!()
    }

    fn get_deep_value(&self) -> LoroValue {
        todo!()
    }

    fn kind(&self) -> ContainerType {
        self.inner.id.container_type()
    }

    fn to_handler(&self) -> Handler {
        Handler::Unknown(self.clone())
    }

    fn from_handler(h: Handler) -> Option<Self> {
        match h {
            Handler::Unknown(x) => Some(x),
            _ => None,
        }
    }

    fn attach(
        &self,
        _txn: &mut Transaction,
        _parent: &BasicHandler,
        self_id: ContainerID,
    ) -> LoroResult<Self> {
        let new_inner = create_handler(&self.inner, self_id);
        let ans = new_inner.into_unknown().unwrap();
        Ok(ans)
    }

    fn get_attached(&self) -> Option<Self> {
        Some(self.clone())
    }
}

#[derive(Clone, EnumAsInner, Debug)]
pub enum Handler {
    Text(TextHandler),
    Map(MapHandler),
    List(ListHandler),
    MovableList(MovableListHandler),
    Tree(TreeHandler),
    #[cfg(feature = "counter")]
    Counter(counter::CounterHandler),
    Unknown(UnknownHandler),
}

impl HandlerTrait for Handler {
    fn is_attached(&self) -> bool {
        match self {
            Self::Text(x) => x.is_attached(),
            Self::Map(x) => x.is_attached(),
            Self::List(x) => x.is_attached(),
            Self::Tree(x) => x.is_attached(),
            Self::MovableList(x) => x.is_attached(),
            #[cfg(feature = "counter")]
            Self::Counter(x) => x.is_attached(),
            Self::Unknown(x) => x.is_attached(),
        }
    }

    fn attached_handler(&self) -> Option<&BasicHandler> {
        match self {
            Self::Text(x) => x.attached_handler(),
            Self::Map(x) => x.attached_handler(),
            Self::List(x) => x.attached_handler(),
            Self::MovableList(x) => x.attached_handler(),
            Self::Tree(x) => x.attached_handler(),
            #[cfg(feature = "counter")]
            Self::Counter(x) => x.attached_handler(),
            Self::Unknown(x) => x.attached_handler(),
        }
    }

    fn get_value(&self) -> LoroValue {
        match self {
            Self::Text(x) => x.get_value(),
            Self::Map(x) => x.get_value(),
            Self::List(x) => x.get_value(),
            Self::MovableList(x) => x.get_value(),
            Self::Tree(x) => x.get_value(),
            #[cfg(feature = "counter")]
            Self::Counter(x) => x.get_value(),
            Self::Unknown(x) => x.get_value(),
        }
    }

    fn get_deep_value(&self) -> LoroValue {
        match self {
            Self::Text(x) => x.get_deep_value(),
            Self::Map(x) => x.get_deep_value(),
            Self::List(x) => x.get_deep_value(),
            Self::MovableList(x) => x.get_deep_value(),
            Self::Tree(x) => x.get_deep_value(),
            #[cfg(feature = "counter")]
            Self::Counter(x) => x.get_deep_value(),
            Self::Unknown(x) => x.get_deep_value(),
        }
    }

    fn kind(&self) -> ContainerType {
        match self {
            Self::Text(x) => x.kind(),
            Self::Map(x) => x.kind(),
            Self::List(x) => x.kind(),
            Self::MovableList(x) => x.kind(),
            Self::Tree(x) => x.kind(),
            #[cfg(feature = "counter")]
            Self::Counter(x) => x.kind(),
            Self::Unknown(x) => x.kind(),
        }
    }

    fn to_handler(&self) -> Handler {
        match self {
            Self::Text(x) => x.to_handler(),
            Self::Map(x) => x.to_handler(),
            Self::List(x) => x.to_handler(),
            Self::MovableList(x) => x.to_handler(),
            Self::Tree(x) => x.to_handler(),
            #[cfg(feature = "counter")]
            Self::Counter(x) => x.to_handler(),
            Self::Unknown(x) => x.to_handler(),
        }
    }

    fn attach(
        &self,
        txn: &mut Transaction,
        parent: &BasicHandler,
        self_id: ContainerID,
    ) -> LoroResult<Self> {
        match self {
            Self::Text(x) => Ok(Handler::Text(x.attach(txn, parent, self_id)?)),
            Self::Map(x) => Ok(Handler::Map(x.attach(txn, parent, self_id)?)),
            Self::List(x) => Ok(Handler::List(x.attach(txn, parent, self_id)?)),
            Self::MovableList(x) => Ok(Handler::MovableList(x.attach(txn, parent, self_id)?)),
            Self::Tree(x) => Ok(Handler::Tree(x.attach(txn, parent, self_id)?)),
            #[cfg(feature = "counter")]
            Self::Counter(x) => Ok(Handler::Counter(x.attach(txn, parent, self_id)?)),
            Self::Unknown(x) => Ok(Handler::Unknown(x.attach(txn, parent, self_id)?)),
        }
    }

    fn get_attached(&self) -> Option<Self> {
        match self {
            Self::Text(x) => x.get_attached().map(Handler::Text),
            Self::Map(x) => x.get_attached().map(Handler::Map),
            Self::List(x) => x.get_attached().map(Handler::List),
            Self::MovableList(x) => x.get_attached().map(Handler::MovableList),
            Self::Tree(x) => x.get_attached().map(Handler::Tree),
            #[cfg(feature = "counter")]
            Self::Counter(x) => x.get_attached().map(Handler::Counter),
            Self::Unknown(x) => x.get_attached().map(Handler::Unknown),
        }
    }

    fn from_handler(h: Handler) -> Option<Self> {
        Some(h)
    }
}

impl Handler {
    pub(crate) fn new_attached(
        id: ContainerID,
        arena: SharedArena,
        txn: Weak<Mutex<Option<Transaction>>>,
        state: Weak<Mutex<DocState>>,
    ) -> Self {
        let kind = id.container_type();
        let handler = BasicHandler {
            container_idx: arena.register_container(&id),
            id,
            txn,
            arena,
            state,
        };

        match kind {
            ContainerType::Map => Self::Map(MapHandler {
                inner: handler.into(),
            }),
            ContainerType::List => Self::List(ListHandler {
                inner: handler.into(),
            }),
            ContainerType::Tree => Self::Tree(TreeHandler {
                inner: handler.into(),
            }),
            ContainerType::Text => Self::Text(TextHandler {
                inner: handler.into(),
            }),
            ContainerType::MovableList => Self::MovableList(MovableListHandler {
                inner: handler.into(),
            }),
            #[cfg(feature = "counter")]
            ContainerType::Counter => Self::Counter(counter::CounterHandler {
                inner: handler.into(),
            }),
            ContainerType::Unknown(_) => Self::Unknown(UnknownHandler { inner: handler }),
        }
    }

    #[allow(unused)]
    pub(crate) fn new_unattached(kind: ContainerType) -> Self {
        match kind {
            ContainerType::Text => Self::Text(TextHandler::new_detached()),
            ContainerType::Map => Self::Map(MapHandler::new_detached()),
            ContainerType::List => Self::List(ListHandler::new_detached()),
            ContainerType::Tree => Self::Tree(TreeHandler::new_detached()),
            ContainerType::MovableList => Self::MovableList(MovableListHandler::new_detached()),
            #[cfg(feature = "counter")]
            ContainerType::Counter => Self::Counter(counter::CounterHandler::new_detached()),
            ContainerType::Unknown(_) => unreachable!(),
        }
    }

    pub fn id(&self) -> ContainerID {
        match self {
            Self::Map(x) => x.id(),
            Self::List(x) => x.id(),
            Self::Text(x) => x.id(),
            Self::Tree(x) => x.id(),
            Self::MovableList(x) => x.id(),
            #[cfg(feature = "counter")]
            Self::Counter(x) => x.id(),
            Self::Unknown(x) => x.id(),
        }
    }

    pub(crate) fn container_idx(&self) -> ContainerIdx {
        match self {
            Self::Map(x) => x.idx(),
            Self::List(x) => x.idx(),
            Self::Text(x) => x.idx(),
            Self::Tree(x) => x.idx(),
            Self::MovableList(x) => x.idx(),
            #[cfg(feature = "counter")]
            Self::Counter(x) => x.idx(),
            Self::Unknown(x) => x.idx(),
        }
    }

    pub fn c_type(&self) -> ContainerType {
        match self {
            Self::Map(_) => ContainerType::Map,
            Self::List(_) => ContainerType::List,
            Self::Text(_) => ContainerType::Text,
            Self::Tree(_) => ContainerType::Tree,
            Self::MovableList(_) => ContainerType::MovableList,
            #[cfg(feature = "counter")]
            Self::Counter(_) => ContainerType::Counter,
            Self::Unknown(x) => x.id().container_type(),
        }
    }

    fn get_deep_value(&self) -> LoroValue {
        match self {
            Self::Map(x) => x.get_deep_value(),
            Self::List(x) => x.get_deep_value(),
            Self::MovableList(x) => x.get_deep_value(),
            Self::Text(x) => x.get_deep_value(),
            Self::Tree(x) => x.get_deep_value(),
            #[cfg(feature = "counter")]
            Self::Counter(x) => x.get_deep_value(),
            Self::Unknown(x) => x.get_deep_value(),
        }
    }

    pub(crate) fn apply_event(&self, diff: Diff) -> LoroResult<()> {
        match self {
            Self::Map(x) => {
                let diff = diff.into_map().unwrap();
                for (key, value) in diff.updated.into_iter() {
                    match value.value {
                        Some(ValueOrHandler::Handler(h)) => {
                            x.insert_container(&key, h)?;
                        }
                        Some(ValueOrHandler::Value(v)) => {
                            x.insert(&key, v)?;
                        }
                        None => {
                            x.delete(&key)?;
                        }
                    }
                }
            }
            Self::Text(x) => {
                let delta = diff.into_text().unwrap();
                x.apply_delta(&TextDelta::from_text_diff(delta.iter()))?;
            }
<<<<<<< HEAD
            Self::List(x) => todo!(),
            Self::MovableList(x) => todo!(),
            Self::Tree(x) => {
                // TODO: can reuse position?
                for diff in event.diff.into_tree().unwrap().diff {
                    let target = diff.target;
                    match diff.action {
                        TreeExternalDiff::Create {
                            parent,
                            index,
                            position: _,
                        } => {
                            x.create_at(parent, index)?;
                        }
                        TreeExternalDiff::Delete => x.delete(target)?,
                        TreeExternalDiff::Move {
                            parent,
                            index,
                            position: _,
                        } => x.move_to(target, parent, index)?,
                    }
                }
            }
=======
            Self::List(x) => {
                let delta = diff.into_list().unwrap();
                x.apply_delta(delta)?;
            }
            Self::MovableList(x) => {
                let delta = diff.into_list().unwrap();
                x.apply_delta(delta)?;
            }
            Self::Tree(x) => todo!(),
>>>>>>> 4564983d
            #[cfg(feature = "counter")]
            Self::Counter(x) => {
                unimplemented!("Counter handler")
            }
            Self::Unknown(_) => {
                unimplemented!("Unknown handler")
            }
        }
        Ok(())
    }
}

#[derive(Clone, EnumAsInner, Debug)]
pub enum ValueOrHandler {
    Value(LoroValue),
    Handler(Handler),
}

impl ValueOrHandler {
    pub(crate) fn from_value(
        value: LoroValue,
        arena: &SharedArena,
        txn: &Weak<Mutex<Option<Transaction>>>,
        state: &Weak<Mutex<DocState>>,
    ) -> Self {
        if let LoroValue::Container(c) = value {
            ValueOrHandler::Handler(Handler::new_attached(
                c,
                arena.clone(),
                txn.clone(),
                state.clone(),
            ))
        } else {
            ValueOrHandler::Value(value)
        }
    }

    pub(crate) fn to_value(&self) -> LoroValue {
        match self {
            Self::Value(v) => v.clone(),
            Self::Handler(h) => LoroValue::Container(h.id().clone()),
        }
    }

    pub(crate) fn to_deep_value(&self) -> LoroValue {
        match self {
            Self::Value(v) => v.clone(),
            Self::Handler(h) => h.get_deep_value(),
        }
    }
}

impl From<LoroValue> for ValueOrHandler {
    fn from(value: LoroValue) -> Self {
        ValueOrHandler::Value(value)
    }
}

impl TextHandler {
    /// Create a new container that is detached from the document.
    ///
    /// The edits on a detached container will not be persisted.
    /// To attach the container to the document, please insert it into an attached container.
    pub fn new_detached() -> Self {
        Self {
            inner: MaybeDetached::new_detached(RichtextState::default()),
        }
    }

    pub fn get_richtext_value(&self) -> LoroValue {
        match &self.inner {
            MaybeDetached::Detached(t) => {
                let t = t.try_lock().unwrap();
                t.value.get_richtext_value()
            }
            MaybeDetached::Attached(a) => {
                a.with_state(|state| state.as_richtext_state_mut().unwrap().get_richtext_value())
            }
        }
    }

    pub fn is_empty(&self) -> bool {
        match &self.inner {
            MaybeDetached::Detached(t) => t.try_lock().unwrap().value.is_empty(),
            MaybeDetached::Attached(a) => {
                a.with_state(|state| state.as_richtext_state_mut().unwrap().is_empty())
            }
        }
    }

    pub fn len_utf8(&self) -> usize {
        match &self.inner {
            MaybeDetached::Detached(t) => {
                let t = t.try_lock().unwrap();
                t.value.len_utf8()
            }
            MaybeDetached::Attached(a) => {
                a.with_state(|state| state.as_richtext_state_mut().unwrap().len_utf8())
            }
        }
    }

    pub fn len_utf16(&self) -> usize {
        match &self.inner {
            MaybeDetached::Detached(t) => {
                let t = t.try_lock().unwrap();
                t.value.len_utf16()
            }
            MaybeDetached::Attached(a) => {
                a.with_state(|state| state.as_richtext_state_mut().unwrap().len_utf16())
            }
        }
    }

    pub fn len_unicode(&self) -> usize {
        match &self.inner {
            MaybeDetached::Detached(t) => {
                let t = t.try_lock().unwrap();
                t.value.len_unicode()
            }
            MaybeDetached::Attached(a) => {
                a.with_state(|state| state.as_richtext_state_mut().unwrap().len_unicode())
            }
        }
    }

    /// if `wasm` feature is enabled, it is a UTF-16 length
    /// otherwise, it is a Unicode length
    pub fn len_event(&self) -> usize {
        if cfg!(feature = "wasm") {
            self.len_utf16()
        } else {
            self.len_unicode()
        }
    }

    pub fn diagnose(&self) {
        match &self.inner {
            MaybeDetached::Detached(t) => {
                let t = t.try_lock().unwrap();
                t.value.diagnose();
            }
            MaybeDetached::Attached(a) => {
                a.with_state(|state| state.as_richtext_state_mut().unwrap().diagnose());
            }
        }
    }

    /// `pos` is a Event Index:
    ///
    /// - if feature="wasm", pos is a UTF-16 index
    /// - if feature!="wasm", pos is a Unicode index
    ///
    /// This method requires auto_commit to be enabled.
    pub fn insert(&self, pos: usize, s: &str) -> LoroResult<()> {
        match &self.inner {
            MaybeDetached::Detached(t) => {
                let mut t = t.try_lock().unwrap();
                let index = t
                    .value
                    .get_entity_index_for_text_insert(pos, PosType::Event);
                t.value.insert_at_entity_index(
                    index,
                    BytesSlice::from_bytes(s.as_bytes()),
                    IdFull::NONE_ID,
                );
                Ok(())
            }
            MaybeDetached::Attached(a) => a.with_txn(|txn| self.insert_with_txn(txn, pos, s)),
        }
    }

    /// `pos` is a Event Index:
    ///
    /// - if feature="wasm", pos is a UTF-16 index
    /// - if feature!="wasm", pos is a Unicode index
    pub fn insert_with_txn(&self, txn: &mut Transaction, pos: usize, s: &str) -> LoroResult<()> {
        self.insert_with_txn_and_attr(txn, pos, s, None)?;
        Ok(())
    }

    /// If attr is specified, it will be used as the attribute of the inserted text.
    /// It will override the existing attribute of the text.
    fn insert_with_txn_and_attr(
        &self,
        txn: &mut Transaction,
        pos: usize,
        s: &str,
        attr: Option<&FxHashMap<String, LoroValue>>,
    ) -> Result<Vec<(InternalString, LoroValue)>, LoroError> {
        if s.is_empty() {
            return Ok(Vec::new());
        }

        if pos > self.len_event() {
            return Err(LoroError::OutOfBound {
                pos,
                len: self.len_event(),
            });
        }

        let inner = self.inner.try_attached_state()?;
        let (entity_index, styles) = inner.with_state(|state| {
            let richtext_state = state.as_richtext_state_mut().unwrap();
            let pos = richtext_state.get_entity_index_for_text_insert(pos);
            let styles = richtext_state.get_styles_at_entity_index(pos);
            (pos, styles)
        });

        let mut override_styles = Vec::new();
        if let Some(attr) = attr {
            // current styles
            let map: FxHashMap<_, _> = styles.iter().map(|x| (x.0.clone(), x.1.data)).collect();
            for (key, style) in map.iter() {
                match attr.get(key.deref()) {
                    Some(v) if v == style => {}
                    new_style_value => {
                        // need to override
                        let new_style_value = new_style_value.cloned().unwrap_or(LoroValue::Null);
                        override_styles.push((key.clone(), new_style_value));
                    }
                }
            }

            for (key, style) in attr.iter() {
                let key = key.as_str().into();
                if !map.contains_key(&key) {
                    override_styles.push((key, style.clone()));
                }
            }
        }

        let unicode_len = s.chars().count();
        let event_len = if cfg!(feature = "wasm") {
            count_utf16_len(s.as_bytes())
        } else {
            unicode_len
        };

        txn.apply_local_op(
            inner.container_idx,
            crate::op::RawOpContent::List(crate::container::list::list_op::ListOp::Insert {
                slice: ListSlice::RawStr {
                    str: Cow::Borrowed(s),
                    unicode_len,
                },
                pos: entity_index,
            }),
            EventHint::InsertText {
                pos: pos as u32,
                styles,
                unicode_len: unicode_len as u32,
                event_len: event_len as u32,
            },
            &inner.state,
        )?;

        Ok(override_styles)
    }

    /// `pos` is a Event Index:
    ///
    /// - if feature="wasm", pos is a UTF-16 index
    /// - if feature!="wasm", pos is a Unicode index
    ///
    /// This method requires auto_commit to be enabled.
    pub fn delete(&self, pos: usize, len: usize) -> LoroResult<()> {
        match &self.inner {
            MaybeDetached::Detached(t) => {
                let mut t = t.try_lock().unwrap();
                let ranges = t.value.get_text_entity_ranges(pos, len, PosType::Event);
                for range in ranges.iter().rev() {
                    t.value
                        .drain_by_entity_index(range.entity_start, range.entity_len(), None);
                }
                Ok(())
            }
            MaybeDetached::Attached(a) => a.with_txn(|txn| self.delete_with_txn(txn, pos, len)),
        }
    }

    /// `pos` is a Event Index:
    ///
    /// - if feature="wasm", pos is a UTF-16 index
    /// - if feature!="wasm", pos is a Unicode index
    pub fn delete_with_txn(&self, txn: &mut Transaction, pos: usize, len: usize) -> LoroResult<()> {
        if len == 0 {
            return Ok(());
        }

        if pos + len > self.len_event() {
            error!("pos={} len={} len_event={}", pos, len, self.len_event());
            return Err(LoroError::OutOfBound {
                pos: pos + len,
                len: self.len_event(),
            });
        }

        let inner = self.inner.try_attached_state()?;
        let s = tracing::span!(tracing::Level::INFO, "delete", "pos={} len={}", pos, len);
        let _e = s.enter();
        let ranges = inner.with_state(|state| {
            let richtext_state = state.as_richtext_state_mut().unwrap();
            richtext_state.get_text_entity_ranges_in_event_index_range(pos, len)
        });

        debug_assert_eq!(ranges.iter().map(|x| x.event_len).sum::<usize>(), len);
        let mut event_end = (pos + len) as isize;
        for range in ranges.iter().rev() {
            let event_start = event_end - range.event_len as isize;
            txn.apply_local_op(
                inner.container_idx,
                crate::op::RawOpContent::List(ListOp::Delete(DeleteSpanWithId::new(
                    range.id_start,
                    range.entity_start as isize,
                    range.entity_len() as isize,
                ))),
                EventHint::DeleteText {
                    span: DeleteSpan {
                        pos: event_start,
                        signed_len: range.event_len as isize,
                    },
                    unicode_len: range.entity_len(),
                },
                &inner.state,
            )?;
            event_end = event_start;
        }

        Ok(())
    }

    /// `start` and `end` are [Event Index]s:
    ///
    /// - if feature="wasm", pos is a UTF-16 index
    /// - if feature!="wasm", pos is a Unicode index
    ///
    /// This method requires auto_commit to be enabled.
    pub fn mark(
        &self,
        start: usize,
        end: usize,
        key: impl Into<InternalString>,
        value: LoroValue,
    ) -> LoroResult<()> {
        match &self.inner {
            MaybeDetached::Detached(t) => {
                self.mark_for_detached(&mut t.lock().unwrap().value, key, &value, start, end, false)
            }
            MaybeDetached::Attached(a) => {
                a.with_txn(|txn| self.mark_with_txn(txn, start, end, key, value, false))
            }
        }
    }

    fn mark_for_detached(
        &self,
        state: &mut RichtextState,
        key: impl Into<InternalString>,
        value: &LoroValue,
        start: usize,
        end: usize,
        is_delete: bool,
    ) -> Result<(), LoroError> {
        let key: InternalString = key.into();
        let len = self.len_event();
        if start >= end {
            return Err(loro_common::LoroError::ArgErr(
                "Start must be less than end".to_string().into_boxed_str(),
            ));
        }
        if end > len {
            return Err(LoroError::OutOfBound { pos: end, len });
        }
        let (entity_range, styles) =
            state.get_entity_range_and_text_styles_at_range(start..end, PosType::Event);
        if let Some(styles) = styles {
            if styles.has_key_value(&key, value) {
                // already has the same style, skip
                return Ok(());
            }
        }

        let style_op = Arc::new(StyleOp {
            lamport: 0,
            peer: 0,
            cnt: 0,
            key,
            value: value.clone(),
            // TODO: describe this behavior in the document
            info: if is_delete {
                TextStyleInfoFlag::BOLD.to_delete()
            } else {
                TextStyleInfoFlag::BOLD
            },
        });
        state.mark_with_entity_index(entity_range, style_op);
        Ok(())
    }

    /// `start` and `end` are [Event Index]s:
    ///
    /// - if feature="wasm", pos is a UTF-16 index
    /// - if feature!="wasm", pos is a Unicode index
    ///
    /// This method requires auto_commit to be enabled.
    pub fn unmark(
        &self,
        start: usize,
        end: usize,
        key: impl Into<InternalString>,
    ) -> LoroResult<()> {
        match &self.inner {
            MaybeDetached::Detached(t) => self.mark_for_detached(
                &mut t.lock().unwrap().value,
                key,
                &LoroValue::Null,
                start,
                end,
                true,
            ),
            MaybeDetached::Attached(a) => {
                a.with_txn(|txn| self.mark_with_txn(txn, start, end, key, LoroValue::Null, true))
            }
        }
    }

    /// `start` and `end` are [Event Index]s:
    ///
    /// - if feature="wasm", pos is a UTF-16 index
    /// - if feature!="wasm", pos is a Unicode index
    pub fn mark_with_txn(
        &self,
        txn: &mut Transaction,
        start: usize,
        end: usize,
        key: impl Into<InternalString>,
        value: LoroValue,
        is_delete: bool,
    ) -> LoroResult<()> {
        if start >= end {
            return Err(loro_common::LoroError::ArgErr(
                "Start must be less than end".to_string().into_boxed_str(),
            ));
        }

        let len = self.len_event();
        if end > len {
            return Err(LoroError::OutOfBound { pos: end, len });
        }

        let inner = self.inner.try_attached_state()?;
        let key: InternalString = key.into();

        let mutex = &inner.state.upgrade().unwrap();
        let mut doc_state = mutex.lock().unwrap();
        let (entity_range, skip) = doc_state.with_state_mut(inner.container_idx, |state| {
            let (entity_range, styles) = state
                .as_richtext_state_mut()
                .unwrap()
                .get_entity_range_and_styles_at_range(start..end, PosType::Event);

            let skip = match styles {
                Some(styles) if styles.has_key_value(&key, &value) => {
                    // already has the same style, skip
                    true
                }
                _ => false,
            };
            (entity_range, skip)
        });

        if skip {
            return Ok(());
        }

        let entity_start = entity_range.start;
        let entity_end = entity_range.end;
        let style_config = doc_state.config.text_style_config.try_read().unwrap();
        let flag = if is_delete {
            style_config
                .get_style_flag_for_unmark(&key)
                .ok_or_else(|| LoroError::StyleConfigMissing(key.clone()))?
        } else {
            style_config
                .get_style_flag(&key)
                .ok_or_else(|| LoroError::StyleConfigMissing(key.clone()))?
        };

        drop(style_config);
        drop(doc_state);
        txn.apply_local_op(
            inner.container_idx,
            crate::op::RawOpContent::List(ListOp::StyleStart {
                start: entity_start as u32,
                end: entity_end as u32,
                key: key.clone(),
                value: value.clone(),
                info: flag,
            }),
            EventHint::Mark {
                start: start as u32,
                end: end as u32,
                style: crate::container::richtext::Style { key, data: value },
            },
            &inner.state,
        )?;

        txn.apply_local_op(
            inner.container_idx,
            crate::op::RawOpContent::List(ListOp::StyleEnd),
            EventHint::MarkEnd,
            &inner.state,
        )?;

        Ok(())
    }

    pub fn check(&self) {
        match &self.inner {
            MaybeDetached::Detached(t) => {
                let t = t.try_lock().unwrap();
                t.value.check_consistency_between_content_and_style_ranges();
            }
            MaybeDetached::Attached(a) => a.with_state(|state| {
                state
                    .as_richtext_state_mut()
                    .unwrap()
                    .check_consistency_between_content_and_style_ranges();
            }),
        }
    }

    pub fn apply_delta(&self, delta: &[TextDelta]) -> LoroResult<()> {
        match &self.inner {
            MaybeDetached::Detached(t) => {
                let _t = t.try_lock().unwrap();
                // TODO: implement
                Err(LoroError::NotImplemented(
                    "`apply_delta` on a detached text container",
                ))
            }
            MaybeDetached::Attached(a) => a.with_txn(|txn| self.apply_delta_with_txn(txn, delta)),
        }
    }

    pub fn apply_delta_with_txn(
        &self,
        txn: &mut Transaction,
        delta: &[TextDelta],
    ) -> LoroResult<()> {
        let mut index = 0;
        let mut marks = Vec::new();
        for d in delta {
            match d {
                TextDelta::Insert { insert, attributes } => {
                    let end = index + event_len(insert.as_str());
                    let override_styles = self.insert_with_txn_and_attr(
                        txn,
                        index,
                        insert.as_str(),
                        Some(attributes.as_ref().unwrap_or(&Default::default())),
                    )?;

                    for (key, value) in override_styles {
                        marks.push((index, end, key, value));
                    }

                    index = end;
                }
                TextDelta::Delete { delete } => {
                    self.delete_with_txn(txn, index, *delete)?;
                }
                TextDelta::Retain { attributes, retain } => {
                    let end = index + *retain;
                    match attributes {
                        Some(attr) if !attr.is_empty() => {
                            for (key, value) in attr {
                                marks.push((index, end, key.deref().into(), value.clone()));
                            }
                        }
                        _ => {}
                    }
                    index = end;
                }
            }
        }

        let mut len = self.len_event();
        for (start, end, key, value) in marks {
            if start >= len {
                self.insert_with_txn(txn, len, &"\n".repeat(start - len + 1))?;
                len = start;
            }

            self.mark_with_txn(txn, start, end, key.deref(), value, false)?;
        }

        Ok(())
    }

    #[allow(clippy::inherent_to_string)]
    pub fn to_string(&self) -> String {
        match &self.inner {
            MaybeDetached::Detached(t) => t.try_lock().unwrap().value.to_string(),
            MaybeDetached::Attached(a) => {
                a.with_state(|s| s.as_richtext_state_mut().unwrap().to_string_mut())
            }
        }
    }

    /// Get the stable position representation for the target pos
    pub fn get_cursor(&self, event_index: usize, side: Side) -> Option<Cursor> {
        match &self.inner {
            MaybeDetached::Detached(_) => None,
            MaybeDetached::Attached(a) => {
                let (id, len) = a.with_state(|s| {
                    let s = s.as_richtext_state_mut().unwrap();
                    (s.get_stable_position(event_index), s.len_event())
                });

                if len == 0 {
                    return Some(Cursor {
                        id: None,
                        container: self.id(),
                        side: if side == Side::Middle {
                            Side::Left
                        } else {
                            side
                        },
                    });
                }

                if len <= event_index {
                    return Some(Cursor {
                        id: None,
                        container: self.id(),
                        side: Side::Right,
                    });
                }

                let id = id?;
                Some(Cursor {
                    id: Some(id),
                    container: self.id(),
                    side,
                })
            }
        }
    }

    pub(crate) fn convert_entity_index_to_event_index(&self, entity_index: usize) -> usize {
        match &self.inner {
            MaybeDetached::Detached(s) => s
                .lock()
                .unwrap()
                .value
                .entity_index_to_event_index(entity_index),
            MaybeDetached::Attached(a) => {
                let mut pos = 0;
                a.with_state(|s| {
                    let s = s.as_richtext_state_mut().unwrap();
                    pos = s.entity_index_to_event_index(entity_index);
                });
                pos
            }
        }
    }

    fn get_delta(&self) -> Vec<TextDelta> {
        self.with_state(|state| {
            let state = state.as_richtext_state_mut().unwrap();
            Ok(state.get_delta())
        })
        .unwrap()
    }
}

fn event_len(s: &str) -> usize {
    if cfg!(feature = "wasm") {
        count_utf16_len(s.as_bytes())
    } else {
        s.chars().count()
    }
}

impl ListHandler {
    /// Create a new container that is detached from the document.
    /// The edits on a detached container will not be persisted.
    /// To attach the container to the document, please insert it into an attached container.
    pub fn new_detached() -> Self {
        Self {
            inner: MaybeDetached::new_detached(Vec::new()),
        }
    }

    pub fn insert(&self, pos: usize, v: impl Into<LoroValue>) -> LoroResult<()> {
        match &self.inner {
            MaybeDetached::Detached(l) => {
                let mut list = l.try_lock().unwrap();
                list.value.insert(pos, ValueOrHandler::Value(v.into()));
                Ok(())
            }
            MaybeDetached::Attached(a) => {
                a.with_txn(|txn| self.insert_with_txn(txn, pos, v.into()))
            }
        }
    }

    pub fn insert_with_txn(
        &self,
        txn: &mut Transaction,
        pos: usize,
        v: LoroValue,
    ) -> LoroResult<()> {
        if pos > self.len() {
            return Err(LoroError::OutOfBound {
                pos,
                len: self.len(),
            });
        }

        let inner = self.inner.try_attached_state()?;
        if let Some(_container) = v.as_container() {
            return Err(LoroError::ArgErr(
                INSERT_CONTAINER_VALUE_ARG_ERROR
                    .to_string()
                    .into_boxed_str(),
            ));
        }

        txn.apply_local_op(
            inner.container_idx,
            crate::op::RawOpContent::List(crate::container::list::list_op::ListOp::Insert {
                slice: ListSlice::RawData(Cow::Owned(vec![v.clone()])),
                pos,
            }),
            EventHint::InsertList { len: 1, pos },
            &inner.state,
        )
    }

    pub fn push(&self, v: LoroValue) -> LoroResult<()> {
        match &self.inner {
            MaybeDetached::Detached(l) => {
                let mut list = l.try_lock().unwrap();
                list.value.push(ValueOrHandler::Value(v.clone()));
                Ok(())
            }
            MaybeDetached::Attached(a) => a.with_txn(|txn| self.push_with_txn(txn, v)),
        }
    }

    pub fn push_with_txn(&self, txn: &mut Transaction, v: LoroValue) -> LoroResult<()> {
        let pos = self.len();
        self.insert_with_txn(txn, pos, v)
    }

    pub fn pop(&self) -> LoroResult<Option<LoroValue>> {
        match &self.inner {
            MaybeDetached::Detached(l) => {
                let mut list = l.try_lock().unwrap();
                Ok(list.value.pop().map(|v| v.to_value()))
            }
            MaybeDetached::Attached(a) => a.with_txn(|txn| self.pop_with_txn(txn)),
        }
    }

    pub fn pop_with_txn(&self, txn: &mut Transaction) -> LoroResult<Option<LoroValue>> {
        let len = self.len();
        if len == 0 {
            return Ok(None);
        }

        let v = self.get(len - 1);
        self.delete_with_txn(txn, len - 1, 1)?;
        Ok(v)
    }

    pub fn insert_container<H: HandlerTrait>(&self, pos: usize, child: H) -> LoroResult<H> {
        match &self.inner {
            MaybeDetached::Detached(l) => {
                let mut list = l.try_lock().unwrap();
                list.value
                    .insert(pos, ValueOrHandler::Handler(child.to_handler()));
                Ok(child)
            }
            MaybeDetached::Attached(a) => {
                a.with_txn(|txn| self.insert_container_with_txn(txn, pos, child))
            }
        }
    }

    pub fn insert_container_with_txn<H: HandlerTrait>(
        &self,
        txn: &mut Transaction,
        pos: usize,
        child: H,
    ) -> LoroResult<H> {
        if pos > self.len() {
            return Err(LoroError::OutOfBound {
                pos,
                len: self.len(),
            });
        }

        let inner = self.inner.try_attached_state()?;
        let id = txn.next_id();
        let container_id = ContainerID::new_normal(id, child.kind());
        let v = LoroValue::Container(container_id.clone());
        txn.apply_local_op(
            inner.container_idx,
            crate::op::RawOpContent::List(crate::container::list::list_op::ListOp::Insert {
                slice: ListSlice::RawData(Cow::Owned(vec![v.clone()])),
                pos,
            }),
            EventHint::InsertList { len: 1, pos },
            &inner.state,
        )?;
        let ans = child.attach(txn, inner, container_id)?;
        Ok(ans)
    }

    pub fn delete(&self, pos: usize, len: usize) -> LoroResult<()> {
        match &self.inner {
            MaybeDetached::Detached(l) => {
                let mut list = l.try_lock().unwrap();
                list.value.drain(pos..pos + len);
                Ok(())
            }
            MaybeDetached::Attached(a) => a.with_txn(|txn| self.delete_with_txn(txn, pos, len)),
        }
    }

    pub fn delete_with_txn(&self, txn: &mut Transaction, pos: usize, len: usize) -> LoroResult<()> {
        if len == 0 {
            return Ok(());
        }

        if pos + len > self.len() {
            return Err(LoroError::OutOfBound {
                pos: pos + len,
                len: self.len(),
            });
        }

        let inner = self.inner.try_attached_state()?;
        let ids: Vec<_> = inner.with_state(|state| {
            let list = state.as_list_state().unwrap();
            (pos..pos + len)
                .map(|i| list.get_id_at(i).unwrap())
                .collect()
        });

        for id in ids.into_iter() {
            txn.apply_local_op(
                inner.container_idx,
                crate::op::RawOpContent::List(ListOp::Delete(DeleteSpanWithId::new(
                    id.id(),
                    pos as isize,
                    1,
                ))),
                EventHint::DeleteList(DeleteSpan::new(pos as isize, 1)),
                &inner.state,
            )?;
        }

        Ok(())
    }

    pub fn get_child_handler(&self, index: usize) -> LoroResult<Handler> {
        match &self.inner {
            MaybeDetached::Detached(l) => {
                let list = l.try_lock().unwrap();
                let value = list.value.get(index).ok_or(LoroError::OutOfBound {
                    pos: index,
                    len: list.value.len(),
                })?;
                match value {
                    ValueOrHandler::Handler(h) => Ok(h.clone()),
                    _ => Err(LoroError::ArgErr(
                        format!(
                            "Expected container at index {}, but found {:?}",
                            index, value
                        )
                        .into_boxed_str(),
                    )),
                }
            }
            MaybeDetached::Attached(a) => {
                let Some(value) = a.with_state(|state| {
                    state.as_list_state().as_ref().unwrap().get(index).cloned()
                }) else {
                    return Err(LoroError::OutOfBound {
                        pos: index,
                        len: a.with_state(|state| state.as_list_state().unwrap().len()),
                    });
                };
                match value {
                    LoroValue::Container(id) => Ok(create_handler(a, id)),
                    _ => Err(LoroError::ArgErr(
                        format!(
                            "Expected container at index {}, but found {:?}",
                            index, value
                        )
                        .into_boxed_str(),
                    )),
                }
            }
        }
    }

    pub fn len(&self) -> usize {
        match &self.inner {
            MaybeDetached::Detached(l) => l.try_lock().unwrap().value.len(),
            MaybeDetached::Attached(a) => {
                a.with_state(|state| state.as_list_state().unwrap().len())
            }
        }
    }

    pub fn is_empty(&self) -> bool {
        self.len() == 0
    }

    pub fn get_deep_value_with_id(&self) -> LoroResult<LoroValue> {
        let inner = self.inner.try_attached_state()?;
        Ok(inner.with_doc_state(|state| {
            state.get_container_deep_value_with_id(inner.container_idx, None)
        }))
    }

    pub fn get(&self, index: usize) -> Option<LoroValue> {
        match &self.inner {
            MaybeDetached::Detached(l) => {
                l.try_lock().unwrap().value.get(index).map(|x| x.to_value())
            }
            MaybeDetached::Attached(a) => a.with_state(|state| {
                let a = state.as_list_state().unwrap();
                a.get(index).cloned()
            }),
        }
    }

    /// Get value at given index, if it's a container, return a handler to the container
    pub fn get_(&self, index: usize) -> Option<ValueOrHandler> {
        match &self.inner {
            MaybeDetached::Detached(l) => {
                let l = l.try_lock().unwrap();
                l.value.get(index).cloned()
            }
            MaybeDetached::Attached(inner) => {
                let value =
                    inner.with_state(|state| state.as_list_state().unwrap().get(index).cloned());
                match value {
                    Some(LoroValue::Container(container_id)) => Some(ValueOrHandler::Handler(
                        create_handler(inner, container_id.clone()),
                    )),
                    Some(value) => Some(ValueOrHandler::Value(value.clone())),
                    None => None,
                }
            }
        }
    }

    pub fn for_each<I>(&self, mut f: I)
    where
        I: FnMut((usize, ValueOrHandler)),
    {
        match &self.inner {
            MaybeDetached::Detached(l) => {
                let l = l.try_lock().unwrap();
                for (i, v) in l.value.iter().enumerate() {
                    f((i, v.clone()))
                }
            }
            MaybeDetached::Attached(inner) => {
                inner.with_state(|state| {
                    let a = state.as_list_state().unwrap();
                    for (i, v) in a.iter().enumerate() {
                        match v {
                            LoroValue::Container(c) => {
                                f((i, ValueOrHandler::Handler(create_handler(inner, c.clone()))));
                            }
                            value => {
                                f((i, ValueOrHandler::Value(value.clone())));
                            }
                        }
                    }
                });
            }
        }
    }

    pub fn get_cursor(&self, pos: usize, side: Side) -> Option<Cursor> {
        match &self.inner {
            MaybeDetached::Detached(_) => None,
            MaybeDetached::Attached(a) => {
                let (id, len) = a.with_state(|s| {
                    let l = s.as_list_state().unwrap();
                    (l.get_id_at(pos), l.len())
                });

                if len == 0 {
                    return Some(Cursor {
                        id: None,
                        container: self.id(),
                        side: if side == Side::Middle {
                            Side::Left
                        } else {
                            side
                        },
                    });
                }

                if len <= pos {
                    return Some(Cursor {
                        id: None,
                        container: self.id(),
                        side: Side::Right,
                    });
                }

                let id = id?;
                Some(Cursor {
                    id: Some(id.id()),
                    container: self.id(),
                    side,
                })
            }
        }
    }

    fn apply_delta(
        &self,
        delta: loro_delta::DeltaRope<
            loro_delta::array_vec::ArrayVec<ValueOrHandler, 8>,
            crate::event::ListDeltaMeta,
        >,
    ) -> LoroResult<()> {
        match &self.inner {
            MaybeDetached::Detached(d) => unimplemented!(),
            MaybeDetached::Attached(a) => {
                let mut index = 0;
                for item in delta.iter() {
                    match item {
                        loro_delta::DeltaItem::Retain { len, .. } => {
                            index += len;
                        }
                        loro_delta::DeltaItem::Replace { value, delete, .. } => {
                            if *delete > 0 {
                                self.delete(index, *delete)?;
                            }

                            for v in value.iter() {
                                match v {
                                    ValueOrHandler::Value(v) => {
                                        self.insert(index, v.clone())?;
                                    }
                                    ValueOrHandler::Handler(h) => {
                                        self.insert_container(index, h.clone())?;
                                    }
                                }

                                index += 1;
                            }
                        }
                    }
                }
            }
        }

        Ok(())
    }
}

impl MovableListHandler {
    pub fn insert(&self, pos: usize, v: impl Into<LoroValue>) -> LoroResult<()> {
        match &self.inner {
            MaybeDetached::Detached(d) => {
                let mut d = d.lock().unwrap();
                if pos > d.value.len() {
                    return Err(LoroError::OutOfBound {
                        pos,
                        len: d.value.len(),
                    });
                }
                d.value.insert(pos, ValueOrHandler::Value(v.into()));
                Ok(())
            }
            MaybeDetached::Attached(a) => {
                a.with_txn(|txn| self.insert_with_txn(txn, pos, v.into()))
            }
        }
    }

    #[instrument(skip_all)]
    pub fn insert_with_txn(
        &self,
        txn: &mut Transaction,
        pos: usize,
        v: LoroValue,
    ) -> LoroResult<()> {
        if pos > self.len() {
            return Err(LoroError::OutOfBound {
                pos,
                len: self.len(),
            });
        }

        if v.is_container() {
            return Err(LoroError::ArgErr(
                INSERT_CONTAINER_VALUE_ARG_ERROR
                    .to_string()
                    .into_boxed_str(),
            ));
        }

        let op_index = self.with_state(|state| {
            let list = state.as_movable_list_state().unwrap();
            Ok(list
                .convert_index(pos, IndexType::ForUser, IndexType::ForOp)
                .unwrap())
        })?;

        let inner = self.inner.try_attached_state()?;
        txn.apply_local_op(
            inner.container_idx,
            crate::op::RawOpContent::List(crate::container::list::list_op::ListOp::Insert {
                slice: ListSlice::RawData(Cow::Owned(vec![v.clone()])),
                pos: op_index,
            }),
            EventHint::InsertList { len: 1, pos },
            &inner.state,
        )
    }

    #[inline]
    pub fn mov(&self, from: usize, to: usize) -> LoroResult<()> {
        match &self.inner {
            MaybeDetached::Detached(d) => {
                let mut d = d.lock().unwrap();
                if from >= d.value.len() {
                    return Err(LoroError::OutOfBound {
                        pos: from,
                        len: d.value.len(),
                    });
                }
                if to >= d.value.len() {
                    return Err(LoroError::OutOfBound {
                        pos: to,
                        len: d.value.len(),
                    });
                }
                let v = d.value.remove(from);
                d.value.insert(to, v);
                Ok(())
            }
            MaybeDetached::Attached(a) => a.with_txn(|txn| self.move_with_txn(txn, from, to)),
        }
    }

    /// Move element from `from` to `to`. After this op, elem will be at pos `to`.
    #[instrument(skip_all)]
    pub fn move_with_txn(&self, txn: &mut Transaction, from: usize, to: usize) -> LoroResult<()> {
        if from == to {
            return Ok(());
        }

        if from >= self.len() {
            return Err(LoroError::OutOfBound {
                pos: from,
                len: self.len(),
            });
        }

        if to >= self.len() {
            return Err(LoroError::OutOfBound {
                pos: to,
                len: self.len(),
            });
        }

        let (op_from, op_to, elem_id, value) = self.with_state(|state| {
            let list = state.as_movable_list_state().unwrap();
            let (elem_id, elem) = list
                .get_elem_at_given_pos(from, IndexType::ForUser)
                .unwrap();
            Ok((
                list.convert_index(from, IndexType::ForUser, IndexType::ForOp)
                    .unwrap(),
                list.convert_index(to, IndexType::ForUser, IndexType::ForOp)
                    .unwrap(),
                elem_id,
                elem.value().clone(),
            ))
        })?;

        let inner = self.inner.try_attached_state()?;
        txn.apply_local_op(
            inner.container_idx,
            crate::op::RawOpContent::List(crate::container::list::list_op::ListOp::Move {
                from: op_from as u32,
                to: op_to as u32,
                elem_id: elem_id.to_id(),
            }),
            EventHint::Move {
                value,
                from: from as u32,
                to: to as u32,
            },
            &inner.state,
        )
    }

    pub fn push(&self, v: LoroValue) -> LoroResult<()> {
        match &self.inner {
            MaybeDetached::Detached(d) => {
                let mut d = d.lock().unwrap();
                d.value.push(v.into());
                Ok(())
            }
            MaybeDetached::Attached(a) => a.with_txn(|txn| self.push_with_txn(txn, v)),
        }
    }

    pub fn push_with_txn(&self, txn: &mut Transaction, v: LoroValue) -> LoroResult<()> {
        let pos = self.len();
        self.insert_with_txn(txn, pos, v)
    }

    pub fn pop_(&self) -> LoroResult<Option<ValueOrHandler>> {
        match &self.inner {
            MaybeDetached::Detached(d) => {
                let mut d = d.lock().unwrap();
                Ok(d.value.pop())
            }
            MaybeDetached::Attached(a) => {
                let last = self.len() - 1;
                let ans = self.get_(last);
                a.with_txn(|txn| self.pop_with_txn(txn))?;
                Ok(ans)
            }
        }
    }

    pub fn pop(&self) -> LoroResult<Option<LoroValue>> {
        match &self.inner {
            MaybeDetached::Detached(a) => {
                let mut a = a.lock().unwrap();
                Ok(a.value.pop().map(|x| x.to_value()))
            }
            MaybeDetached::Attached(a) => a.with_txn(|txn| self.pop_with_txn(txn)),
        }
    }

    pub fn pop_with_txn(&self, txn: &mut Transaction) -> LoroResult<Option<LoroValue>> {
        let len = self.len();
        if len == 0 {
            return Ok(None);
        }

        let v = self.get(len - 1);
        self.delete_with_txn(txn, len - 1, 1)?;
        Ok(v)
    }

    pub fn insert_container<H: HandlerTrait>(&self, pos: usize, child: H) -> LoroResult<H> {
        match &self.inner {
            MaybeDetached::Detached(d) => {
                let mut d = d.lock().unwrap();
                if pos > d.value.len() {
                    return Err(LoroError::OutOfBound {
                        pos,
                        len: d.value.len(),
                    });
                }
                d.value
                    .insert(pos, ValueOrHandler::Handler(child.to_handler()));
                Ok(child)
            }
            MaybeDetached::Attached(a) => {
                a.with_txn(|txn| self.insert_container_with_txn(txn, pos, child))
            }
        }
    }

    pub fn insert_container_with_txn<H: HandlerTrait>(
        &self,
        txn: &mut Transaction,
        pos: usize,
        child: H,
    ) -> LoroResult<H> {
        if pos > self.len() {
            return Err(LoroError::OutOfBound {
                pos,
                len: self.len(),
            });
        }

        let op_index = self.with_state(|state| {
            let list = state.as_movable_list_state().unwrap();
            Ok(list
                .convert_index(pos, IndexType::ForUser, IndexType::ForOp)
                .unwrap())
        })?;

        let id = txn.next_id();
        let container_id = ContainerID::new_normal(id, child.kind());
        let v = LoroValue::Container(container_id.clone());
        let inner = self.inner.try_attached_state()?;
        txn.apply_local_op(
            inner.container_idx,
            crate::op::RawOpContent::List(crate::container::list::list_op::ListOp::Insert {
                slice: ListSlice::RawData(Cow::Owned(vec![v.clone()])),
                pos: op_index,
            }),
            EventHint::InsertList { len: 1, pos },
            &inner.state,
        )?;
        child.attach(txn, inner, container_id)
    }

    pub fn set(&self, index: usize, value: impl Into<LoroValue>) -> LoroResult<()> {
        match &self.inner {
            MaybeDetached::Detached(d) => {
                let mut d = d.lock().unwrap();
                if index >= d.value.len() {
                    return Err(LoroError::OutOfBound {
                        pos: index,
                        len: d.value.len(),
                    });
                }
                d.value[index] = ValueOrHandler::Value(value.into());
                Ok(())
            }
            MaybeDetached::Attached(a) => {
                a.with_txn(|txn| self.set_with_txn(txn, index, value.into()))
            }
        }
    }

    pub fn set_with_txn(
        &self,
        txn: &mut Transaction,
        index: usize,
        value: LoroValue,
    ) -> LoroResult<()> {
        if index >= self.len() {
            return Err(LoroError::OutOfBound {
                pos: index,
                len: self.len(),
            });
        }

        let inner = self.inner.try_attached_state()?;
        let Some(elem_id) = self.with_state(|state| {
            let list = state.as_movable_list_state().unwrap();
            Ok(list.get_elem_id_at(index, IndexType::ForUser))
        })?
        else {
            unreachable!()
        };

        let op = crate::op::RawOpContent::List(crate::container::list::list_op::ListOp::Set {
            elem_id: elem_id.to_id(),
            value: value.clone(),
        });

        let hint = EventHint::SetList { index, value };
        txn.apply_local_op(inner.container_idx, op, hint, &inner.state)
    }

    pub fn set_container<H: HandlerTrait>(&self, pos: usize, child: H) -> LoroResult<H> {
        match &self.inner {
            MaybeDetached::Detached(d) => {
                let mut d = d.lock().unwrap();
                d.value[pos] = ValueOrHandler::Handler(child.to_handler());
                Ok(child)
            }
            MaybeDetached::Attached(a) => {
                a.with_txn(|txn| self.set_container_with_txn(txn, pos, child))
            }
        }
    }

    pub fn set_container_with_txn<H: HandlerTrait>(
        &self,
        txn: &mut Transaction,
        pos: usize,
        child: H,
    ) -> Result<H, LoroError> {
        let id = txn.next_id();
        let container_id = ContainerID::new_normal(id, child.kind());
        let v = LoroValue::Container(container_id.clone());
        let Some(elem_id) = self.with_state(|state| {
            let list = state.as_movable_list_state().unwrap();
            Ok(list.get_elem_id_at(pos, IndexType::ForUser))
        })?
        else {
            unreachable!()
        };
        let inner = self.inner.try_attached_state()?;
        txn.apply_local_op(
            inner.container_idx,
            crate::op::RawOpContent::List(crate::container::list::list_op::ListOp::Set {
                elem_id: elem_id.to_id(),
                value: v.clone(),
            }),
            EventHint::SetList {
                index: pos,
                value: v,
            },
            &inner.state,
        )?;

        child.attach(txn, inner, container_id)
    }

    pub fn delete(&self, pos: usize, len: usize) -> LoroResult<()> {
        match &self.inner {
            MaybeDetached::Detached(d) => {
                let mut d = d.lock().unwrap();
                d.value.drain(pos..pos + len);
                Ok(())
            }
            MaybeDetached::Attached(a) => a.with_txn(|txn| self.delete_with_txn(txn, pos, len)),
        }
    }

    #[instrument(skip_all)]
    pub fn delete_with_txn(&self, txn: &mut Transaction, pos: usize, len: usize) -> LoroResult<()> {
        if len == 0 {
            return Ok(());
        }

        if pos + len > self.len() {
            return Err(LoroError::OutOfBound {
                pos: pos + len,
                len: self.len(),
            });
        }

        let (ids, new_poses) = self.with_state(|state| {
            let list = state.as_movable_list_state().unwrap();
            let ids: Vec<_> = (pos..pos + len)
                .map(|i| list.get_list_id_at(i, IndexType::ForUser).unwrap())
                .collect();
            let poses: Vec<_> = (pos..pos + len)
                // need to -i because we delete the previous ones
                .map(|user_index| {
                    let op_index = list
                        .convert_index(user_index, IndexType::ForUser, IndexType::ForOp)
                        .unwrap();
                    assert!(op_index >= user_index);
                    op_index - (user_index - pos)
                })
                .collect();
            Ok((ids, poses))
        })?;

        info!(?pos, ?len, ?ids, ?new_poses, "delete_with_txn");
        let user_pos = pos;
        let inner = self.inner.try_attached_state()?;
        for (id, op_pos) in ids.into_iter().zip(new_poses.into_iter()) {
            txn.apply_local_op(
                inner.container_idx,
                crate::op::RawOpContent::List(ListOp::Delete(DeleteSpanWithId::new(
                    id,
                    op_pos as isize,
                    1,
                ))),
                EventHint::DeleteList(DeleteSpan::new(user_pos as isize, 1)),
                &inner.state,
            )?;
        }

        Ok(())
    }

    pub fn get_child_handler(&self, index: usize) -> LoroResult<Handler> {
        match &self.inner {
            MaybeDetached::Detached(l) => {
                let list = l.try_lock().unwrap();
                let value = list.value.get(index).ok_or(LoroError::OutOfBound {
                    pos: index,
                    len: list.value.len(),
                })?;
                match value {
                    ValueOrHandler::Handler(h) => Ok(h.clone()),
                    _ => Err(LoroError::ArgErr(
                        format!(
                            "Expected container at index {}, but found {:?}",
                            index, value
                        )
                        .into_boxed_str(),
                    )),
                }
            }
            MaybeDetached::Attached(a) => {
                let Some(value) = a.with_state(|state| {
                    state
                        .as_movable_list_state()
                        .as_ref()
                        .unwrap()
                        .get(index, IndexType::ForUser)
                        .cloned()
                }) else {
                    return Err(LoroError::OutOfBound {
                        pos: index,
                        len: a.with_state(|state| state.as_list_state().unwrap().len()),
                    });
                };
                match value {
                    LoroValue::Container(id) => Ok(create_handler(a, id)),
                    _ => Err(LoroError::ArgErr(
                        format!(
                            "Expected container at index {}, but found {:?}",
                            index, value
                        )
                        .into_boxed_str(),
                    )),
                }
            }
        }
    }

    pub fn len(&self) -> usize {
        match &self.inner {
            MaybeDetached::Detached(d) => {
                let d = d.lock().unwrap();
                d.value.len()
            }
            MaybeDetached::Attached(a) => {
                a.with_state(|state| state.as_movable_list_state().unwrap().len())
            }
        }
    }

    pub fn is_empty(&self) -> bool {
        self.len() == 0
    }

    pub fn get_deep_value_with_id(&self) -> LoroValue {
        let inner = self.inner.try_attached_state().unwrap();
        inner
            .state
            .upgrade()
            .unwrap()
            .lock()
            .unwrap()
            .get_container_deep_value_with_id(inner.container_idx, None)
    }

    pub fn get(&self, index: usize) -> Option<LoroValue> {
        match &self.inner {
            MaybeDetached::Detached(d) => {
                let d = d.lock().unwrap();
                d.value.get(index).map(|v| v.to_value())
            }
            MaybeDetached::Attached(a) => a.with_state(|state| {
                let a = state.as_movable_list_state().unwrap();
                a.get(index, IndexType::ForUser).cloned()
            }),
        }
    }

    /// Get value at given index, if it's a container, return a handler to the container
    pub fn get_(&self, index: usize) -> Option<ValueOrHandler> {
        match &self.inner {
            MaybeDetached::Detached(d) => {
                let d = d.lock().unwrap();
                d.value.get(index).cloned()
            }
            MaybeDetached::Attached(m) => m.with_state(|state| {
                let a = state.as_movable_list_state().unwrap();
                match a.get(index, IndexType::ForUser) {
                    Some(v) => {
                        if let LoroValue::Container(id) = v {
                            Some(ValueOrHandler::Handler(create_handler(m, id.clone())))
                        } else {
                            Some(ValueOrHandler::Value(v.clone()))
                        }
                    }
                    None => None,
                }
            }),
        }
    }

    pub fn for_each<I>(&self, mut f: I)
    where
        I: FnMut(ValueOrHandler),
    {
        match &self.inner {
            MaybeDetached::Detached(d) => {
                let d = d.lock().unwrap();
                for v in d.value.iter() {
                    f(v.clone());
                }
            }
            MaybeDetached::Attached(m) => m.with_state(|state| {
                let a = state.as_movable_list_state().unwrap();
                for v in a.iter() {
                    match v {
                        LoroValue::Container(c) => {
                            f(ValueOrHandler::Handler(create_handler(m, c.clone())));
                        }
                        value => {
                            f(ValueOrHandler::Value(value.clone()));
                        }
                    }
                }
            }),
        }
    }

    pub fn log_internal_state(&self) -> String {
        match &self.inner {
            MaybeDetached::Detached(d) => {
                let d = d.lock().unwrap();
                format!("{:#?}", &d.value)
            }
            MaybeDetached::Attached(a) => a.with_state(|state| {
                let a = state.as_movable_list_state().unwrap();
                format!("{:#?}", a)
            }),
        }
    }

    pub fn new_detached() -> MovableListHandler {
        MovableListHandler {
            inner: MaybeDetached::new_detached(Default::default()),
        }
    }

    pub fn get_cursor(&self, pos: usize, side: Side) -> Option<Cursor> {
        match &self.inner {
            MaybeDetached::Detached(_) => None,
            MaybeDetached::Attached(inner) => {
                let (id, len) = inner.with_state(|s| {
                    let l = s.as_movable_list_state().unwrap();
                    (l.get_list_item_id_at(pos), l.len())
                });

                if len == 0 {
                    return Some(Cursor {
                        id: None,
                        container: self.id(),
                        side: if side == Side::Middle {
                            Side::Left
                        } else {
                            side
                        },
                    });
                }

                if len <= pos {
                    return Some(Cursor {
                        id: None,
                        container: self.id(),
                        side: Side::Right,
                    });
                }

                let id = id?;
                Some(Cursor {
                    id: Some(id.id()),
                    container: self.id(),
                    side,
                })
            }
        }
    }

    pub(crate) fn op_pos_to_user_pos(&self, new_pos: usize) -> usize {
        match &self.inner {
            MaybeDetached::Detached(_) => new_pos,
            MaybeDetached::Attached(inner) => {
                let mut pos = new_pos;
                inner.with_state(|s| {
                    let l = s.as_movable_list_state().unwrap();
                    pos = l
                        .convert_index(new_pos, IndexType::ForOp, IndexType::ForUser)
                        .unwrap_or(l.len());
                });
                pos
            }
        }
    }

    fn apply_delta(
        &self,
        delta: loro_delta::DeltaRope<
            loro_delta::array_vec::ArrayVec<ValueOrHandler, 8>,
            crate::event::ListDeltaMeta,
        >,
    ) -> LoroResult<()> {
        match &self.inner {
            MaybeDetached::Detached(_) => {
                unimplemented!();
            }
            MaybeDetached::Attached(_) => {
                let mut index = 0;
                for d in delta.iter() {
                    match d {
                        loro_delta::DeltaItem::Retain { len, .. } => {
                            index += len;
                        }
                        loro_delta::DeltaItem::Replace {
                            value,
                            delete,
                            attr: _attr,
                        } => {
                            // TODO: handle move error
                            self.delete(index, *delete)?;
                            for v in value.iter() {
                                match v {
                                    ValueOrHandler::Value(v) => {
                                        self.insert(index, v.clone())?;
                                    }
                                    ValueOrHandler::Handler(h) => {
                                        self.insert_container(index, h.clone())?;
                                    }
                                }

                                index += 1;
                            }
                        }
                    }
                }

                Ok(())
            }
        }
    }
}

impl MapHandler {
    /// Create a new container that is detached from the document.
    /// The edits on a detached container will not be persisted.
    /// To attach the container to the document, please insert it into an attached container.
    pub fn new_detached() -> Self {
        Self {
            inner: MaybeDetached::new_detached(Default::default()),
        }
    }

    pub fn insert(&self, key: &str, value: impl Into<LoroValue>) -> LoroResult<()> {
        match &self.inner {
            MaybeDetached::Detached(m) => {
                let mut m = m.try_lock().unwrap();
                m.value
                    .insert(key.into(), ValueOrHandler::Value(value.into()));
                Ok(())
            }
            MaybeDetached::Attached(a) => {
                a.with_txn(|txn| self.insert_with_txn(txn, key, value.into()))
            }
        }
    }

    pub fn insert_with_txn(
        &self,
        txn: &mut Transaction,
        key: &str,
        value: LoroValue,
    ) -> LoroResult<()> {
        if let Some(_value) = value.as_container() {
            return Err(LoroError::ArgErr(
                INSERT_CONTAINER_VALUE_ARG_ERROR
                    .to_string()
                    .into_boxed_str(),
            ));
        }

        if self.get(key).map(|x| x == value).unwrap_or(false) {
            // skip if the value is already set
            return Ok(());
        }

        let inner = self.inner.try_attached_state()?;
        txn.apply_local_op(
            inner.container_idx,
            crate::op::RawOpContent::Map(crate::container::map::MapSet {
                key: key.into(),
                value: Some(value.clone()),
            }),
            EventHint::Map {
                key: key.into(),
                value: Some(value.clone()),
            },
            &inner.state,
        )
    }

    pub fn insert_container<T: HandlerTrait>(&self, key: &str, handler: T) -> LoroResult<T> {
        if handler.is_attached() {
            return Err(LoroError::ReattachAttachedContainer);
        }

        match &self.inner {
            MaybeDetached::Detached(m) => {
                let mut m = m.try_lock().unwrap();
                let to_insert = handler.to_handler();
                m.value
                    .insert(key.into(), ValueOrHandler::Handler(to_insert.clone()));
                Ok(handler)
            }
            MaybeDetached::Attached(a) => {
                a.with_txn(|txn| self.insert_container_with_txn(txn, key, handler))
            }
        }
    }

    pub fn insert_container_with_txn<H: HandlerTrait>(
        &self,
        txn: &mut Transaction,
        key: &str,
        child: H,
    ) -> LoroResult<H> {
        let inner = self.inner.try_attached_state()?;
        let id = txn.next_id();
        let container_id = ContainerID::new_normal(id, child.kind());
        txn.apply_local_op(
            inner.container_idx,
            crate::op::RawOpContent::Map(crate::container::map::MapSet {
                key: key.into(),
                value: Some(LoroValue::Container(container_id.clone())),
            }),
            EventHint::Map {
                key: key.into(),
                value: Some(LoroValue::Container(container_id.clone())),
            },
            &inner.state,
        )?;

        child.attach(txn, inner, container_id)
    }

    pub fn delete(&self, key: &str) -> LoroResult<()> {
        match &self.inner {
            MaybeDetached::Detached(m) => {
                let mut m = m.try_lock().unwrap();
                m.value.remove(key);
                Ok(())
            }
            MaybeDetached::Attached(a) => a.with_txn(|txn| self.delete_with_txn(txn, key)),
        }
    }

    pub fn delete_with_txn(&self, txn: &mut Transaction, key: &str) -> LoroResult<()> {
        let inner = self.inner.try_attached_state()?;
        txn.apply_local_op(
            inner.container_idx,
            crate::op::RawOpContent::Map(crate::container::map::MapSet {
                key: key.into(),
                value: None,
            }),
            EventHint::Map {
                key: key.into(),
                value: None,
            },
            &inner.state,
        )
    }

    pub fn for_each<I>(&self, mut f: I)
    where
        I: FnMut(&str, ValueOrHandler),
    {
        match &self.inner {
            MaybeDetached::Detached(m) => {
                let m = m.try_lock().unwrap();
                for (k, v) in m.value.iter() {
                    f(k, v.clone());
                }
            }
            MaybeDetached::Attached(inner) => {
                inner.with_state(|state| {
                    let a = state.as_map_state().unwrap();
                    for (k, v) in a.iter() {
                        match &v.value {
                            Some(v) => match v {
                                LoroValue::Container(c) => {
                                    f(k, ValueOrHandler::Handler(create_handler(inner, c.clone())))
                                }
                                value => f(k, ValueOrHandler::Value(value.clone())),
                            },
                            None => {}
                        }
                    }
                });
            }
        }
    }

    pub fn get_child_handler(&self, key: &str) -> LoroResult<Handler> {
        match &self.inner {
            MaybeDetached::Detached(m) => {
                let m = m.try_lock().unwrap();
                let value = m.value.get(key).unwrap();
                match value {
                    ValueOrHandler::Value(v) => Err(LoroError::ArgErr(
                        format!("Expected Handler but found {:?}", v).into_boxed_str(),
                    )),
                    ValueOrHandler::Handler(h) => Ok(h.clone()),
                }
            }
            MaybeDetached::Attached(inner) => {
                let container_id = inner.with_state(|state| {
                    state
                        .as_map_state()
                        .as_ref()
                        .unwrap()
                        .get(key)
                        .unwrap()
                        .as_container()
                        .unwrap()
                        .clone()
                });
                Ok(create_handler(inner, container_id))
            }
        }
    }

    pub fn get_deep_value_with_id(&self) -> LoroResult<LoroValue> {
        match &self.inner {
            MaybeDetached::Detached(_) => Err(LoroError::MisuseDettachedContainer {
                method: "get_deep_value_with_id",
            }),
            MaybeDetached::Attached(inner) => Ok(inner.with_doc_state(|state| {
                state.get_container_deep_value_with_id(inner.container_idx, None)
            })),
        }
    }

    pub fn get(&self, key: &str) -> Option<LoroValue> {
        match &self.inner {
            MaybeDetached::Detached(m) => {
                let m = m.try_lock().unwrap();
                m.value.get(key).map(|v| v.to_value())
            }
            MaybeDetached::Attached(inner) => {
                inner.with_state(|state| state.as_map_state().unwrap().get(key).cloned())
            }
        }
    }

    /// Get the value at given key, if value is a container, return a handler to the container
    pub fn get_(&self, key: &str) -> Option<ValueOrHandler> {
        match &self.inner {
            MaybeDetached::Detached(m) => {
                let m = m.try_lock().unwrap();
                m.value.get(key).cloned()
            }
            MaybeDetached::Attached(inner) => {
                let value =
                    inner.with_state(|state| state.as_map_state().unwrap().get(key).cloned());
                match value {
                    Some(LoroValue::Container(container_id)) => Some(ValueOrHandler::Handler(
                        create_handler(inner, container_id.clone()),
                    )),
                    Some(value) => Some(ValueOrHandler::Value(value.clone())),
                    None => None,
                }
            }
        }
    }

    pub fn get_or_create_container<C: HandlerTrait>(&self, key: &str, child: C) -> LoroResult<C> {
        if let Some(ans) = self.get_(key) {
            if let ValueOrHandler::Handler(h) = ans {
                let kind = h.kind();
                return C::from_handler(h).ok_or_else(move || {
                    LoroError::ArgErr(
                        format!("Expected value type {} but found {:?}", child.kind(), kind)
                            .into_boxed_str(),
                    )
                });
            } else {
                return Err(LoroError::ArgErr(
                    format!("Expected value type {} but found {:?}", child.kind(), ans)
                        .into_boxed_str(),
                ));
            }
        }

        self.insert_container(key, child)
    }

    pub fn len(&self) -> usize {
        match &self.inner {
            MaybeDetached::Detached(m) => m.try_lock().unwrap().value.len(),
            MaybeDetached::Attached(a) => a.with_state(|state| state.as_map_state().unwrap().len()),
        }
    }

    pub fn is_empty(&self) -> bool {
        self.len() == 0
    }
}

#[inline(always)]
fn with_txn<R>(
    txn: &Weak<Mutex<Option<Transaction>>>,
    f: impl FnOnce(&mut Transaction) -> LoroResult<R>,
) -> LoroResult<R> {
    let mutex = &txn.upgrade().unwrap();
    let mut txn = mutex.try_lock().unwrap();
    match &mut *txn {
        Some(t) => f(t),
        None => Err(LoroError::AutoCommitNotStarted),
    }
}

#[cfg(feature = "counter")]
pub mod counter {

    use loro_common::LoroResult;

    use crate::{
        state::ContainerState,
        txn::{EventHint, Transaction},
        HandlerTrait,
    };

    use super::{create_handler, Handler, MaybeDetached};

    #[derive(Clone)]
    pub struct CounterHandler {
        pub(super) inner: MaybeDetached<i64>,
    }

    impl CounterHandler {
        pub fn new_detached() -> Self {
            Self {
                inner: MaybeDetached::new_detached(0),
            }
        }

        pub fn increment(&self, n: i64) -> LoroResult<()> {
            match &self.inner {
                MaybeDetached::Detached(d) => {
                    let d = &mut d.try_lock().unwrap().value;
                    *d += n;
                    Ok(())
                }
                MaybeDetached::Attached(a) => a.with_txn(|txn| self.increment_with_txn(txn, n)),
            }
        }

        fn increment_with_txn(&self, txn: &mut Transaction, n: i64) -> LoroResult<()> {
            let inner = self.inner.try_attached_state()?;
            txn.apply_local_op(
                inner.container_idx,
                crate::op::RawOpContent::Counter(n),
                EventHint::Counter(n),
                &inner.state,
            )
        }
    }

    impl std::fmt::Debug for CounterHandler {
        fn fmt(&self, f: &mut std::fmt::Formatter<'_>) -> std::fmt::Result {
            match &self.inner {
                MaybeDetached::Detached(_) => write!(f, "CounterHandler Dettached"),
                MaybeDetached::Attached(a) => write!(f, "CounterHandler {}", a.id),
            }
        }
    }

    impl HandlerTrait for CounterHandler {
        fn is_attached(&self) -> bool {
            matches!(&self.inner, MaybeDetached::Attached(..))
        }

        fn attached_handler(&self) -> Option<&crate::BasicHandler> {
            self.inner.attached_handler()
        }

        fn get_value(&self) -> loro_common::LoroValue {
            match &self.inner {
                MaybeDetached::Detached(t) => {
                    let t = t.try_lock().unwrap();
                    t.value.into()
                }
                MaybeDetached::Attached(a) => {
                    a.with_state(|state| state.as_counter_state_mut().unwrap().get_value())
                }
            }
        }

        fn get_deep_value(&self) -> loro_common::LoroValue {
            self.get_value()
        }

        fn kind(&self) -> loro_common::ContainerType {
            loro_common::ContainerType::Counter
        }

        fn to_handler(&self) -> super::Handler {
            Handler::Counter(self.clone())
        }

        fn from_handler(h: super::Handler) -> Option<Self> {
            match h {
                Handler::Counter(x) => Some(x),
                _ => None,
            }
        }

        fn attach(
            &self,
            txn: &mut crate::txn::Transaction,
            parent: &crate::BasicHandler,
            self_id: loro_common::ContainerID,
        ) -> loro_common::LoroResult<Self> {
            match &self.inner {
                MaybeDetached::Detached(v) => {
                    let mut v = v.try_lock().unwrap();
                    let inner = create_handler(parent, self_id);
                    let c = inner.into_counter().unwrap();

                    c.increment_with_txn(txn, v.value)?;

                    v.attached = c.attached_handler().cloned();
                    Ok(c)
                }
                MaybeDetached::Attached(a) => {
                    let new_inner = create_handler(a, self_id);
                    let ans = new_inner.into_counter().unwrap();
                    let delta = *self.get_value().as_i64().unwrap();
                    ans.increment_with_txn(txn, delta)?;
                    Ok(ans)
                }
            }
        }

        fn get_attached(&self) -> Option<Self> {
            match &self.inner {
                MaybeDetached::Attached(a) => Some(Self {
                    inner: MaybeDetached::Attached(a.clone()),
                }),
                MaybeDetached::Detached(_) => None,
            }
        }
    }
}

#[cfg(test)]
mod test {

    use crate::loro::LoroDoc;
    use crate::version::Frontiers;
    use crate::{fx_map, ToJson};
    use loro_common::ID;
    use serde_json::json;

    use super::{HandlerTrait, TextDelta};

    #[test]
    fn import() {
        let loro = LoroDoc::new();
        loro.set_peer_id(1).unwrap();
        let loro2 = LoroDoc::new();
        loro2.set_peer_id(2).unwrap();

        let mut txn = loro.txn().unwrap();
        let text = txn.get_text("hello");
        text.insert_with_txn(&mut txn, 0, "hello").unwrap();
        txn.commit().unwrap();
        let exported = loro.export_from(&Default::default());
        loro2.import(&exported).unwrap();
        let mut txn = loro2.txn().unwrap();
        let text = txn.get_text("hello");
        assert_eq!(&**text.get_value().as_string().unwrap(), "hello");
        text.insert_with_txn(&mut txn, 5, " world").unwrap();
        assert_eq!(&**text.get_value().as_string().unwrap(), "hello world");
        txn.commit().unwrap();
        loro.import(&loro2.export_from(&Default::default()))
            .unwrap();
        let txn = loro.txn().unwrap();
        let text = txn.get_text("hello");
        assert_eq!(&**text.get_value().as_string().unwrap(), "hello world");
    }

    #[test]
    fn richtext_handler() {
        let loro = LoroDoc::new();
        loro.set_peer_id(1).unwrap();
        let loro2 = LoroDoc::new();
        loro2.set_peer_id(2).unwrap();

        let mut txn = loro.txn().unwrap();
        let text = txn.get_text("hello");
        text.insert_with_txn(&mut txn, 0, "hello").unwrap();
        txn.commit().unwrap();
        let exported = loro.export_from(&Default::default());

        loro2.import(&exported).unwrap();
        let mut txn = loro2.txn().unwrap();
        let text = txn.get_text("hello");
        assert_eq!(&**text.get_value().as_string().unwrap(), "hello");
        text.insert_with_txn(&mut txn, 5, " world").unwrap();
        assert_eq!(&**text.get_value().as_string().unwrap(), "hello world");
        txn.commit().unwrap();

        loro.import(&loro2.export_from(&Default::default()))
            .unwrap();
        let txn = loro.txn().unwrap();
        let text = txn.get_text("hello");
        assert_eq!(&**text.get_value().as_string().unwrap(), "hello world");
        txn.commit().unwrap();

        // test checkout
        loro.checkout(&Frontiers::from_id(ID::new(2, 1))).unwrap();
        assert_eq!(&**text.get_value().as_string().unwrap(), "hello w");
    }

    #[test]
    fn richtext_handler_concurrent() {
        let loro = LoroDoc::new();
        let mut txn = loro.txn().unwrap();
        let handler = loro.get_text("richtext");
        handler.insert_with_txn(&mut txn, 0, "hello").unwrap();
        txn.commit().unwrap();
        for i in 0..100 {
            let new_loro = LoroDoc::new();
            new_loro
                .import(&loro.export_from(&Default::default()))
                .unwrap();
            let mut txn = new_loro.txn().unwrap();
            let handler = new_loro.get_text("richtext");
            handler
                .insert_with_txn(&mut txn, i % 5, &i.to_string())
                .unwrap();
            txn.commit().unwrap();
            loro.import(&new_loro.export_from(&loro.oplog_vv()))
                .unwrap();
        }
    }

    #[test]
    fn richtext_handler_mark() {
        let loro = LoroDoc::new();
        let mut txn = loro.txn().unwrap();
        let handler = loro.get_text("richtext");
        handler.insert_with_txn(&mut txn, 0, "hello world").unwrap();
        handler
            .mark_with_txn(&mut txn, 0, 5, "bold", true.into(), false)
            .unwrap();
        txn.commit().unwrap();

        // assert has bold
        let value = handler.get_richtext_value();
        assert_eq!(value[0]["insert"], "hello".into());
        let meta = value[0]["attributes"].as_map().unwrap();
        assert_eq!(meta.len(), 1);
        meta.get("bold").unwrap();

        let loro2 = LoroDoc::new();
        loro2
            .import(&loro.export_from(&Default::default()))
            .unwrap();
        let handler2 = loro2.get_text("richtext");
        assert_eq!(&**handler2.get_value().as_string().unwrap(), "hello world");

        // assert has bold
        let value = handler2.get_richtext_value();
        assert_eq!(value[0]["insert"], "hello".into());
        let meta = value[0]["attributes"].as_map().unwrap();
        assert_eq!(meta.len(), 1);
        meta.get("bold").unwrap();

        // insert after bold should be bold
        {
            loro2
                .with_txn(|txn| handler2.insert_with_txn(txn, 5, " new"))
                .unwrap();

            let value = handler2.get_richtext_value();
            assert_eq!(
                value.to_json_value(),
                serde_json::json!([
                    {"insert": "hello new", "attributes": {"bold": true}},
                    {"insert": " world"}
                ])
            );
        }
    }

    #[test]
    fn richtext_snapshot() {
        let loro = LoroDoc::new();
        let mut txn = loro.txn().unwrap();
        let handler = loro.get_text("richtext");
        handler.insert_with_txn(&mut txn, 0, "hello world").unwrap();
        handler
            .mark_with_txn(&mut txn, 0, 5, "bold", true.into(), false)
            .unwrap();
        txn.commit().unwrap();

        let loro2 = LoroDoc::new();
        loro2.import(&loro.export_snapshot()).unwrap();
        let handler2 = loro2.get_text("richtext");
        assert_eq!(
            handler2.get_richtext_value().to_json_value(),
            serde_json::json!([
                {"insert": "hello", "attributes": {"bold": true}},
                {"insert": " world"}
            ])
        );
    }

    #[test]
    fn tree_meta() {
        let loro = LoroDoc::new();
        loro.set_peer_id(1).unwrap();
        let tree = loro.get_tree("root");
        let id = loro
            .with_txn(|txn| tree.create_with_txn(txn, None, 0))
            .unwrap();
        loro.with_txn(|txn| {
            let meta = tree.get_meta(id)?;
            meta.insert_with_txn(txn, "a", 123.into())
        })
        .unwrap();
        let meta = loro
            .with_txn(|_| {
                let meta = tree.get_meta(id)?;
                Ok(meta.get("a").unwrap())
            })
            .unwrap();
        assert_eq!(meta, 123.into());
        assert_eq!(
            r#"[{"parent":null,"meta":{"a":123},"id":"0@1","index":0,"position":"80"}]"#,
            tree.get_deep_value().to_json()
        );
        let bytes = loro.export_snapshot();
        let loro2 = LoroDoc::new();
        loro2.import(&bytes).unwrap();
    }

    #[test]
    fn tree_meta_event() {
        use std::sync::Arc;
        let loro = LoroDoc::new();
        let tree = loro.get_tree("root");
        let text = loro.get_text("text");
        loro.with_txn(|txn| {
            let id = tree.create_with_txn(txn, None, 0)?;
            let meta = tree.get_meta(id)?;
            meta.insert_with_txn(txn, "a", 1.into())?;
            text.insert_with_txn(txn, 0, "abc")?;
            let _id2 = tree.create_with_txn(txn, None, 0)?;
            meta.insert_with_txn(txn, "b", 2.into())?;
            Ok(id)
        })
        .unwrap();

        let loro2 = LoroDoc::new();
        loro2.subscribe_root(Arc::new(|e| {
            println!("{} {:?} ", e.event_meta.by, e.event_meta.diff)
        }));
        loro2.import(&loro.export_from(&loro2.oplog_vv())).unwrap();
        assert_eq!(loro.get_deep_value(), loro2.get_deep_value());
    }

    #[test]
    fn richtext_apply_delta() {
        let loro = LoroDoc::new_auto_commit();
        let text = loro.get_text("text");
        text.apply_delta(&[TextDelta::Insert {
            insert: "Hello World!".into(),
            attributes: None,
        }])
        .unwrap();
        dbg!(text.get_richtext_value());
        text.apply_delta(&[
            TextDelta::Retain {
                retain: 6,
                attributes: Some(fx_map!("italic".into() => loro_common::LoroValue::Bool(true))),
            },
            TextDelta::Insert {
                insert: "New ".into(),
                attributes: Some(fx_map!("bold".into() => loro_common::LoroValue::Bool(true))),
            },
        ])
        .unwrap();
        dbg!(text.get_richtext_value());
        loro.commit_then_renew();
        assert_eq!(
            text.get_richtext_value().to_json_value(),
            json!([
                {"insert": "Hello ", "attributes": {"italic": true}},
                {"insert": "New ", "attributes": {"bold": true}},
                {"insert": "World!"}

            ])
        )
    }
}<|MERGE_RESOLUTION|>--- conflicted
+++ resolved
@@ -7,13 +7,8 @@
         richtext::{richtext_state::PosType, RichtextState, StyleOp, TextStyleInfoFlag},
     },
     cursor::{Cursor, Side},
-<<<<<<< HEAD
     delta::{DeltaItem, StyleMeta, TreeExternalDiff},
-    event::TextDiffItem,
-=======
-    delta::{DeltaItem, StyleMeta},
     event::{Diff, TextDiffItem},
->>>>>>> 4564983d
     op::ListSlice,
     state::{ContainerState, IndexType, State},
     txn::EventHint,
@@ -1084,12 +1079,17 @@
                 let delta = diff.into_text().unwrap();
                 x.apply_delta(&TextDelta::from_text_diff(delta.iter()))?;
             }
-<<<<<<< HEAD
-            Self::List(x) => todo!(),
-            Self::MovableList(x) => todo!(),
+            Self::List(x) => {
+                let delta = diff.into_list().unwrap();
+                x.apply_delta(delta)?;
+            }
+            Self::MovableList(x) => {
+                let delta = diff.into_list().unwrap();
+                x.apply_delta(delta)?;
+            }
             Self::Tree(x) => {
                 // TODO: can reuse position?
-                for diff in event.diff.into_tree().unwrap().diff {
+                for diff in diff.into_tree().unwrap().diff {
                     let target = diff.target;
                     match diff.action {
                         TreeExternalDiff::Create {
@@ -1108,17 +1108,6 @@
                     }
                 }
             }
-=======
-            Self::List(x) => {
-                let delta = diff.into_list().unwrap();
-                x.apply_delta(delta)?;
-            }
-            Self::MovableList(x) => {
-                let delta = diff.into_list().unwrap();
-                x.apply_delta(delta)?;
-            }
-            Self::Tree(x) => todo!(),
->>>>>>> 4564983d
             #[cfg(feature = "counter")]
             Self::Counter(x) => {
                 unimplemented!("Counter handler")
