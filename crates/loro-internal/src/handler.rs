--- conflicted
+++ resolved
@@ -3,12 +3,9 @@
     container::{
         idx::ContainerIdx,
         list::list_op::{DeleteSpan, ListOp},
-<<<<<<< HEAD
         text::text_content::ListSlice,
         tree::tree_op::TreeOp,
-=======
         richtext::TextStyleInfoFlag,
->>>>>>> 6a968ab0
     },
     delta::MapValue,
     op::ListSlice,
@@ -16,11 +13,7 @@
     txn::EventHint,
 };
 use enum_as_inner::EnumAsInner;
-<<<<<<< HEAD
-use loro_common::{ContainerID, ContainerType, LoroResult, LoroTreeError, LoroValue, TreeID};
-=======
-use loro_common::{ContainerID, ContainerType, LoroError, LoroResult, LoroValue};
->>>>>>> 6a968ab0
+use loro_common::{ContainerID, ContainerType, LoroResult,LoroError, LoroTreeError, LoroValue, TreeID};
 use std::{
     borrow::Cow,
     sync::{Mutex, Weak},
@@ -88,11 +81,8 @@
         match self {
             Self::Map(x) => x.container_idx,
             Self::List(x) => x.container_idx,
-<<<<<<< HEAD
+            Self::Text(x) => x.container_idx,
             Self::Tree(x) => x.container_idx,
-=======
-            Self::Text(x) => x.container_idx,
->>>>>>> 6a968ab0
         }
     }
 
@@ -100,11 +90,8 @@
         match self {
             Self::Map(_) => ContainerType::Map,
             Self::List(_) => ContainerType::List,
-<<<<<<< HEAD
+            Self::Text(_) => ContainerType::Text,
             Self::Tree(_) => ContainerType::Tree,
-=======
-            Self::Text(_) => ContainerType::Text,
->>>>>>> 6a968ab0
         }
     }
 }
@@ -114,11 +101,8 @@
         match value.get_type() {
             ContainerType::Map => Self::Map(MapHandler::new(value, state)),
             ContainerType::List => Self::List(ListHandler::new(value, state)),
-<<<<<<< HEAD
             ContainerType::Tree => Self::Tree(TreeHandler::new(value, state)),
-=======
             ContainerType::Text => Self::Text(TextHandler::new(value, state)),
->>>>>>> 6a968ab0
         }
     }
 }
@@ -949,9 +933,6 @@
 
 #[cfg(test)]
 mod test {
-<<<<<<< HEAD
-    use crate::{loro::LoroDoc, ToJson};
-=======
     use std::ops::Deref;
 
     use crate::container::richtext::TextStyleInfoFlag;
@@ -959,7 +940,7 @@
     use crate::version::Frontiers;
     use crate::ToJson;
     use loro_common::ID;
->>>>>>> 6a968ab0
+    use crate::{loro::LoroDoc, ToJson};
 
     #[test]
     fn test() {
@@ -1005,7 +986,136 @@
     }
 
     #[test]
-<<<<<<< HEAD
+    fn richtext_handler() {
+        let mut loro = LoroDoc::new();
+        loro.set_peer_id(1);
+        let loro2 = LoroDoc::new();
+        loro2.set_peer_id(2);
+
+        let mut txn = loro.txn().unwrap();
+        let text = txn.get_text("hello");
+        text.insert(&mut txn, 0, "hello").unwrap();
+        txn.commit().unwrap();
+        let exported = loro.export_from(&Default::default());
+
+        loro2.import(&exported).unwrap();
+        let mut txn = loro2.txn().unwrap();
+        let text = txn.get_text("hello");
+        assert_eq!(&**text.get_value().as_string().unwrap(), "hello");
+        text.insert(&mut txn, 5, " world").unwrap();
+        assert_eq!(&**text.get_value().as_string().unwrap(), "hello world");
+        txn.commit().unwrap();
+
+        loro.import(&loro2.export_from(&Default::default()))
+            .unwrap();
+        let txn = loro.txn().unwrap();
+        let text = txn.get_text("hello");
+        assert_eq!(&**text.get_value().as_string().unwrap(), "hello world");
+        txn.commit().unwrap();
+
+        // test checkout
+        loro.checkout(&Frontiers::from_id(ID::new(2, 1))).unwrap();
+        assert_eq!(&**text.get_value().as_string().unwrap(), "hello w");
+    }
+
+    #[test]
+    fn richtext_handler_concurrent() {
+        let loro = LoroDoc::new();
+        let mut txn = loro.txn().unwrap();
+        let handler = loro.get_text("richtext");
+        handler.insert(&mut txn, 0, "hello").unwrap();
+        txn.commit().unwrap();
+        for i in 0..100 {
+            let new_loro = LoroDoc::new();
+            new_loro
+                .import(&loro.export_from(&Default::default()))
+                .unwrap();
+            let mut txn = new_loro.txn().unwrap();
+            let handler = new_loro.get_text("richtext");
+            handler.insert(&mut txn, i % 5, &i.to_string()).unwrap();
+            txn.commit().unwrap();
+            loro.import(&new_loro.export_from(&loro.oplog_vv()))
+                .unwrap();
+        }
+    }
+
+    #[test]
+    fn richtext_handler_mark() {
+        let loro = LoroDoc::new();
+        let mut txn = loro.txn().unwrap();
+        let handler = loro.get_text("richtext");
+        handler.insert(&mut txn, 0, "hello world").unwrap();
+        handler
+            .mark(&mut txn, 0, 5, "bold".into(), TextStyleInfoFlag::BOLD)
+            .unwrap();
+        txn.commit().unwrap();
+
+        // assert has bold
+        let value = handler.get_richtext_value();
+        assert_eq!(value[0]["insert"], "hello".into());
+        let meta = value[0]["attributes"].as_map().unwrap();
+        assert_eq!(meta.len(), 1);
+        meta.get("bold").unwrap();
+
+        let loro2 = LoroDoc::new();
+        loro2
+            .import(&loro.export_from(&Default::default()))
+            .unwrap();
+        let handler2 = loro2.get_text("richtext");
+        assert_eq!(
+            handler2.get_value().as_string().unwrap().deref(),
+            "hello world"
+        );
+
+        // assert has bold
+        let value = handler2.get_richtext_value();
+        dbg!(&value);
+        assert_eq!(value[0]["insert"], "hello".into());
+        let meta = value[0]["attributes"].as_map().unwrap();
+        assert_eq!(meta.len(), 1);
+        meta.get("bold").unwrap();
+
+        // insert after bold should be bold
+        {
+            loro2
+                .with_txn(|txn| handler2.insert(txn, 5, " new"))
+                .unwrap();
+
+            let value = handler2.get_richtext_value();
+            assert_eq!(
+                value.to_json_value(),
+                serde_json::json!([
+                    {"insert": "hello new", "attributes": {"bold": true}},
+                    {"insert": " world"}
+                ])
+            );
+        }
+    }
+
+    #[test]
+    fn richtext_snapshot() {
+        let loro = LoroDoc::new();
+        let mut txn = loro.txn().unwrap();
+        let handler = loro.get_text("richtext");
+        handler.insert(&mut txn, 0, "hello world").unwrap();
+        handler
+            .mark(&mut txn, 0, 5, "bold", TextStyleInfoFlag::BOLD)
+            .unwrap();
+        txn.commit().unwrap();
+
+        let loro2 = LoroDoc::new();
+        loro2.import(&loro.export_snapshot()).unwrap();
+        let handler2 = loro2.get_text("richtext");
+        assert_eq!(
+            handler2.get_richtext_value().to_json_value(),
+            serde_json::json!([
+                {"insert": "hello", "attributes": {"bold": true}},
+                {"insert": " world"}
+            ])
+        );
+    }
+
+    #[test]
     fn tree_meta() {
         let loro = LoroDoc::new();
         loro.set_peer_id(1);
@@ -1046,134 +1156,5 @@
         loro2.subscribe_deep(Arc::new(|e| println!("{} {:?} ", e.doc.local, e.doc.diff)));
         loro2.import(&loro.export_from(&loro2.oplog_vv())).unwrap();
         assert_eq!(loro.get_deep_value(), loro2.get_deep_value());
-=======
-    fn richtext_handler() {
-        let mut loro = LoroDoc::new();
-        loro.set_peer_id(1);
-        let loro2 = LoroDoc::new();
-        loro2.set_peer_id(2);
-
-        let mut txn = loro.txn().unwrap();
-        let text = txn.get_text("hello");
-        text.insert(&mut txn, 0, "hello").unwrap();
-        txn.commit().unwrap();
-        let exported = loro.export_from(&Default::default());
-
-        loro2.import(&exported).unwrap();
-        let mut txn = loro2.txn().unwrap();
-        let text = txn.get_text("hello");
-        assert_eq!(&**text.get_value().as_string().unwrap(), "hello");
-        text.insert(&mut txn, 5, " world").unwrap();
-        assert_eq!(&**text.get_value().as_string().unwrap(), "hello world");
-        txn.commit().unwrap();
-
-        loro.import(&loro2.export_from(&Default::default()))
-            .unwrap();
-        let txn = loro.txn().unwrap();
-        let text = txn.get_text("hello");
-        assert_eq!(&**text.get_value().as_string().unwrap(), "hello world");
-        txn.commit().unwrap();
-
-        // test checkout
-        loro.checkout(&Frontiers::from_id(ID::new(2, 1))).unwrap();
-        assert_eq!(&**text.get_value().as_string().unwrap(), "hello w");
-    }
-
-    #[test]
-    fn richtext_handler_concurrent() {
-        let loro = LoroDoc::new();
-        let mut txn = loro.txn().unwrap();
-        let handler = loro.get_text("richtext");
-        handler.insert(&mut txn, 0, "hello").unwrap();
-        txn.commit().unwrap();
-        for i in 0..100 {
-            let new_loro = LoroDoc::new();
-            new_loro
-                .import(&loro.export_from(&Default::default()))
-                .unwrap();
-            let mut txn = new_loro.txn().unwrap();
-            let handler = new_loro.get_text("richtext");
-            handler.insert(&mut txn, i % 5, &i.to_string()).unwrap();
-            txn.commit().unwrap();
-            loro.import(&new_loro.export_from(&loro.oplog_vv()))
-                .unwrap();
-        }
-    }
-
-    #[test]
-    fn richtext_handler_mark() {
-        let loro = LoroDoc::new();
-        let mut txn = loro.txn().unwrap();
-        let handler = loro.get_text("richtext");
-        handler.insert(&mut txn, 0, "hello world").unwrap();
-        handler
-            .mark(&mut txn, 0, 5, "bold".into(), TextStyleInfoFlag::BOLD)
-            .unwrap();
-        txn.commit().unwrap();
-
-        // assert has bold
-        let value = handler.get_richtext_value();
-        assert_eq!(value[0]["insert"], "hello".into());
-        let meta = value[0]["attributes"].as_map().unwrap();
-        assert_eq!(meta.len(), 1);
-        meta.get("bold").unwrap();
-
-        let loro2 = LoroDoc::new();
-        loro2
-            .import(&loro.export_from(&Default::default()))
-            .unwrap();
-        let handler2 = loro2.get_text("richtext");
-        assert_eq!(
-            handler2.get_value().as_string().unwrap().deref(),
-            "hello world"
-        );
-
-        // assert has bold
-        let value = handler2.get_richtext_value();
-        dbg!(&value);
-        assert_eq!(value[0]["insert"], "hello".into());
-        let meta = value[0]["attributes"].as_map().unwrap();
-        assert_eq!(meta.len(), 1);
-        meta.get("bold").unwrap();
-
-        // insert after bold should be bold
-        {
-            loro2
-                .with_txn(|txn| handler2.insert(txn, 5, " new"))
-                .unwrap();
-
-            let value = handler2.get_richtext_value();
-            assert_eq!(
-                value.to_json_value(),
-                serde_json::json!([
-                    {"insert": "hello new", "attributes": {"bold": true}},
-                    {"insert": " world"}
-                ])
-            );
-        }
-    }
-
-    #[test]
-    fn richtext_snapshot() {
-        let loro = LoroDoc::new();
-        let mut txn = loro.txn().unwrap();
-        let handler = loro.get_text("richtext");
-        handler.insert(&mut txn, 0, "hello world").unwrap();
-        handler
-            .mark(&mut txn, 0, 5, "bold", TextStyleInfoFlag::BOLD)
-            .unwrap();
-        txn.commit().unwrap();
-
-        let loro2 = LoroDoc::new();
-        loro2.import(&loro.export_snapshot()).unwrap();
-        let handler2 = loro2.get_text("richtext");
-        assert_eq!(
-            handler2.get_richtext_value().to_json_value(),
-            serde_json::json!([
-                {"insert": "hello", "attributes": {"bold": true}},
-                {"insert": " world"}
-            ])
-        );
->>>>>>> 6a968ab0
     }
 }