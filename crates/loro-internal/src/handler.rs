use super::{state::DocState, txn::Transaction};
use crate::{
    arena::SharedArena,
    container::{
        idx::ContainerIdx,
        list::list_op::{DeleteSpan, DeleteSpanWithId, ListOp},
        richtext::richtext_state::PosType,
        tree::tree_op::TreeOp,
    },
    delta::{DeltaItem, StyleMeta, TreeDiffItem, TreeExternalDiff},
    op::ListSlice,
<<<<<<< HEAD
    state::{IndexType, RichtextState, TreeParentId},
=======
    state::{State, TreeParentId},
>>>>>>> c8b86949
    txn::EventHint,
    utils::{string_slice::StringSlice, utf16::count_utf16_len},
};
use enum_as_inner::EnumAsInner;
use fxhash::FxHashMap;
use loro_common::{
    ContainerID, ContainerType, InternalString, LoroError, LoroResult, LoroTreeError, LoroValue,
    TreeID,
};
use serde::{Deserialize, Serialize};
use std::{
    borrow::Cow,
    ops::Deref,
    sync::{Mutex, Weak},
};
use tracing::{info, instrument};

#[derive(Debug, Clone, EnumAsInner, Deserialize, Serialize, PartialEq)]
#[serde(untagged)]
pub enum TextDelta {
    Retain {
        retain: usize,
        attributes: Option<FxHashMap<String, LoroValue>>,
    },
    Insert {
        insert: String,
        attributes: Option<FxHashMap<String, LoroValue>>,
    },
    Delete {
        delete: usize,
    },
}

impl From<&DeltaItem<StringSlice, StyleMeta>> for TextDelta {
    fn from(value: &DeltaItem<StringSlice, StyleMeta>) -> Self {
        match value {
            crate::delta::DeltaItem::Retain { retain, attributes } => TextDelta::Retain {
                retain: *retain,
                attributes: attributes.to_option_map(),
            },
            crate::delta::DeltaItem::Insert { insert, attributes } => TextDelta::Insert {
                insert: insert.to_string(),
                attributes: attributes.to_option_map(),
            },
            crate::delta::DeltaItem::Delete {
                delete,
                attributes: _,
            } => TextDelta::Delete { delete: *delete },
        }
    }
}

pub trait HandlerTrait {
    fn inner(&self) -> &BasicHandler;

    fn get_value(&self) -> LoroValue {
        self.inner()
            .state
            .upgrade()
            .unwrap()
            .lock()
            .unwrap()
            .get_value_by_idx(self.inner().container_idx)
    }

    fn get_deep_value(&self) -> LoroValue {
        self.inner()
            .state
            .upgrade()
            .unwrap()
            .lock()
            .unwrap()
            .get_container_deep_value(self.inner().container_idx)
    }

    fn idx(&self) -> ContainerIdx {
        self.inner().container_idx
    }

    fn id(&self) -> &ContainerID {
        &self.inner().id
    }

    fn with_state<R>(&self, f: impl FnOnce(&mut State) -> R) -> R {
        let state = self.inner().state.upgrade().unwrap();
        let mut guard = state.lock().unwrap();
        guard.with_state_mut(self.idx(), f)
    }

    fn with_txn<R>(&self, f: impl FnOnce(&mut Transaction) -> LoroResult<R>) -> LoroResult<R> {
        with_txn(&self.inner().txn, f)
    }
}

fn create_handler(handler: &impl HandlerTrait, id: ContainerID) -> Handler {
    Handler::new(
        id,
        handler.inner().arena.clone(),
        handler.inner().txn.clone(),
        handler.inner().state.clone(),
    )
}

/// Flatten attributes that allow overlap
#[derive(Clone)]
pub struct BasicHandler {
    id: ContainerID,
    arena: SharedArena,
    container_idx: ContainerIdx,
    txn: Weak<Mutex<Option<Transaction>>>,
    state: Weak<Mutex<DocState>>,
}

impl BasicHandler {
    #[inline]
    fn with_doc_state<R>(&self, f: impl FnOnce(&mut DocState) -> R) -> R {
        let state = self.state.upgrade().unwrap();
        let mut guard = state.lock().unwrap();
        f(&mut guard)
    }

    fn with_txn(
        &self,
        f: impl FnOnce(&mut Transaction) -> Result<(), LoroError>,
    ) -> Result<(), LoroError> {
        with_txn(&self.txn, f)
    }
}

/// Flatten attributes that allow overlap
#[derive(Clone)]
pub struct TextHandler {
    inner: BasicHandler,
}

impl HandlerTrait for TextHandler {
    fn inner(&self) -> &BasicHandler {
        &self.inner
    }
}

impl std::fmt::Debug for TextHandler {
    fn fmt(&self, f: &mut std::fmt::Formatter<'_>) -> std::fmt::Result {
<<<<<<< HEAD
        write!(f, "TextHandler {}", self.container_idx)
=======
        write!(f, "TextHandler {}", self.inner.id)
>>>>>>> c8b86949
    }
}

#[derive(Clone)]
pub struct MapHandler {
    inner: BasicHandler,
}

impl HandlerTrait for MapHandler {
    fn inner(&self) -> &BasicHandler {
        &self.inner
    }
}

impl std::fmt::Debug for MapHandler {
    fn fmt(&self, f: &mut std::fmt::Formatter<'_>) -> std::fmt::Result {
<<<<<<< HEAD
        write!(f, "MapHandler {}", self.container_idx)
=======
        write!(f, "MapHandler {}", self.inner.id)
>>>>>>> c8b86949
    }
}

#[derive(Clone)]
pub struct ListHandler {
    inner: BasicHandler,
}

#[derive(Clone)]
pub struct MovableListHandler {
    txn: Weak<Mutex<Option<Transaction>>>,
    pub(crate) container_idx: ContainerIdx,
    state: Weak<Mutex<DocState>>,
}

impl std::fmt::Debug for MovableListHandler {
    fn fmt(&self, f: &mut std::fmt::Formatter<'_>) -> std::fmt::Result {
        write!(f, "MovableListHandler {}", self.container_idx)
    }
}

impl std::fmt::Debug for ListHandler {
    fn fmt(&self, f: &mut std::fmt::Formatter<'_>) -> std::fmt::Result {
<<<<<<< HEAD
        write!(f, "ListHandler {}", self.container_idx)
=======
        write!(f, "ListHandler {}", self.inner.id)
    }
}

impl HandlerTrait for ListHandler {
    fn inner(&self) -> &BasicHandler {
        &self.inner
>>>>>>> c8b86949
    }
}

///
#[derive(Clone)]
pub struct TreeHandler {
    inner: BasicHandler,
}

impl HandlerTrait for TreeHandler {
    fn inner(&self) -> &BasicHandler {
        &self.inner
    }
}

impl std::fmt::Debug for TreeHandler {
    fn fmt(&self, f: &mut std::fmt::Formatter<'_>) -> std::fmt::Result {
<<<<<<< HEAD
        write!(f, "TextHandler {}", self.container_idx)
=======
        write!(f, "TreeHandler {}", self.inner.id)
>>>>>>> c8b86949
    }
}

#[derive(Clone, EnumAsInner, Debug)]
pub enum Handler {
    Text(TextHandler),
    Map(MapHandler),
    List(ListHandler),
    MovableList(MovableListHandler),
    Tree(TreeHandler),
}

impl Handler {
    pub(crate) fn new(
        id: ContainerID,
        arena: SharedArena,
        txn: Weak<Mutex<Option<Transaction>>>,
        state: Weak<Mutex<DocState>>,
    ) -> Self {
        let kind = id.container_type();
        let handler = BasicHandler {
            container_idx: arena.register_container(&id),
            id,
            txn,
            arena,
            state,
        };

        match kind {
            ContainerType::Map => Self::Map(MapHandler { inner: handler }),
            ContainerType::List => Self::List(ListHandler { inner: handler }),
            ContainerType::Tree => Self::Tree(TreeHandler { inner: handler }),
            ContainerType::Text => Self::Text(TextHandler { inner: handler }),
        }
    }

    pub fn id(&self) -> &ContainerID {
        match self {
            Self::Map(x) => &x.inner.id,
            Self::List(x) => &x.inner.id,
            Self::Text(x) => &x.inner.id,
            Self::Tree(x) => &x.inner.id,
        }
    }

    pub fn container_idx(&self) -> ContainerIdx {
        match self {
<<<<<<< HEAD
            Self::Map(x) => x.container_idx,
            Self::List(x) => x.container_idx,
            Self::Text(x) => x.container_idx,
            Self::Tree(x) => x.container_idx,
            Self::MovableList(x) => x.container_idx,
=======
            Self::Map(x) => x.inner.container_idx,
            Self::List(x) => x.inner.container_idx,
            Self::Text(x) => x.inner.container_idx,
            Self::Tree(x) => x.inner.container_idx,
>>>>>>> c8b86949
        }
    }

    pub fn c_type(&self) -> ContainerType {
        match self {
            Self::Map(_) => ContainerType::Map,
            Self::List(_) => ContainerType::List,
            Self::Text(_) => ContainerType::Text,
            Self::Tree(_) => ContainerType::Tree,
            Self::MovableList(_) => ContainerType::MovableList,
        }
    }
}

<<<<<<< HEAD
impl Handler {
    pub(crate) fn new(
        txn: Weak<Mutex<Option<Transaction>>>,
        idx: ContainerIdx,
        state: Weak<Mutex<DocState>>,
    ) -> Self {
        match idx.get_type() {
            ContainerType::Map => Self::Map(MapHandler::new(txn, idx, state)),
            ContainerType::List => Self::List(ListHandler::new(txn, idx, state)),
            ContainerType::Tree => Self::Tree(TreeHandler::new(txn, idx, state)),
            ContainerType::Text => Self::Text(TextHandler::new(txn, idx, state)),
            ContainerType::MovableList => {
                Self::MovableList(MovableListHandler::new(txn, idx, state))
            }
        }
    }
}

=======
>>>>>>> c8b86949
#[derive(Clone, EnumAsInner, Debug)]
pub enum ValueOrHandler {
    Value(LoroValue),
    Handler(Handler),
}

impl ValueOrHandler {
    pub(crate) fn from_value(
        value: LoroValue,
        arena: &SharedArena,
        txn: &Weak<Mutex<Option<Transaction>>>,
        state: &Weak<Mutex<DocState>>,
    ) -> Self {
        if let LoroValue::Container(c) = value {
<<<<<<< HEAD
            let idx = arena.register_container(&c);
            ValueOrHandler::Handler(Handler::new(txn.clone(), idx, state.clone()))
=======
            ValueOrHandler::Handler(Handler::new(c, arena.clone(), txn.clone(), state.clone()))
>>>>>>> c8b86949
        } else {
            ValueOrHandler::Value(value)
        }
    }
}

impl From<LoroValue> for ValueOrHandler {
    fn from(value: LoroValue) -> Self {
        ValueOrHandler::Value(value)
    }
}

impl TextHandler {
    pub fn get_richtext_value(&self) -> LoroValue {
        self.with_state(|state| state.as_richtext_state_mut().unwrap().get_richtext_value())
    }

    pub fn is_empty(&self) -> bool {
        self.len_unicode() == 0
    }

    pub fn len_utf8(&self) -> usize {
        self.with_state(|state| state.as_richtext_state_mut().unwrap().len_utf8())
    }

    pub fn len_utf16(&self) -> usize {
        self.with_state(|state| state.as_richtext_state_mut().unwrap().len_utf16())
    }

    pub fn len_unicode(&self) -> usize {
        self.with_state(|state| state.as_richtext_state_mut().unwrap().len_unicode())
    }

    /// if `wasm` feature is enabled, it is a UTF-16 length
    /// otherwise, it is a Unicode length
    pub fn len_event(&self) -> usize {
        self.with_state(|state| {
            if cfg!(feature = "wasm") {
                state.as_richtext_state_mut().unwrap().len_utf16()
            } else {
                state.as_richtext_state_mut().unwrap().len_unicode()
            }
        })
    }

    pub fn diagnose(&self) {
        todo!();

        // self.inner.diagnose();
    }

    /// `pos` is a Event Index:
    ///
    /// - if feature="wasm", pos is a UTF-16 index
    /// - if feature!="wasm", pos is a Unicode index
    ///
    /// This method requires auto_commit to be enabled.
    pub fn insert(&self, pos: usize, s: &str) -> LoroResult<()> {
        self.inner.with_txn(|txn| self.insert_with_txn(txn, pos, s))
    }

    /// `pos` is a Event Index:
    ///
    /// - if feature="wasm", pos is a UTF-16 index
    /// - if feature!="wasm", pos is a Unicode index
    pub fn insert_with_txn(&self, txn: &mut Transaction, pos: usize, s: &str) -> LoroResult<()> {
        self.insert_with_txn_and_attr(txn, pos, s, None)?;
        Ok(())
    }

    /// If attr is specified, it will be used as the attribute of the inserted text.
    /// It will override the existing attribute of the text.
    fn insert_with_txn_and_attr(
        &self,
        txn: &mut Transaction,
        pos: usize,
        s: &str,
        attr: Option<&FxHashMap<String, LoroValue>>,
    ) -> Result<Vec<(InternalString, LoroValue)>, LoroError> {
        if s.is_empty() {
            return Ok(Vec::new());
        }

        if pos > self.len_event() {
            return Err(LoroError::OutOfBound {
                pos,
                len: self.len_event(),
            });
        }

        let (entity_index, styles) = self.with_state(|state| {
            let richtext_state = state.as_richtext_state_mut().unwrap();
            let pos = richtext_state.get_entity_index_for_text_insert(pos);
            let styles = richtext_state.get_styles_at_entity_index(pos);
            (pos, styles)
        });

        let mut override_styles = Vec::new();
        if let Some(attr) = attr {
            // current styles
            let map: FxHashMap<_, _> = styles.iter().map(|x| (x.0.clone(), x.1.data)).collect();
            for (key, style) in map.iter() {
                match attr.get(key.deref()) {
                    Some(v) if v == style => {}
                    new_style_value => {
                        // need to override
                        let new_style_value = new_style_value.cloned().unwrap_or(LoroValue::Null);
                        override_styles.push((key.clone(), new_style_value));
                    }
                }
            }

            for (key, style) in attr.iter() {
                let key = key.as_str().into();
                if !map.contains_key(&key) {
                    override_styles.push((key, style.clone()));
                }
            }
        }

        let unicode_len = s.chars().count();
        let event_len = if cfg!(feature = "wasm") {
            count_utf16_len(s.as_bytes())
        } else {
            unicode_len
        };

        txn.apply_local_op(
            self.inner.container_idx,
            crate::op::RawOpContent::List(crate::container::list::list_op::ListOp::Insert {
                slice: ListSlice::RawStr {
                    str: Cow::Borrowed(s),
                    unicode_len,
                },
                pos: entity_index,
            }),
            EventHint::InsertText {
                pos: pos as u32,
                styles,
                unicode_len: unicode_len as u32,
                event_len: event_len as u32,
            },
            &self.inner.state,
        )?;

        Ok(override_styles)
    }

    /// `pos` is a Event Index:
    ///
    /// - if feature="wasm", pos is a UTF-16 index
    /// - if feature!="wasm", pos is a Unicode index
    ///
    /// This method requires auto_commit to be enabled.
    pub fn delete(&self, pos: usize, len: usize) -> LoroResult<()> {
        self.inner
            .with_txn(|txn| self.delete_with_txn(txn, pos, len))
    }

    /// `pos` is a Event Index:
    ///
    /// - if feature="wasm", pos is a UTF-16 index
    /// - if feature!="wasm", pos is a Unicode index
    pub fn delete_with_txn(&self, txn: &mut Transaction, pos: usize, len: usize) -> LoroResult<()> {
        if len == 0 {
            return Ok(());
        }

        if pos + len > self.len_event() {
            return Err(LoroError::OutOfBound {
                pos: pos + len,
                len: self.len_event(),
            });
        }

        let s = tracing::span!(tracing::Level::INFO, "delete pos={} len={}", pos, len);
        let _e = s.enter();
        let ranges = self.with_state(|state| {
            let richtext_state = state.as_richtext_state_mut().unwrap();
            richtext_state.get_text_entity_ranges_in_event_index_range(pos, len)
        });

        debug_assert_eq!(ranges.iter().map(|x| x.event_len).sum::<usize>(), len);
        let mut event_end = (pos + len) as isize;
        for range in ranges.iter().rev() {
            let event_start = event_end - range.event_len as isize;
            txn.apply_local_op(
                self.inner.container_idx,
                crate::op::RawOpContent::List(ListOp::Delete(DeleteSpanWithId::new(
                    range.id_start,
                    range.entity_start as isize,
                    range.entity_len() as isize,
                ))),
                EventHint::DeleteText {
                    span: DeleteSpan {
                        pos: event_start,
                        signed_len: range.event_len as isize,
                    },
                    unicode_len: range.entity_len(),
                },
                &self.inner.state,
            )?;
            event_end = event_start;
        }

        Ok(())
    }

    /// `start` and `end` are [Event Index]s:
    ///
    /// - if feature="wasm", pos is a UTF-16 index
    /// - if feature!="wasm", pos is a Unicode index
    ///
    /// This method requires auto_commit to be enabled.
    pub fn mark(
        &self,
        start: usize,
        end: usize,
        key: impl Into<InternalString>,
        value: LoroValue,
    ) -> LoroResult<()> {
        self.inner
            .with_txn(|txn| self.mark_with_txn(txn, start, end, key, value, false))
    }

    /// `start` and `end` are [Event Index]s:
    ///
    /// - if feature="wasm", pos is a UTF-16 index
    /// - if feature!="wasm", pos is a Unicode index
    ///
    /// This method requires auto_commit to be enabled.
    pub fn unmark(
        &self,
        start: usize,
        end: usize,
        key: impl Into<InternalString>,
    ) -> LoroResult<()> {
        self.inner
            .with_txn(|txn| self.mark_with_txn(txn, start, end, key, LoroValue::Null, true))
    }

    /// `start` and `end` are [Event Index]s:
    ///
    /// - if feature="wasm", pos is a UTF-16 index
    /// - if feature!="wasm", pos is a Unicode index
    pub fn mark_with_txn(
        &self,
        txn: &mut Transaction,
        start: usize,
        end: usize,
        key: impl Into<InternalString>,
        value: LoroValue,
        is_delete: bool,
    ) -> LoroResult<()> {
        if start >= end {
            return Err(loro_common::LoroError::ArgErr(
                "Start must be less than end".to_string().into_boxed_str(),
            ));
        }

        let len = self.len_event();
        if end > len {
            return Err(LoroError::OutOfBound { pos: end, len });
        }

        let key: InternalString = key.into();

        let mutex = &self.inner.state.upgrade().unwrap();
        let mut doc_state = mutex.lock().unwrap();
        let (entity_range, skip) = doc_state.with_state_mut(self.inner.container_idx, |state| {
            let (entity_range, styles) = state
                .as_richtext_state_mut()
                .unwrap()
                .get_entity_range_and_styles_at_range(start..end, PosType::Event);

            let skip = match styles {
                Some(styles) if styles.has_key_value(&key, &value) => {
                    // already has the same style, skip
                    true
                }
                _ => false,
            };
            (entity_range, skip)
        });

        if skip {
            return Ok(());
        }

        let entity_start = entity_range.start;
        let entity_end = entity_range.end;
        let style_config = doc_state.config.text_style_config.try_read().unwrap();
        let flag = if is_delete {
            style_config
                .get_style_flag_for_unmark(&key)
                .ok_or_else(|| LoroError::StyleConfigMissing(key.clone()))?
        } else {
            style_config
                .get_style_flag(&key)
                .ok_or_else(|| LoroError::StyleConfigMissing(key.clone()))?
        };

        drop(style_config);
        drop(doc_state);
        txn.apply_local_op(
            self.inner.container_idx,
            crate::op::RawOpContent::List(ListOp::StyleStart {
                start: entity_start as u32,
                end: entity_end as u32,
                key: key.clone(),
                value: value.clone(),
                info: flag,
            }),
            EventHint::Mark {
                start: start as u32,
                end: end as u32,
                style: crate::container::richtext::Style { key, data: value },
            },
            &self.inner.state,
        )?;

        txn.apply_local_op(
            self.inner.container_idx,
            crate::op::RawOpContent::List(ListOp::StyleEnd),
            EventHint::MarkEnd,
            &self.inner.state,
        )?;

        Ok(())
    }

    pub fn check(&self) {
        self.with_state(|state| {
            state
                .as_richtext_state_mut()
                .unwrap()
                .check_consistency_between_content_and_style_ranges()
        })
    }

    pub fn apply_delta(&self, delta: &[TextDelta]) -> LoroResult<()> {
        self.inner
            .with_txn(|txn| self.apply_delta_with_txn(txn, delta))
    }

    pub fn apply_delta_with_txn(
        &self,
        txn: &mut Transaction,
        delta: &[TextDelta],
    ) -> LoroResult<()> {
        let mut index = 0;
        let mut marks = Vec::new();
        for d in delta {
            match d {
                TextDelta::Insert { insert, attributes } => {
                    let end = index + event_len(insert.as_str());
                    let override_styles = self.insert_with_txn_and_attr(
                        txn,
                        index,
                        insert.as_str(),
                        Some(attributes.as_ref().unwrap_or(&Default::default())),
                    )?;

                    for (key, value) in override_styles {
                        marks.push((index, end, key, value));
                    }

                    index = end;
                }
                TextDelta::Delete { delete } => {
                    self.delete_with_txn(txn, index, *delete)?;
                }
                TextDelta::Retain { attributes, retain } => {
                    let end = index + *retain;
                    match attributes {
                        Some(attr) if !attr.is_empty() => {
                            for (key, value) in attr {
                                marks.push((index, end, key.deref().into(), value.clone()));
                            }
                        }
                        _ => {}
                    }
                    index = end;
                }
            }
        }

        let mut len = self.len_event();
        for (start, end, key, value) in marks {
            if start >= len {
                self.insert_with_txn(txn, len, &"\n".repeat(start - len + 1))?;
                len = start;
            }

            self.mark_with_txn(txn, start, end, key.deref(), value, false)?;
        }

        Ok(())
    }

    #[allow(clippy::inherent_to_string)]
    pub fn to_string(&self) -> String {
        self.with_state(|s| s.as_richtext_state_mut().unwrap().to_string_mut())
    }
}

fn event_len(s: &str) -> usize {
    if cfg!(feature = "wasm") {
        count_utf16_len(s.as_bytes())
    } else {
        s.chars().count()
    }
}

impl ListHandler {
    pub fn insert(&self, pos: usize, v: impl Into<LoroValue>) -> LoroResult<()> {
        self.inner
            .with_txn(|txn| self.insert_with_txn(txn, pos, v.into()))
    }

    pub fn insert_with_txn(
        &self,
        txn: &mut Transaction,
        pos: usize,
        v: LoroValue,
    ) -> LoroResult<()> {
        if pos > self.len() {
            return Err(LoroError::OutOfBound {
                pos,
                len: self.len(),
            });
        }

        if let Some(container) = v.as_container() {
            self.insert_container_with_txn(txn, pos, container.container_type())?;
            return Ok(());
        }

        txn.apply_local_op(
            self.inner.container_idx,
            crate::op::RawOpContent::List(crate::container::list::list_op::ListOp::Insert {
                slice: ListSlice::RawData(Cow::Owned(vec![v.clone()])),
                pos,
            }),
            EventHint::InsertList { len: 1 },
            &self.inner.state,
        )
    }

    pub fn push(&self, v: LoroValue) -> LoroResult<()> {
        with_txn(&self.inner.txn, |txn| self.push_with_txn(txn, v))
    }

    pub fn push_with_txn(&self, txn: &mut Transaction, v: LoroValue) -> LoroResult<()> {
        let pos = self.len();
        self.insert_with_txn(txn, pos, v)
    }

    pub fn pop(&self) -> LoroResult<Option<LoroValue>> {
        with_txn(&self.inner.txn, |txn| self.pop_with_txn(txn))
    }

    pub fn pop_with_txn(&self, txn: &mut Transaction) -> LoroResult<Option<LoroValue>> {
        let len = self.len();
        if len == 0 {
            return Ok(None);
        }

        let v = self.get(len - 1);
        self.delete_with_txn(txn, len - 1, 1)?;
        Ok(v)
    }

    pub fn insert_container(&self, pos: usize, c_type: ContainerType) -> LoroResult<Handler> {
        with_txn(&self.inner.txn, |txn| {
            self.insert_container_with_txn(txn, pos, c_type)
        })
    }

    pub fn insert_container_with_txn(
        &self,
        txn: &mut Transaction,
        pos: usize,
        c_type: ContainerType,
    ) -> LoroResult<Handler> {
        if pos > self.len() {
            return Err(LoroError::OutOfBound {
                pos,
                len: self.len(),
            });
        }

        let id = txn.next_id();
        let container_id = ContainerID::new_normal(id, c_type);
        let v = LoroValue::Container(container_id.clone());
        txn.apply_local_op(
            self.inner.container_idx,
            crate::op::RawOpContent::List(crate::container::list::list_op::ListOp::Insert {
                slice: ListSlice::RawData(Cow::Owned(vec![v.clone()])),
                pos,
            }),
            EventHint::InsertList { len: 1 },
            &self.inner.state,
        )?;
        Ok(create_handler(self, container_id))
    }

    pub fn delete(&self, pos: usize, len: usize) -> LoroResult<()> {
        with_txn(&self.inner.txn, |txn| self.delete_with_txn(txn, pos, len))
    }

    pub fn delete_with_txn(&self, txn: &mut Transaction, pos: usize, len: usize) -> LoroResult<()> {
        if len == 0 {
            return Ok(());
        }

        if pos + len > self.len() {
            return Err(LoroError::OutOfBound {
                pos: pos + len,
                len: self.len(),
            });
        }

        let ids: Vec<_> = self.with_state(|state| {
            let list = state.as_list_state().unwrap();
            (pos..pos + len)
                .map(|i| list.get_id_at(i).unwrap())
                .collect()
        });

        for id in ids.into_iter() {
            txn.apply_local_op(
                self.inner.container_idx,
                crate::op::RawOpContent::List(ListOp::Delete(DeleteSpanWithId::new(
                    id.id(),
                    pos as isize,
                    1,
                ))),
                EventHint::DeleteList(DeleteSpan::new(pos as isize, 1)),
                &self.inner.state,
            )?;
        }

        Ok(())
    }

    pub fn get_child_handler(&self, index: usize) -> Handler {
        let container_id = self.with_state(|state| {
            state
                .as_list_state()
                .as_ref()
                .unwrap()
                .get(index)
                .unwrap()
                .as_container()
                .unwrap()
                .clone()
        });
        create_handler(self, container_id)
    }

    pub fn len(&self) -> usize {
        self.with_state(|state| state.as_list_state().as_ref().unwrap().len())
    }

    pub fn is_empty(&self) -> bool {
        self.len() == 0
    }

    pub fn get_deep_value_with_id(&self) -> LoroValue {
        self.inner.with_doc_state(|state| {
            state.get_container_deep_value_with_id(self.inner.container_idx, None)
        })
    }

    pub fn get(&self, index: usize) -> Option<LoroValue> {
        self.with_state(|state| {
            let a = state.as_list_state().unwrap();
            a.get(index).cloned()
        })
    }

    /// Get value at given index, if it's a container, return a handler to the container
    pub fn get_(&self, index: usize) -> Option<ValueOrHandler> {
        self.inner.with_doc_state(|doc_state| {
            doc_state.with_state(self.inner.container_idx, |state| {
                let a = state.as_list_state().unwrap();
                match a.get(index) {
                    Some(v) => {
                        if let LoroValue::Container(id) = v {
                            Some(ValueOrHandler::Handler(create_handler(self, id.clone())))
                        } else {
                            Some(ValueOrHandler::Value(v.clone()))
                        }
                    }
                    None => None,
                }
            })
        })
    }

    pub fn for_each<I>(&self, mut f: I)
    where
        I: FnMut(ValueOrHandler),
    {
        self.inner.with_doc_state(|doc_state| {
            doc_state.with_state(self.inner.container_idx, |state| {
                let a = state.as_list_state().unwrap();
                for v in a.iter() {
                    match v {
                        LoroValue::Container(c) => {
                            f(ValueOrHandler::Handler(create_handler(self, c.clone())));
                        }
                        value => {
                            f(ValueOrHandler::Value(value.clone()));
                        }
                    }
                }
            })
        })
    }
}

impl MovableListHandler {
    pub fn new(
        txn: Weak<Mutex<Option<Transaction>>>,
        idx: ContainerIdx,
        state: Weak<Mutex<DocState>>,
    ) -> Self {
        assert_eq!(idx.get_type(), ContainerType::MovableList);
        Self {
            txn,
            container_idx: idx,
            state,
        }
    }

    pub fn insert(&self, pos: usize, v: impl Into<LoroValue>) -> LoroResult<()> {
        with_txn(&self.txn, |txn| self.insert_with_txn(txn, pos, v.into()))
    }

    #[instrument(skip_all)]
    pub fn insert_with_txn(
        &self,
        txn: &mut Transaction,
        pos: usize,
        v: LoroValue,
    ) -> LoroResult<()> {
        if pos > self.len() {
            return Err(LoroError::OutOfBound {
                pos,
                len: self.len(),
            });
        }

        if let Some(container) = v.as_container() {
            self.insert_container_with_txn(txn, pos, container.container_type())?;
            return Ok(());
        }

        let op_index =
            self.state
                .upgrade()
                .unwrap()
                .lock()
                .unwrap()
                .with_state(self.container_idx, |state| {
                    let list = state.as_movable_list_state().unwrap();
                    list.convert_index(pos, IndexType::ForUser, IndexType::ForOp)
                        .unwrap()
                });

        txn.apply_local_op(
            self.container_idx,
            crate::op::RawOpContent::List(crate::container::list::list_op::ListOp::Insert {
                slice: ListSlice::RawData(Cow::Owned(vec![v.clone()])),
                pos: op_index,
            }),
            EventHint::InsertList { len: 1 },
            &self.state,
        )
    }

    #[inline]
    pub fn mov(&self, from: usize, to: usize) -> LoroResult<()> {
        with_txn(&self.txn, |txn| self.move_with_txn(txn, from, to))
    }

    /// Move element from `from` to `to`. After this op, elem will be at pos `to`.
    #[instrument(skip_all)]
    pub fn move_with_txn(&self, txn: &mut Transaction, from: usize, to: usize) -> LoroResult<()> {
        if from == to {
            return Ok(());
        }

        if from >= self.len() {
            return Err(LoroError::OutOfBound {
                pos: from,
                len: self.len(),
            });
        }

        if to >= self.len() {
            return Err(LoroError::OutOfBound {
                pos: to,
                len: self.len(),
            });
        }

        let (op_from, op_to, elem_id, value) = self
            .state
            .upgrade()
            .unwrap()
            .lock()
            .unwrap()
            .with_state(self.container_idx, |state| {
                let list = state.as_movable_list_state().unwrap();
                let (elem_id, elem) = list
                    .get_elem_at_given_pos(from, IndexType::ForUser)
                    .unwrap();
                (
                    list.convert_index(from, IndexType::ForUser, IndexType::ForOp)
                        .unwrap(),
                    list.convert_index(to, IndexType::ForUser, IndexType::ForOp)
                        .unwrap(),
                    elem_id,
                    elem.value().clone(),
                )
            });

        txn.apply_local_op(
            self.container_idx,
            crate::op::RawOpContent::List(crate::container::list::list_op::ListOp::Move {
                from: op_from as u32,
                to: op_to as u32,
                elem_id: elem_id.to_id(),
            }),
            EventHint::Move {
                value,
                from: from as u32,
                to: to as u32,
            },
            &self.state,
        )
    }

    pub fn push(&self, v: LoroValue) -> LoroResult<()> {
        with_txn(&self.txn, |txn| self.push_with_txn(txn, v))
    }

    pub fn push_with_txn(&self, txn: &mut Transaction, v: LoroValue) -> LoroResult<()> {
        let pos = self.len();
        self.insert_with_txn(txn, pos, v)
    }

    pub fn pop_(&self) -> LoroResult<Option<ValueOrHandler>> {
        let last = self.len() - 1;
        let ans = self.get_(last);
        with_txn(&self.txn, |txn| self.delete_with_txn(txn, last, 1))?;
        Ok(ans)
    }

    pub fn pop(&self) -> LoroResult<Option<LoroValue>> {
        with_txn(&self.txn, |txn| self.pop_with_txn(txn))
    }

    pub fn pop_with_txn(&self, txn: &mut Transaction) -> LoroResult<Option<LoroValue>> {
        let len = self.len();
        if len == 0 {
            return Ok(None);
        }

        let v = self.get(len - 1);
        self.delete_with_txn(txn, len - 1, 1)?;
        Ok(v)
    }

    pub fn insert_container(&self, pos: usize, c_type: ContainerType) -> LoroResult<Handler> {
        with_txn(&self.txn, |txn| {
            self.insert_container_with_txn(txn, pos, c_type)
        })
    }

    pub fn insert_container_with_txn(
        &self,
        txn: &mut Transaction,
        pos: usize,
        c_type: ContainerType,
    ) -> LoroResult<Handler> {
        if pos > self.len() {
            return Err(LoroError::OutOfBound {
                pos,
                len: self.len(),
            });
        }

        let id = txn.next_id();
        let container_id = ContainerID::new_normal(id, c_type);
        let child_idx = txn.arena.register_container(&container_id);
        let v = LoroValue::Container(container_id);
        txn.apply_local_op(
            self.container_idx,
            crate::op::RawOpContent::List(crate::container::list::list_op::ListOp::Insert {
                slice: ListSlice::RawData(Cow::Owned(vec![v.clone()])),
                pos,
            }),
            EventHint::InsertList { len: 1 },
            &self.state,
        )?;
        Ok(Handler::new(
            self.txn.clone(),
            child_idx,
            self.state.clone(),
        ))
    }

    pub fn set(&self, index: usize, value: impl Into<LoroValue>) -> LoroResult<()> {
        with_txn(&self.txn, |txn| self.set_with_txn(txn, index, value.into()))
    }

    pub fn set_with_txn(
        &self,
        txn: &mut Transaction,
        index: usize,
        value: LoroValue,
    ) -> LoroResult<()> {
        if index >= self.len() {
            return Err(LoroError::OutOfBound {
                pos: index,
                len: self.len(),
            });
        }

        let Some(elem_id) =
            self.state
                .upgrade()
                .unwrap()
                .lock()
                .unwrap()
                .with_state(self.container_idx, |state| {
                    let list = state.as_movable_list_state().unwrap();
                    list.get_elem_id_at(index, IndexType::ForUser)
                })
        else {
            unreachable!()
        };

        let op = crate::op::RawOpContent::List(crate::container::list::list_op::ListOp::Set {
            elem_id: elem_id.to_id(),
            value: value.clone(),
        });

        let hint = EventHint::SetList { index, value };
        txn.apply_local_op(self.container_idx, op, hint, &self.state)
    }

    pub fn set_container(&self, pos: usize, c: ContainerType) -> LoroResult<Handler> {
        with_txn(&self.txn, |txn| self.set_container_with_txn(txn, pos, c))
    }

    pub fn set_container_with_txn(
        &self,
        txn: &mut Transaction,
        pos: usize,
        c_type: ContainerType,
    ) -> Result<Handler, LoroError> {
        let id = txn.next_id();
        let container_id = ContainerID::new_normal(id, c_type);
        let child_idx = txn.arena.register_container(&container_id);
        let v = LoroValue::Container(container_id);
        let Some(elem_id) =
            self.state
                .upgrade()
                .unwrap()
                .lock()
                .unwrap()
                .with_state(self.container_idx, |state| {
                    let list = state.as_movable_list_state().unwrap();
                    list.get_elem_id_at(pos, IndexType::ForUser)
                })
        else {
            unreachable!()
        };
        txn.apply_local_op(
            self.container_idx,
            crate::op::RawOpContent::List(crate::container::list::list_op::ListOp::Set {
                elem_id: elem_id.to_id(),
                value: v.clone(),
            }),
            EventHint::SetList {
                index: pos,
                value: v,
            },
            &self.state,
        )?;
        Ok(Handler::new(
            self.txn.clone(),
            child_idx,
            self.state.clone(),
        ))
    }

    pub fn delete(&self, pos: usize, len: usize) -> LoroResult<()> {
        with_txn(&self.txn, |txn| self.delete_with_txn(txn, pos, len))
    }

    #[instrument(skip_all)]
    pub fn delete_with_txn(&self, txn: &mut Transaction, pos: usize, len: usize) -> LoroResult<()> {
        if len == 0 {
            return Ok(());
        }

        if pos + len > self.len() {
            return Err(LoroError::OutOfBound {
                pos: pos + len,
                len: self.len(),
            });
        }

        let (ids, new_poses) =
            self.state
                .upgrade()
                .unwrap()
                .lock()
                .unwrap()
                .with_state(self.container_idx, |state| {
                    let list = state.as_movable_list_state().unwrap();
                    let ids: Vec<_> = (pos..pos + len)
                        .map(|i| list.get_list_id_at(i, IndexType::ForUser).unwrap())
                        .collect();
                    let poses: Vec<_> = (pos..pos + len)
                        // need to -i because we delete the previous ones
                        .map(|user_index| {
                            let op_index = list
                                .convert_index(user_index, IndexType::ForUser, IndexType::ForOp)
                                .unwrap();
                            assert!(op_index >= user_index);
                            op_index - (user_index - pos)
                        })
                        .collect();
                    (ids, poses)
                });

        info!(?pos, ?len, ?ids, ?new_poses, "delete_with_txn");
        for (id, pos) in ids.into_iter().zip(new_poses.into_iter()) {
            txn.apply_local_op(
                self.container_idx,
                crate::op::RawOpContent::List(ListOp::Delete(DeleteSpanWithId::new(
                    id,
                    pos as isize,
                    1,
                ))),
                EventHint::DeleteList(DeleteSpan::new(pos as isize, 1)),
                &self.state,
            )?;
        }

        Ok(())
    }

    pub fn get_child_handler(&self, index: usize) -> Handler {
        let mutex = &self.state.upgrade().unwrap();
        let mut state = mutex.lock().unwrap();
        let container_id = state.with_state(self.container_idx, |state| {
            state
                .as_movable_list_state()
                .as_ref()
                .unwrap()
                .get(index, IndexType::ForUser)
                .unwrap()
                .as_container()
                .unwrap()
                .clone()
        });
        let idx = state.arena.register_container(&container_id);
        Handler::new(self.txn.clone(), idx, self.state.clone())
    }

    pub fn len(&self) -> usize {
        self.state
            .upgrade()
            .unwrap()
            .lock()
            .unwrap()
            .with_state(self.container_idx, |state| {
                state.as_movable_list_state().unwrap().len()
            })
    }

    pub fn is_empty(&self) -> bool {
        self.len() == 0
    }

    pub fn get_value(&self) -> LoroValue {
        self.state
            .upgrade()
            .unwrap()
            .lock()
            .unwrap()
            .get_value_by_idx(self.container_idx)
    }

    pub fn get_deep_value(&self) -> LoroValue {
        self.state
            .upgrade()
            .unwrap()
            .lock()
            .unwrap()
            .get_container_deep_value(self.container_idx)
    }

    pub fn get_deep_value_with_id(&self) -> LoroValue {
        self.state
            .upgrade()
            .unwrap()
            .lock()
            .unwrap()
            .get_container_deep_value_with_id(self.container_idx, None)
    }

    pub fn id(&self) -> ContainerID {
        self.state
            .upgrade()
            .unwrap()
            .lock()
            .unwrap()
            .arena
            .idx_to_id(self.container_idx)
            .unwrap()
    }

    pub fn get(&self, index: usize) -> Option<LoroValue> {
        self.state
            .upgrade()
            .unwrap()
            .lock()
            .unwrap()
            .with_state(self.container_idx, |state| {
                let a = state.as_movable_list_state().unwrap();
                a.get(index, IndexType::ForUser).cloned()
            })
    }

    /// Get value at given index, if it's a container, return a handler to the container
    pub fn get_(&self, index: usize) -> Option<ValueOrHandler> {
        let mutex = &self.state.upgrade().unwrap();
        let doc_state = &mut mutex.lock().unwrap();
        let arena = doc_state.arena.clone();
        doc_state.with_state(self.container_idx, |state| {
            let a = state.as_movable_list_state().unwrap();
            match a.get(index, IndexType::ForUser) {
                Some(v) => {
                    if let LoroValue::Container(id) = v {
                        let idx = arena.register_container(id);
                        Some(ValueOrHandler::Handler(Handler::new(
                            self.txn.clone(),
                            idx,
                            self.state.clone(),
                        )))
                    } else {
                        Some(ValueOrHandler::Value(v.clone()))
                    }
                }
                None => None,
            }
        })
    }

    pub fn for_each<I>(&self, mut f: I)
    where
        I: FnMut(ValueOrHandler),
    {
        let mutex = &self.state.upgrade().unwrap();
        let doc_state = &mut mutex.lock().unwrap();
        let arena = doc_state.arena.clone();
        doc_state.with_state(self.container_idx, |state| {
            let a = state.as_movable_list_state().unwrap();
            for v in a.iter() {
                match v {
                    LoroValue::Container(c) => {
                        let idx = arena.register_container(c);
                        f(ValueOrHandler::Handler(Handler::new(
                            self.txn.clone(),
                            idx,
                            self.state.clone(),
                        )));
                    }
                    value => {
                        f(ValueOrHandler::Value(value.clone()));
                    }
                }
            }
        })
    }

    pub fn log_internal_state(&self) -> String {
        self.state
            .upgrade()
            .unwrap()
            .lock()
            .unwrap()
            .with_state(self.container_idx, |state| {
                let state = state.as_movable_list_state().unwrap();
                format!("{:#?}", state)
            })
    }
}

impl MapHandler {
    pub fn insert(&self, key: &str, value: impl Into<LoroValue>) -> LoroResult<()> {
        with_txn(&self.inner.txn, |txn| {
            self.insert_with_txn(txn, key, value.into())
        })
    }

    pub fn insert_with_txn(
        &self,
        txn: &mut Transaction,
        key: &str,
        value: LoroValue,
    ) -> LoroResult<()> {
        if let Some(value) = value.as_container() {
            self.insert_container_with_txn(txn, key, value.container_type())?;
            return Ok(());
        }

        if self.get(key).map(|x| x == value).unwrap_or(false) {
            // skip if the value is already set
            return Ok(());
        }

        txn.apply_local_op(
            self.inner.container_idx,
            crate::op::RawOpContent::Map(crate::container::map::MapSet {
                key: key.into(),
                value: Some(value.clone()),
            }),
            EventHint::Map {
                key: key.into(),
                value: Some(value.clone()),
            },
            &self.inner.state,
        )
    }

    pub fn insert_container(&self, key: &str, c_type: ContainerType) -> LoroResult<Handler> {
        with_txn(&self.inner.txn, |txn| {
            self.insert_container_with_txn(txn, key, c_type)
        })
    }

    pub fn insert_container_with_txn(
        &self,
        txn: &mut Transaction,
        key: &str,
        c_type: ContainerType,
    ) -> LoroResult<Handler> {
        let id = txn.next_id();
        let container_id = ContainerID::new_normal(id, c_type);
        txn.apply_local_op(
            self.inner.container_idx,
            crate::op::RawOpContent::Map(crate::container::map::MapSet {
                key: key.into(),
                value: Some(LoroValue::Container(container_id.clone())),
            }),
            EventHint::Map {
                key: key.into(),
                value: Some(LoroValue::Container(container_id.clone())),
            },
            &self.inner.state,
        )?;

        Ok(create_handler(self, container_id))
    }

    pub fn delete(&self, key: &str) -> LoroResult<()> {
        with_txn(&self.inner.txn, |txn| self.delete_with_txn(txn, key))
    }

    pub fn delete_with_txn(&self, txn: &mut Transaction, key: &str) -> LoroResult<()> {
        txn.apply_local_op(
            self.inner.container_idx,
            crate::op::RawOpContent::Map(crate::container::map::MapSet {
                key: key.into(),
                value: None,
            }),
            EventHint::Map {
                key: key.into(),
                value: None,
            },
            &self.inner.state,
        )
    }

    pub fn for_each<I>(&self, mut f: I)
    where
        I: FnMut(&str, ValueOrHandler),
    {
        let mutex = &self.inner.state.upgrade().unwrap();
        let mut doc_state = mutex.lock().unwrap();
        let arena = doc_state.arena.clone();
        doc_state.with_state(self.inner.container_idx, |state| {
            let a = state.as_map_state().unwrap();
            for (k, v) in a.iter() {
                match &v.value {
                    Some(v) => match v {
                        LoroValue::Container(c) => {
                            f(k, ValueOrHandler::Handler(create_handler(self, c.clone())))
                        }
                        value => f(k, ValueOrHandler::Value(value.clone())),
                    },
                    None => {}
                }
            }
        })
    }

    pub fn get_child_handler(&self, key: &str) -> Handler {
        let container_id = self.with_state(|state| {
            state
                .as_map_state()
                .as_ref()
                .unwrap()
                .get(key)
                .unwrap()
                .as_container()
                .unwrap()
                .clone()
        });
        create_handler(self, container_id)
    }

    pub fn get_deep_value_with_id(&self) -> LoroValue {
        self.inner.with_doc_state(|state| {
            state.get_container_deep_value_with_id(self.inner.container_idx, None)
        })
    }

    pub fn get(&self, key: &str) -> Option<LoroValue> {
        self.with_state(|state| {
            let a = state.as_map_state().unwrap();
            a.get(key).cloned()
        })
    }

    /// Get the value at given key, if value is a container, return a handler to the container
    pub fn get_(&self, key: &str) -> Option<ValueOrHandler> {
        self.with_state(|state| {
            let a = state.as_map_state().unwrap();
            let value = a.get(key);
            match value {
                Some(LoroValue::Container(container_id)) => Some(ValueOrHandler::Handler(
                    create_handler(self, container_id.clone()),
                )),
                Some(value) => Some(ValueOrHandler::Value(value.clone())),
                None => None,
            }
        })
    }

    pub fn len(&self) -> usize {
        self.with_state(|state| state.as_map_state().as_ref().unwrap().len())
    }

    pub fn is_empty(&self) -> bool {
        self.len() == 0
    }
}

impl TreeHandler {
    pub fn delete(&self, target: TreeID) -> LoroResult<()> {
        with_txn(&self.inner.txn, |txn| self.delete_with_txn(txn, target))
    }

    pub fn delete_with_txn(&self, txn: &mut Transaction, target: TreeID) -> LoroResult<()> {
        txn.apply_local_op(
            self.inner.container_idx,
            crate::op::RawOpContent::Tree(TreeOp {
                target,
                parent: Some(TreeID::delete_root()),
            }),
            EventHint::Tree(TreeDiffItem {
                target,
                action: TreeExternalDiff::Delete,
            }),
            &self.inner.state,
        )
    }

    pub fn create<T: Into<Option<TreeID>>>(&self, parent: T) -> LoroResult<TreeID> {
        with_txn(&self.inner.txn, |txn| self.create_with_txn(txn, parent))
    }

    pub fn create_with_txn<T: Into<Option<TreeID>>>(
        &self,
        txn: &mut Transaction,
        parent: T,
    ) -> LoroResult<TreeID> {
        let parent: Option<TreeID> = parent.into();
        let tree_id = TreeID::from_id(txn.next_id());
        let event_hint = TreeDiffItem {
            target: tree_id,
            action: TreeExternalDiff::Create(parent),
        };
        txn.apply_local_op(
            self.inner.container_idx,
            crate::op::RawOpContent::Tree(TreeOp {
                target: tree_id,
                parent,
            }),
            EventHint::Tree(event_hint),
            &self.inner.state,
        )?;
        Ok(tree_id)
    }

    pub fn mov<T: Into<Option<TreeID>>>(&self, target: TreeID, parent: T) -> LoroResult<()> {
        with_txn(&self.inner.txn, |txn| {
            self.mov_with_txn(txn, target, parent)
        })
    }

    pub fn mov_with_txn<T: Into<Option<TreeID>>>(
        &self,
        txn: &mut Transaction,
        target: TreeID,
        parent: T,
    ) -> LoroResult<()> {
        let parent = parent.into();
        txn.apply_local_op(
            self.inner.container_idx,
            crate::op::RawOpContent::Tree(TreeOp { target, parent }),
            EventHint::Tree(TreeDiffItem {
                target,
                action: TreeExternalDiff::Move(parent),
            }),
            &self.inner.state,
        )
    }

    pub fn get_meta(&self, target: TreeID) -> LoroResult<MapHandler> {
        if !self.contains(target) {
            return Err(LoroTreeError::TreeNodeNotExist(target).into());
        }
        let map_container_id = target.associated_meta_container();
        let handler = create_handler(self, map_container_id);
        Ok(handler.into_map().unwrap())
    }

    /// Get the parent of the node, if the node is deleted or does not exist, return None
    pub fn parent(&self, target: TreeID) -> Option<Option<TreeID>> {
        self.with_state(|state| {
            let a = state.as_tree_state().unwrap();
            a.parent(target).map(|p| match p {
                TreeParentId::None => None,
                TreeParentId::Node(parent_id) => Some(parent_id),
                _ => unreachable!(),
            })
        })
    }

    pub fn children(&self, target: TreeID) -> Vec<TreeID> {
        self.with_state(|state| {
            let a = state.as_tree_state().unwrap();
            a.as_ref()
                .get_children(&TreeParentId::Node(target))
                .into_iter()
                .collect()
        })
    }

    pub fn contains(&self, target: TreeID) -> bool {
        self.with_state(|state| {
            let a = state.as_tree_state().unwrap();
            a.contains(target)
        })
    }

    pub fn nodes(&self) -> Vec<TreeID> {
        self.with_state(|state| {
            let a = state.as_tree_state().unwrap();
            a.nodes()
        })
    }

    #[cfg(feature = "test_utils")]
    pub fn max_counter(&self) -> i32 {
        self.with_state(|state| {
            let a = state.as_tree_state().unwrap();
            a.max_counter()
        })
    }

    #[cfg(feature = "test_utils")]
    pub fn next_tree_id(&self) -> TreeID {
        with_txn(&self.inner.txn, |txn| Ok(TreeID::from_id(txn.next_id()))).unwrap()
    }
}

#[inline(always)]
fn with_txn<R>(
    txn: &Weak<Mutex<Option<Transaction>>>,
    f: impl FnOnce(&mut Transaction) -> LoroResult<R>,
) -> LoroResult<R> {
    let mutex = &txn.upgrade().unwrap();
    let mut txn = mutex.try_lock().unwrap();
    match &mut *txn {
        Some(t) => f(t),
        None => Err(LoroError::AutoCommitNotStarted),
    }
}

#[cfg(test)]
mod test {

    use crate::loro::LoroDoc;
    use crate::version::Frontiers;
    use crate::{fx_map, ToJson};
    use loro_common::ID;
    use serde_json::json;

    use super::{HandlerTrait, TextDelta};

    #[test]
    fn import() {
        let loro = LoroDoc::new();
        loro.set_peer_id(1).unwrap();
        let loro2 = LoroDoc::new();
        loro2.set_peer_id(2).unwrap();

        let mut txn = loro.txn().unwrap();
        let text = txn.get_text("hello");
        text.insert_with_txn(&mut txn, 0, "hello").unwrap();
        txn.commit().unwrap();
        let exported = loro.export_from(&Default::default());
        loro2.import(&exported).unwrap();
        let mut txn = loro2.txn().unwrap();
        let text = txn.get_text("hello");
        assert_eq!(&**text.get_value().as_string().unwrap(), "hello");
        text.insert_with_txn(&mut txn, 5, " world").unwrap();
        assert_eq!(&**text.get_value().as_string().unwrap(), "hello world");
        txn.commit().unwrap();
        loro.import(&loro2.export_from(&Default::default()))
            .unwrap();
        let txn = loro.txn().unwrap();
        let text = txn.get_text("hello");
        assert_eq!(&**text.get_value().as_string().unwrap(), "hello world");
    }

    #[test]
    fn richtext_handler() {
        let loro = LoroDoc::new();
        loro.set_peer_id(1).unwrap();
        let loro2 = LoroDoc::new();
        loro2.set_peer_id(2).unwrap();

        let mut txn = loro.txn().unwrap();
        let text = txn.get_text("hello");
        text.insert_with_txn(&mut txn, 0, "hello").unwrap();
        txn.commit().unwrap();
        let exported = loro.export_from(&Default::default());

        loro2.import(&exported).unwrap();
        let mut txn = loro2.txn().unwrap();
        let text = txn.get_text("hello");
        assert_eq!(&**text.get_value().as_string().unwrap(), "hello");
        text.insert_with_txn(&mut txn, 5, " world").unwrap();
        assert_eq!(&**text.get_value().as_string().unwrap(), "hello world");
        txn.commit().unwrap();

        loro.import(&loro2.export_from(&Default::default()))
            .unwrap();
        let txn = loro.txn().unwrap();
        let text = txn.get_text("hello");
        assert_eq!(&**text.get_value().as_string().unwrap(), "hello world");
        txn.commit().unwrap();

        // test checkout
        loro.checkout(&Frontiers::from_id(ID::new(2, 1))).unwrap();
        assert_eq!(&**text.get_value().as_string().unwrap(), "hello w");
    }

    #[test]
    fn richtext_handler_concurrent() {
        let loro = LoroDoc::new();
        let mut txn = loro.txn().unwrap();
        let handler = loro.get_text("richtext");
        handler.insert_with_txn(&mut txn, 0, "hello").unwrap();
        txn.commit().unwrap();
        for i in 0..100 {
            let new_loro = LoroDoc::new();
            new_loro
                .import(&loro.export_from(&Default::default()))
                .unwrap();
            let mut txn = new_loro.txn().unwrap();
            let handler = new_loro.get_text("richtext");
            handler
                .insert_with_txn(&mut txn, i % 5, &i.to_string())
                .unwrap();
            txn.commit().unwrap();
            loro.import(&new_loro.export_from(&loro.oplog_vv()))
                .unwrap();
        }
    }

    #[test]
    fn richtext_handler_mark() {
        let loro = LoroDoc::new();
        let mut txn = loro.txn().unwrap();
        let handler = loro.get_text("richtext");
        handler.insert_with_txn(&mut txn, 0, "hello world").unwrap();
        handler
            .mark_with_txn(&mut txn, 0, 5, "bold", true.into(), false)
            .unwrap();
        txn.commit().unwrap();

        // assert has bold
        let value = handler.get_richtext_value();
        assert_eq!(value[0]["insert"], "hello".into());
        let meta = value[0]["attributes"].as_map().unwrap();
        assert_eq!(meta.len(), 1);
        meta.get("bold").unwrap();

        let loro2 = LoroDoc::new();
        loro2
            .import(&loro.export_from(&Default::default()))
            .unwrap();
        let handler2 = loro2.get_text("richtext");
        assert_eq!(&**handler2.get_value().as_string().unwrap(), "hello world");

        // assert has bold
        let value = handler2.get_richtext_value();
        assert_eq!(value[0]["insert"], "hello".into());
        let meta = value[0]["attributes"].as_map().unwrap();
        assert_eq!(meta.len(), 1);
        meta.get("bold").unwrap();

        // insert after bold should be bold
        {
            loro2
                .with_txn(|txn| handler2.insert_with_txn(txn, 5, " new"))
                .unwrap();

            let value = handler2.get_richtext_value();
            assert_eq!(
                value.to_json_value(),
                serde_json::json!([
                    {"insert": "hello new", "attributes": {"bold": true}},
                    {"insert": " world"}
                ])
            );
        }
    }

    #[test]
    fn richtext_snapshot() {
        let loro = LoroDoc::new();
        let mut txn = loro.txn().unwrap();
        let handler = loro.get_text("richtext");
        handler.insert_with_txn(&mut txn, 0, "hello world").unwrap();
        handler
            .mark_with_txn(&mut txn, 0, 5, "bold", true.into(), false)
            .unwrap();
        txn.commit().unwrap();

        let loro2 = LoroDoc::new();
        loro2.import(&loro.export_snapshot()).unwrap();
        let handler2 = loro2.get_text("richtext");
        assert_eq!(
            handler2.get_richtext_value().to_json_value(),
            serde_json::json!([
                {"insert": "hello", "attributes": {"bold": true}},
                {"insert": " world"}
            ])
        );
    }

    #[test]
    fn tree_meta() {
        let loro = LoroDoc::new();
        loro.set_peer_id(1).unwrap();
        let tree = loro.get_tree("root");
        let id = loro
            .with_txn(|txn| tree.create_with_txn(txn, None))
            .unwrap();
        loro.with_txn(|txn| {
            let meta = tree.get_meta(id)?;
            meta.insert_with_txn(txn, "a", 123.into())
        })
        .unwrap();
        let meta = loro
            .with_txn(|_| {
                let meta = tree.get_meta(id)?;
                Ok(meta.get("a").unwrap())
            })
            .unwrap();
        assert_eq!(meta, 123.into());
        assert_eq!(
            r#"[{"parent":null,"meta":{"a":123},"id":"0@1"}]"#,
            tree.get_deep_value().to_json()
        );
        let bytes = loro.export_snapshot();
        let loro2 = LoroDoc::new();
        loro2.import(&bytes).unwrap();
    }

    #[test]
    fn tree_meta_event() {
        use std::sync::Arc;
        let loro = LoroDoc::new();
        let tree = loro.get_tree("root");
        let text = loro.get_text("text");
        loro.with_txn(|txn| {
            let id = tree.create_with_txn(txn, None)?;
            let meta = tree.get_meta(id)?;
            meta.insert_with_txn(txn, "a", 1.into())?;
            text.insert_with_txn(txn, 0, "abc")?;
            let _id2 = tree.create_with_txn(txn, None)?;
            meta.insert_with_txn(txn, "b", 2.into())?;
            Ok(id)
        })
        .unwrap();

        let loro2 = LoroDoc::new();
        loro2.subscribe_root(Arc::new(|e| {
            println!("{} {:?} ", e.event_meta.local, e.event_meta.diff)
        }));
        loro2.import(&loro.export_from(&loro2.oplog_vv())).unwrap();
        assert_eq!(loro.get_deep_value(), loro2.get_deep_value());
    }

    #[test]
    fn richtext_apply_delta() {
        let loro = LoroDoc::new_auto_commit();
        let text = loro.get_text("text");
        text.apply_delta(&[TextDelta::Insert {
            insert: "Hello World!".into(),
            attributes: None,
        }])
        .unwrap();
        dbg!(text.get_richtext_value());
        text.apply_delta(&[
            TextDelta::Retain {
                retain: 6,
                attributes: Some(fx_map!("italic".into() => loro_common::LoroValue::Bool(true))),
            },
            TextDelta::Insert {
                insert: "New ".into(),
                attributes: Some(fx_map!("bold".into() => loro_common::LoroValue::Bool(true))),
            },
        ])
        .unwrap();
        dbg!(text.get_richtext_value());
        loro.commit_then_renew();
        assert_eq!(
            text.get_richtext_value().to_json_value(),
            json!([
                {"insert": "Hello ", "attributes": {"italic": true}},
                {"insert": "New ", "attributes": {"bold": true}},
                {"insert": "World!"}

            ])
        )
    }
}<|MERGE_RESOLUTION|>--- conflicted
+++ resolved
@@ -9,11 +9,7 @@
     },
     delta::{DeltaItem, StyleMeta, TreeDiffItem, TreeExternalDiff},
     op::ListSlice,
-<<<<<<< HEAD
-    state::{IndexType, RichtextState, TreeParentId},
-=======
-    state::{State, TreeParentId},
->>>>>>> c8b86949
+    state::{IndexType, State, TreeParentId},
     txn::EventHint,
     utils::{string_slice::StringSlice, utf16::count_utf16_len},
 };
@@ -157,11 +153,7 @@
 
 impl std::fmt::Debug for TextHandler {
     fn fmt(&self, f: &mut std::fmt::Formatter<'_>) -> std::fmt::Result {
-<<<<<<< HEAD
-        write!(f, "TextHandler {}", self.container_idx)
-=======
         write!(f, "TextHandler {}", self.inner.id)
->>>>>>> c8b86949
     }
 }
 
@@ -178,11 +170,7 @@
 
 impl std::fmt::Debug for MapHandler {
     fn fmt(&self, f: &mut std::fmt::Formatter<'_>) -> std::fmt::Result {
-<<<<<<< HEAD
-        write!(f, "MapHandler {}", self.container_idx)
-=======
         write!(f, "MapHandler {}", self.inner.id)
->>>>>>> c8b86949
     }
 }
 
@@ -193,22 +181,23 @@
 
 #[derive(Clone)]
 pub struct MovableListHandler {
-    txn: Weak<Mutex<Option<Transaction>>>,
-    pub(crate) container_idx: ContainerIdx,
-    state: Weak<Mutex<DocState>>,
+    inner: BasicHandler,
+}
+
+impl HandlerTrait for MovableListHandler {
+    fn inner(&self) -> &BasicHandler {
+        &self.inner
+    }
 }
 
 impl std::fmt::Debug for MovableListHandler {
     fn fmt(&self, f: &mut std::fmt::Formatter<'_>) -> std::fmt::Result {
-        write!(f, "MovableListHandler {}", self.container_idx)
+        write!(f, "MovableListHandler {}", self.id())
     }
 }
 
 impl std::fmt::Debug for ListHandler {
     fn fmt(&self, f: &mut std::fmt::Formatter<'_>) -> std::fmt::Result {
-<<<<<<< HEAD
-        write!(f, "ListHandler {}", self.container_idx)
-=======
         write!(f, "ListHandler {}", self.inner.id)
     }
 }
@@ -216,7 +205,6 @@
 impl HandlerTrait for ListHandler {
     fn inner(&self) -> &BasicHandler {
         &self.inner
->>>>>>> c8b86949
     }
 }
 
@@ -234,11 +222,7 @@
 
 impl std::fmt::Debug for TreeHandler {
     fn fmt(&self, f: &mut std::fmt::Formatter<'_>) -> std::fmt::Result {
-<<<<<<< HEAD
-        write!(f, "TextHandler {}", self.container_idx)
-=======
         write!(f, "TreeHandler {}", self.inner.id)
->>>>>>> c8b86949
     }
 }
 
@@ -272,6 +256,7 @@
             ContainerType::List => Self::List(ListHandler { inner: handler }),
             ContainerType::Tree => Self::Tree(TreeHandler { inner: handler }),
             ContainerType::Text => Self::Text(TextHandler { inner: handler }),
+            ContainerType::MovableList => Self::MovableList(MovableListHandler { inner: handler }),
         }
     }
 
@@ -281,23 +266,17 @@
             Self::List(x) => &x.inner.id,
             Self::Text(x) => &x.inner.id,
             Self::Tree(x) => &x.inner.id,
+            Self::MovableList(x) => &x.inner.id,
         }
     }
 
     pub fn container_idx(&self) -> ContainerIdx {
         match self {
-<<<<<<< HEAD
-            Self::Map(x) => x.container_idx,
-            Self::List(x) => x.container_idx,
-            Self::Text(x) => x.container_idx,
-            Self::Tree(x) => x.container_idx,
-            Self::MovableList(x) => x.container_idx,
-=======
             Self::Map(x) => x.inner.container_idx,
             Self::List(x) => x.inner.container_idx,
             Self::Text(x) => x.inner.container_idx,
             Self::Tree(x) => x.inner.container_idx,
->>>>>>> c8b86949
+            Self::MovableList(x) => x.inner.container_idx,
         }
     }
 
@@ -312,27 +291,6 @@
     }
 }
 
-<<<<<<< HEAD
-impl Handler {
-    pub(crate) fn new(
-        txn: Weak<Mutex<Option<Transaction>>>,
-        idx: ContainerIdx,
-        state: Weak<Mutex<DocState>>,
-    ) -> Self {
-        match idx.get_type() {
-            ContainerType::Map => Self::Map(MapHandler::new(txn, idx, state)),
-            ContainerType::List => Self::List(ListHandler::new(txn, idx, state)),
-            ContainerType::Tree => Self::Tree(TreeHandler::new(txn, idx, state)),
-            ContainerType::Text => Self::Text(TextHandler::new(txn, idx, state)),
-            ContainerType::MovableList => {
-                Self::MovableList(MovableListHandler::new(txn, idx, state))
-            }
-        }
-    }
-}
-
-=======
->>>>>>> c8b86949
 #[derive(Clone, EnumAsInner, Debug)]
 pub enum ValueOrHandler {
     Value(LoroValue),
@@ -347,12 +305,7 @@
         state: &Weak<Mutex<DocState>>,
     ) -> Self {
         if let LoroValue::Container(c) = value {
-<<<<<<< HEAD
-            let idx = arena.register_container(&c);
-            ValueOrHandler::Handler(Handler::new(txn.clone(), idx, state.clone()))
-=======
             ValueOrHandler::Handler(Handler::new(c, arena.clone(), txn.clone(), state.clone()))
->>>>>>> c8b86949
         } else {
             ValueOrHandler::Value(value)
         }
@@ -977,21 +930,10 @@
 }
 
 impl MovableListHandler {
-    pub fn new(
-        txn: Weak<Mutex<Option<Transaction>>>,
-        idx: ContainerIdx,
-        state: Weak<Mutex<DocState>>,
-    ) -> Self {
-        assert_eq!(idx.get_type(), ContainerType::MovableList);
-        Self {
-            txn,
-            container_idx: idx,
-            state,
-        }
-    }
-
     pub fn insert(&self, pos: usize, v: impl Into<LoroValue>) -> LoroResult<()> {
-        with_txn(&self.txn, |txn| self.insert_with_txn(txn, pos, v.into()))
+        with_txn(&self.inner.txn, |txn| {
+            self.insert_with_txn(txn, pos, v.into())
+        })
     }
 
     #[instrument(skip_all)]
@@ -1013,32 +955,26 @@
             return Ok(());
         }
 
-        let op_index =
-            self.state
-                .upgrade()
+        let op_index = self.with_state(|state| {
+            let list = state.as_movable_list_state().unwrap();
+            list.convert_index(pos, IndexType::ForUser, IndexType::ForOp)
                 .unwrap()
-                .lock()
-                .unwrap()
-                .with_state(self.container_idx, |state| {
-                    let list = state.as_movable_list_state().unwrap();
-                    list.convert_index(pos, IndexType::ForUser, IndexType::ForOp)
-                        .unwrap()
-                });
+        });
 
         txn.apply_local_op(
-            self.container_idx,
+            self.inner.container_idx,
             crate::op::RawOpContent::List(crate::container::list::list_op::ListOp::Insert {
                 slice: ListSlice::RawData(Cow::Owned(vec![v.clone()])),
                 pos: op_index,
             }),
             EventHint::InsertList { len: 1 },
-            &self.state,
+            &self.inner.state,
         )
     }
 
     #[inline]
     pub fn mov(&self, from: usize, to: usize) -> LoroResult<()> {
-        with_txn(&self.txn, |txn| self.move_with_txn(txn, from, to))
+        with_txn(&self.inner.txn, |txn| self.move_with_txn(txn, from, to))
     }
 
     /// Move element from `from` to `to`. After this op, elem will be at pos `to`.
@@ -1062,29 +998,23 @@
             });
         }
 
-        let (op_from, op_to, elem_id, value) = self
-            .state
-            .upgrade()
-            .unwrap()
-            .lock()
-            .unwrap()
-            .with_state(self.container_idx, |state| {
-                let list = state.as_movable_list_state().unwrap();
-                let (elem_id, elem) = list
-                    .get_elem_at_given_pos(from, IndexType::ForUser)
-                    .unwrap();
-                (
-                    list.convert_index(from, IndexType::ForUser, IndexType::ForOp)
-                        .unwrap(),
-                    list.convert_index(to, IndexType::ForUser, IndexType::ForOp)
-                        .unwrap(),
-                    elem_id,
-                    elem.value().clone(),
-                )
-            });
+        let (op_from, op_to, elem_id, value) = self.with_state(|state| {
+            let list = state.as_movable_list_state().unwrap();
+            let (elem_id, elem) = list
+                .get_elem_at_given_pos(from, IndexType::ForUser)
+                .unwrap();
+            (
+                list.convert_index(from, IndexType::ForUser, IndexType::ForOp)
+                    .unwrap(),
+                list.convert_index(to, IndexType::ForUser, IndexType::ForOp)
+                    .unwrap(),
+                elem_id,
+                elem.value().clone(),
+            )
+        });
 
         txn.apply_local_op(
-            self.container_idx,
+            self.inner.container_idx,
             crate::op::RawOpContent::List(crate::container::list::list_op::ListOp::Move {
                 from: op_from as u32,
                 to: op_to as u32,
@@ -1095,12 +1025,12 @@
                 from: from as u32,
                 to: to as u32,
             },
-            &self.state,
+            &self.inner.state,
         )
     }
 
     pub fn push(&self, v: LoroValue) -> LoroResult<()> {
-        with_txn(&self.txn, |txn| self.push_with_txn(txn, v))
+        with_txn(&self.inner.txn, |txn| self.push_with_txn(txn, v))
     }
 
     pub fn push_with_txn(&self, txn: &mut Transaction, v: LoroValue) -> LoroResult<()> {
@@ -1111,12 +1041,12 @@
     pub fn pop_(&self) -> LoroResult<Option<ValueOrHandler>> {
         let last = self.len() - 1;
         let ans = self.get_(last);
-        with_txn(&self.txn, |txn| self.delete_with_txn(txn, last, 1))?;
+        with_txn(&self.inner.txn, |txn| self.delete_with_txn(txn, last, 1))?;
         Ok(ans)
     }
 
     pub fn pop(&self) -> LoroResult<Option<LoroValue>> {
-        with_txn(&self.txn, |txn| self.pop_with_txn(txn))
+        with_txn(&self.inner.txn, |txn| self.pop_with_txn(txn))
     }
 
     pub fn pop_with_txn(&self, txn: &mut Transaction) -> LoroResult<Option<LoroValue>> {
@@ -1131,7 +1061,7 @@
     }
 
     pub fn insert_container(&self, pos: usize, c_type: ContainerType) -> LoroResult<Handler> {
-        with_txn(&self.txn, |txn| {
+        with_txn(&self.inner.txn, |txn| {
             self.insert_container_with_txn(txn, pos, c_type)
         })
     }
@@ -1151,26 +1081,23 @@
 
         let id = txn.next_id();
         let container_id = ContainerID::new_normal(id, c_type);
-        let child_idx = txn.arena.register_container(&container_id);
-        let v = LoroValue::Container(container_id);
+        let v = LoroValue::Container(container_id.clone());
         txn.apply_local_op(
-            self.container_idx,
+            self.inner.container_idx,
             crate::op::RawOpContent::List(crate::container::list::list_op::ListOp::Insert {
                 slice: ListSlice::RawData(Cow::Owned(vec![v.clone()])),
                 pos,
             }),
             EventHint::InsertList { len: 1 },
-            &self.state,
+            &self.inner.state,
         )?;
-        Ok(Handler::new(
-            self.txn.clone(),
-            child_idx,
-            self.state.clone(),
-        ))
+        Ok(create_handler(self, container_id))
     }
 
     pub fn set(&self, index: usize, value: impl Into<LoroValue>) -> LoroResult<()> {
-        with_txn(&self.txn, |txn| self.set_with_txn(txn, index, value.into()))
+        with_txn(&self.inner.txn, |txn| {
+            self.set_with_txn(txn, index, value.into())
+        })
     }
 
     pub fn set_with_txn(
@@ -1186,17 +1113,10 @@
             });
         }
 
-        let Some(elem_id) =
-            self.state
-                .upgrade()
-                .unwrap()
-                .lock()
-                .unwrap()
-                .with_state(self.container_idx, |state| {
-                    let list = state.as_movable_list_state().unwrap();
-                    list.get_elem_id_at(index, IndexType::ForUser)
-                })
-        else {
+        let Some(elem_id) = self.with_state(|state| {
+            let list = state.as_movable_list_state().unwrap();
+            list.get_elem_id_at(index, IndexType::ForUser)
+        }) else {
             unreachable!()
         };
 
@@ -1206,11 +1126,13 @@
         });
 
         let hint = EventHint::SetList { index, value };
-        txn.apply_local_op(self.container_idx, op, hint, &self.state)
+        txn.apply_local_op(self.inner.container_idx, op, hint, &self.inner.state)
     }
 
     pub fn set_container(&self, pos: usize, c: ContainerType) -> LoroResult<Handler> {
-        with_txn(&self.txn, |txn| self.set_container_with_txn(txn, pos, c))
+        with_txn(&self.inner.txn, |txn| {
+            self.set_container_with_txn(txn, pos, c)
+        })
     }
 
     pub fn set_container_with_txn(
@@ -1221,23 +1143,15 @@
     ) -> Result<Handler, LoroError> {
         let id = txn.next_id();
         let container_id = ContainerID::new_normal(id, c_type);
-        let child_idx = txn.arena.register_container(&container_id);
-        let v = LoroValue::Container(container_id);
-        let Some(elem_id) =
-            self.state
-                .upgrade()
-                .unwrap()
-                .lock()
-                .unwrap()
-                .with_state(self.container_idx, |state| {
-                    let list = state.as_movable_list_state().unwrap();
-                    list.get_elem_id_at(pos, IndexType::ForUser)
-                })
-        else {
+        let v = LoroValue::Container(container_id.clone());
+        let Some(elem_id) = self.with_state(|state| {
+            let list = state.as_movable_list_state().unwrap();
+            list.get_elem_id_at(pos, IndexType::ForUser)
+        }) else {
             unreachable!()
         };
         txn.apply_local_op(
-            self.container_idx,
+            self.inner.container_idx,
             crate::op::RawOpContent::List(crate::container::list::list_op::ListOp::Set {
                 elem_id: elem_id.to_id(),
                 value: v.clone(),
@@ -1246,17 +1160,13 @@
                 index: pos,
                 value: v,
             },
-            &self.state,
+            &self.inner.state,
         )?;
-        Ok(Handler::new(
-            self.txn.clone(),
-            child_idx,
-            self.state.clone(),
-        ))
+        Ok(create_handler(self, container_id))
     }
 
     pub fn delete(&self, pos: usize, len: usize) -> LoroResult<()> {
-        with_txn(&self.txn, |txn| self.delete_with_txn(txn, pos, len))
+        with_txn(&self.inner.txn, |txn| self.delete_with_txn(txn, pos, len))
     }
 
     #[instrument(skip_all)]
@@ -1272,41 +1182,35 @@
             });
         }
 
-        let (ids, new_poses) =
-            self.state
-                .upgrade()
-                .unwrap()
-                .lock()
-                .unwrap()
-                .with_state(self.container_idx, |state| {
-                    let list = state.as_movable_list_state().unwrap();
-                    let ids: Vec<_> = (pos..pos + len)
-                        .map(|i| list.get_list_id_at(i, IndexType::ForUser).unwrap())
-                        .collect();
-                    let poses: Vec<_> = (pos..pos + len)
-                        // need to -i because we delete the previous ones
-                        .map(|user_index| {
-                            let op_index = list
-                                .convert_index(user_index, IndexType::ForUser, IndexType::ForOp)
-                                .unwrap();
-                            assert!(op_index >= user_index);
-                            op_index - (user_index - pos)
-                        })
-                        .collect();
-                    (ids, poses)
-                });
+        let (ids, new_poses) = self.with_state(|state| {
+            let list = state.as_movable_list_state().unwrap();
+            let ids: Vec<_> = (pos..pos + len)
+                .map(|i| list.get_list_id_at(i, IndexType::ForUser).unwrap())
+                .collect();
+            let poses: Vec<_> = (pos..pos + len)
+                // need to -i because we delete the previous ones
+                .map(|user_index| {
+                    let op_index = list
+                        .convert_index(user_index, IndexType::ForUser, IndexType::ForOp)
+                        .unwrap();
+                    assert!(op_index >= user_index);
+                    op_index - (user_index - pos)
+                })
+                .collect();
+            (ids, poses)
+        });
 
         info!(?pos, ?len, ?ids, ?new_poses, "delete_with_txn");
         for (id, pos) in ids.into_iter().zip(new_poses.into_iter()) {
             txn.apply_local_op(
-                self.container_idx,
+                self.inner.container_idx,
                 crate::op::RawOpContent::List(ListOp::Delete(DeleteSpanWithId::new(
                     id,
                     pos as isize,
                     1,
                 ))),
                 EventHint::DeleteList(DeleteSpan::new(pos as isize, 1)),
-                &self.state,
+                &self.inner.state,
             )?;
         }
 
@@ -1314,9 +1218,7 @@
     }
 
     pub fn get_child_handler(&self, index: usize) -> Handler {
-        let mutex = &self.state.upgrade().unwrap();
-        let mut state = mutex.lock().unwrap();
-        let container_id = state.with_state(self.container_idx, |state| {
+        let container_id = self.with_state(|state| {
             state
                 .as_movable_list_state()
                 .as_ref()
@@ -1327,91 +1229,42 @@
                 .unwrap()
                 .clone()
         });
-        let idx = state.arena.register_container(&container_id);
-        Handler::new(self.txn.clone(), idx, self.state.clone())
+        create_handler(self, container_id)
     }
 
     pub fn len(&self) -> usize {
-        self.state
+        self.with_state(|state| state.as_movable_list_state().unwrap().len())
+    }
+
+    pub fn is_empty(&self) -> bool {
+        self.len() == 0
+    }
+
+    pub fn get_deep_value_with_id(&self) -> LoroValue {
+        self.inner
+            .state
             .upgrade()
             .unwrap()
             .lock()
             .unwrap()
-            .with_state(self.container_idx, |state| {
-                state.as_movable_list_state().unwrap().len()
-            })
-    }
-
-    pub fn is_empty(&self) -> bool {
-        self.len() == 0
-    }
-
-    pub fn get_value(&self) -> LoroValue {
-        self.state
-            .upgrade()
-            .unwrap()
-            .lock()
-            .unwrap()
-            .get_value_by_idx(self.container_idx)
-    }
-
-    pub fn get_deep_value(&self) -> LoroValue {
-        self.state
-            .upgrade()
-            .unwrap()
-            .lock()
-            .unwrap()
-            .get_container_deep_value(self.container_idx)
-    }
-
-    pub fn get_deep_value_with_id(&self) -> LoroValue {
-        self.state
-            .upgrade()
-            .unwrap()
-            .lock()
-            .unwrap()
-            .get_container_deep_value_with_id(self.container_idx, None)
-    }
-
-    pub fn id(&self) -> ContainerID {
-        self.state
-            .upgrade()
-            .unwrap()
-            .lock()
-            .unwrap()
-            .arena
-            .idx_to_id(self.container_idx)
-            .unwrap()
+            .get_container_deep_value_with_id(self.inner.container_idx, None)
     }
 
     pub fn get(&self, index: usize) -> Option<LoroValue> {
-        self.state
-            .upgrade()
-            .unwrap()
-            .lock()
-            .unwrap()
-            .with_state(self.container_idx, |state| {
-                let a = state.as_movable_list_state().unwrap();
-                a.get(index, IndexType::ForUser).cloned()
-            })
+        self.with_state(|state| {
+            let a = state.as_movable_list_state().unwrap();
+            a.get(index, IndexType::ForUser).cloned()
+        })
     }
 
     /// Get value at given index, if it's a container, return a handler to the container
     pub fn get_(&self, index: usize) -> Option<ValueOrHandler> {
-        let mutex = &self.state.upgrade().unwrap();
-        let doc_state = &mut mutex.lock().unwrap();
-        let arena = doc_state.arena.clone();
-        doc_state.with_state(self.container_idx, |state| {
+        self.with_state(|state| {
             let a = state.as_movable_list_state().unwrap();
             match a.get(index, IndexType::ForUser) {
                 Some(v) => {
                     if let LoroValue::Container(id) = v {
-                        let idx = arena.register_container(id);
-                        Some(ValueOrHandler::Handler(Handler::new(
-                            self.txn.clone(),
-                            idx,
-                            self.state.clone(),
-                        )))
+                        Some(ValueOrHandler::Handler(create_handler(self, id.clone())))
                     } else {
                         Some(ValueOrHandler::Value(v.clone()))
                     }
@@ -1425,20 +1278,12 @@
     where
         I: FnMut(ValueOrHandler),
     {
-        let mutex = &self.state.upgrade().unwrap();
-        let doc_state = &mut mutex.lock().unwrap();
-        let arena = doc_state.arena.clone();
-        doc_state.with_state(self.container_idx, |state| {
+        self.with_state(|state| {
             let a = state.as_movable_list_state().unwrap();
             for v in a.iter() {
                 match v {
                     LoroValue::Container(c) => {
-                        let idx = arena.register_container(c);
-                        f(ValueOrHandler::Handler(Handler::new(
-                            self.txn.clone(),
-                            idx,
-                            self.state.clone(),
-                        )));
+                        f(ValueOrHandler::Handler(create_handler(self, c.clone())));
                     }
                     value => {
                         f(ValueOrHandler::Value(value.clone()));
@@ -1449,15 +1294,10 @@
     }
 
     pub fn log_internal_state(&self) -> String {
-        self.state
-            .upgrade()
-            .unwrap()
-            .lock()
-            .unwrap()
-            .with_state(self.container_idx, |state| {
-                let state = state.as_movable_list_state().unwrap();
-                format!("{:#?}", state)
-            })
+        self.with_state(|state| {
+            let state = state.as_movable_list_state().unwrap();
+            format!("{:#?}", state)
+        })
     }
 }
 
