--- conflicted
+++ resolved
@@ -1057,11 +1057,7 @@
         if !self.contains(target) {
             return Err(LoroTreeError::TreeNodeNotExist(target).into());
         }
-<<<<<<< HEAD
         let map_container_id = target.associated_meta_container();
-        let map = txn.get_map(map_container_id);
-=======
-        let map_container_id = self.meta_container_id(target);
         let idx = self
             .state
             .upgrade()
@@ -1071,7 +1067,6 @@
             .arena
             .register_container(&map_container_id);
         let map = MapHandler::new(self.txn.clone(), idx, self.state.clone());
->>>>>>> 2a93d828
         Ok(map)
     }
 
