--- conflicted
+++ resolved
@@ -11,11 +11,7 @@
     delta::{DeltaItem, StyleMeta, TreeDiffItem, TreeExternalDiff},
     event::TextDiffItem,
     op::ListSlice,
-<<<<<<< HEAD
-    state::{ContainerState, FractionalIndexGenResult, State, TreeParentId},
-=======
-    state::{ContainerState, IndexType, State, TreeParentId},
->>>>>>> 996ce70e
+    state::{ContainerState, FractionalIndexGenResult, IndexType, State, TreeParentId},
     txn::EventHint,
     utils::{string_slice::StringSlice, utf16::count_utf16_len},
 };
