use std::sync::Arc;

pub(super) mod tree;
use itertools::Itertools;
pub(crate) use tree::TreeDeletedSetTrait;
pub(super) use tree::TreeDiffCache;

use enum_dispatch::enum_dispatch;
use fxhash::{FxHashMap, FxHashSet};
use loro_common::{ContainerID, HasCounterSpan, HasIdSpan, LoroValue, PeerID, ID};

use crate::{
    change::Lamport,
    container::{
        idx::ContainerIdx,
        richtext::{
            richtext_state::{RichtextStateChunk, TextChunk},
            AnchorType, CrdtRopeDelta, RichtextChunk, RichtextChunkValue, RichtextTracker, StyleOp,
        },
        tree::tree_op::TreeOp,
    },
    dag::DagUtils,
    delta::{Delta, MapDelta, MapValue, TreeInternalDiff},
    event::InternalDiff,
    id::Counter,
    op::{RichOp, SliceRange, SliceRanges},
    span::{HasId, HasLamport},
    version::Frontiers,
    InternalString, VersionVector,
};

use self::tree::MoveLamportAndID;

use super::{event::InternalContainerDiff, oplog::OpLog};

/// Calculate the diff between two versions. given [OpLog][super::oplog::OpLog]
/// and [AppState][super::state::AppState].
///
/// TODO: persist diffCalculator and skip processed version
#[derive(Debug, Default)]
pub struct DiffCalculator {
    /// ContainerIdx -> (depth, calculator)
    ///
    /// if depth == u16::MAX, we need to calculate it again
    calculators: FxHashMap<ContainerIdx, (u16, ContainerDiffCalculator)>,
    last_vv: VersionVector,
    has_all: bool,
}

impl DiffCalculator {
    pub fn new() -> Self {
        Self {
            calculators: Default::default(),
            last_vv: Default::default(),
            has_all: false,
        }
    }

    // PERF: if the causal order is linear, we can skip some of the calculation
    #[allow(unused)]
    pub(crate) fn calc_diff(
        &mut self,
        oplog: &super::oplog::OpLog,
        before: &crate::VersionVector,
        after: &crate::VersionVector,
    ) -> Vec<InternalContainerDiff> {
        self.calc_diff_internal(oplog, before, None, after, None)
    }

    pub(crate) fn calc_diff_internal(
        &mut self,
        oplog: &super::oplog::OpLog,
        before: &crate::VersionVector,
        before_frontiers: Option<&Frontiers>,
        after: &crate::VersionVector,
        after_frontiers: Option<&Frontiers>,
    ) -> Vec<InternalContainerDiff> {
        debug_log::group!("DiffCalc");
        if self.has_all {
            let include_before = self.last_vv.includes_vv(before);
            let include_after = self.last_vv.includes_vv(after);
            if !include_after || !include_before {
                self.has_all = false;
                self.last_vv = Default::default();
            }
        }
        let affected_set = if !self.has_all {
            // if we don't have all the ops, we need to calculate the diff by tracing back
            let mut after = after;
            let mut before = before;
            let mut merged = before.clone();
            let mut before_frontiers = before_frontiers;
            let mut after_frontiers = after_frontiers;
            merged.merge(after);
            let empty_vv: VersionVector = Default::default();
            if !after.includes_vv(before) {
                // If after is not after before, we need to calculate the diff from the beginning
                //
                // This is required because of [MapDiffCalculator]. It can be removed with
                // a better data structure. See #114.
                before = &empty_vv;
                after = &merged;
                before_frontiers = None;
                after_frontiers = None;
                self.has_all = true;
                self.last_vv = Default::default();
            } else if before.is_empty() {
                self.has_all = true;
                self.last_vv = Default::default();
            }
            let (lca, iter) =
                oplog.iter_from_lca_causally(before, before_frontiers, after, after_frontiers);

            let mut started_set = FxHashSet::default();
            for (change, start_counter, vv) in iter {
                if change.id.counter > 0 && self.has_all {
                    assert!(
                        self.last_vv.includes_id(change.id.inc(-1)),
                        "{:?} {}",
                        &self.last_vv,
                        change.id
                    );
                }

                if self.has_all {
                    self.last_vv.extend_to_include_end_id(change.id_end());
                }

                let iter_start = change
                    .ops
                    .binary_search_by(|op| op.ctr_last().cmp(&start_counter))
                    .unwrap_or_else(|e| e);
                let mut visited = FxHashSet::default();
                for mut op in &change.ops.vec()[iter_start..] {
                    // slice the op if needed
                    let stack_sliced_op;
                    if op.counter < start_counter {
                        if op.ctr_last() < start_counter {
                            continue;
                        }

                        stack_sliced_op =
                            Some(op.slice((start_counter - op.counter) as usize, op.atom_len()));
                        op = stack_sliced_op.as_ref().unwrap();
                    }
                    let depth = oplog.arena.get_depth(op.container).unwrap_or(u16::MAX);
                    let (_, calculator) =
                        self.calculators.entry(op.container).or_insert_with(|| {
                            match op.container.get_type() {
                                crate::ContainerType::Text => (
                                    depth,
                                    ContainerDiffCalculator::Richtext(
                                        RichtextDiffCalculator::default(),
                                    ),
                                ),
                                crate::ContainerType::Map => (
                                    depth,
                                    ContainerDiffCalculator::Map(MapDiffCalculator::new()),
                                ),
                                crate::ContainerType::List => (
                                    depth,
                                    ContainerDiffCalculator::List(ListDiffCalculator::default()),
                                ),
                                crate::ContainerType::Tree => {
                                    (depth, ContainerDiffCalculator::Tree(TreeDiffCalculator))
                                }
                            }
                        });

                    if !started_set.contains(&op.container) {
                        started_set.insert(op.container);
                        calculator.start_tracking(oplog, &lca);
                    }

                    if visited.contains(&op.container) {
                        // don't checkout if we have already checked out this container in this round
                        calculator.apply_change(oplog, RichOp::new_by_change(change, op), None);
                    } else {
                        calculator.apply_change(
                            oplog,
                            RichOp::new_by_change(change, op),
                            Some(&vv.borrow()),
                        );
                        visited.insert(op.container);
                    }
                }
            }
            for (_, (_, calculator)) in self.calculators.iter_mut() {
                calculator.stop_tracking(oplog, after);
            }

            Some(started_set)
        } else {
            // We can calculate the diff by the current calculators.

            // Find a set of affected containers idx, if it's relatively cheap
            if before.distance_to(after) < self.calculators.len() {
                let mut set = FxHashSet::default();
                oplog.for_each_change_within(before, after, |change| {
                    for op in change.ops.iter() {
                        set.insert(op.container);
                    }
                });
                Some(set)
            } else {
                None
            }
        };

        // Because we need to get correct `bring_back` value that indicates container is created during this round of diff calc,
        // we need to iterate from parents to children. i.e. from smaller depth to larger depth.
        let mut new_containers = FxHashSet::default();
        let mut container_id_to_depth = FxHashMap::default();
        let mut all: Vec<(u16, ContainerIdx)> = if let Some(set) = affected_set {
            // only visit the affected containers
            set.into_iter()
                .map(|x| {
                    let (depth, _) = self.calculators.get_mut(&x).unwrap();
                    (*depth, x)
                })
                .collect()
        } else {
            self.calculators
                .iter_mut()
                .map(|(x, (depth, _))| (*depth, *x))
                .collect()
        };
        let mut are_rest_containers_deleted = false;
        let mut ans = FxHashMap::default();
        while !all.is_empty() {
            // sort by depth and lamport, ensure we iterate from top to bottom
            all.sort_by_key(|x| x.0);
            let len = all.len();
            for (_, idx) in std::mem::take(&mut all) {
                if ans.contains_key(&idx) {
                    continue;
                }
                let (depth, calc) = self.calculators.get_mut(&idx).unwrap();
                if *depth == u16::MAX && !are_rest_containers_deleted {
                    if let Some(d) = oplog.arena.get_depth(idx) {
                        if d != *depth {
                            *depth = d;
                            all.push((*depth, idx));
                            continue;
                        }
                    }
                }
                let id = oplog.arena.idx_to_id(idx).unwrap();
                let bring_back = new_containers.remove(&id);

                let diff = calc.calculate_diff(oplog, before, after, |c| {
                    if !are_rest_containers_deleted {
                        new_containers.insert(c.clone());
                        container_id_to_depth.insert(c.clone(), depth.saturating_add(1));
                        let child_idx = oplog.arena.register_container(c);
                        oplog.arena.set_parent(child_idx, Some(idx));
                    }
                });
                if !diff.is_empty() || bring_back {
                    ans.insert(
                        idx,
                        (
                            *depth,
                            InternalContainerDiff {
                                idx,
                                bring_back,
                                is_container_deleted: are_rest_containers_deleted,
                                diff: Some(diff.into()),
                            },
                        ),
                    );
                }
            }

            if len == all.len() {
                debug_log::debug_log!("Container might be deleted");
                debug_log::debug_dbg!(&all);
                for (_, idx) in all.iter() {
                    debug_log::debug_dbg!(oplog.arena.get_container_id(*idx));
                }
                // we still emit the event of deleted container
                are_rest_containers_deleted = true;
            }
        }
        while !new_containers.is_empty() {
            for id in std::mem::take(&mut new_containers) {
                let Some(idx) = oplog.arena.id_to_idx(&id) else {
                    continue;
                };
                if ans.contains_key(&idx) {
                    continue;
                }
                let depth = container_id_to_depth.remove(&id).unwrap();
                ans.insert(
                    idx,
                    (
                        depth,
                        InternalContainerDiff {
                            idx,
                            bring_back: true,
                            is_container_deleted: false,
                            diff: None,
                        },
                    ),
                );
            }
        }

<<<<<<< HEAD
=======
        debug_log::group_end!();
        // debug_log::debug_dbg!(&ans);
>>>>>>> 76e3f97f
        ans.into_values()
            .sorted_by_key(|x| x.0)
            .map(|x| x.1)
            .collect_vec()
    }
}

/// DiffCalculator should track the history first before it can calculate the difference.
///
/// So we need it to first apply all the ops between the two versions.
///
/// NOTE: not every op between two versions are included in a certain container.
/// So there may be some ops that cannot be seen by the container.
///
#[enum_dispatch]
pub(crate) trait DiffCalculatorTrait {
    fn start_tracking(&mut self, oplog: &OpLog, vv: &crate::VersionVector);
    fn apply_change(
        &mut self,
        oplog: &OpLog,
        op: crate::op::RichOp,
        vv: Option<&crate::VersionVector>,
    );
    fn stop_tracking(&mut self, oplog: &OpLog, vv: &crate::VersionVector);
    fn calculate_diff(
        &mut self,
        oplog: &OpLog,
        from: &crate::VersionVector,
        to: &crate::VersionVector,
        on_new_container: impl FnMut(&ContainerID),
    ) -> InternalDiff;
}

#[enum_dispatch(DiffCalculatorTrait)]
#[derive(Debug)]
enum ContainerDiffCalculator {
    Map(MapDiffCalculator),
    List(ListDiffCalculator),
    Richtext(RichtextDiffCalculator),
    Tree(TreeDiffCalculator),
}

#[derive(Debug, Default)]
struct MapDiffCalculator {
    grouped: FxHashMap<InternalString, CompactRegister>,
}

impl MapDiffCalculator {
    pub(crate) fn new() -> Self {
        Self {
            grouped: Default::default(),
        }
    }
}

impl DiffCalculatorTrait for MapDiffCalculator {
    fn start_tracking(&mut self, _oplog: &crate::OpLog, _vv: &crate::VersionVector) {}

    fn apply_change(
        &mut self,
        _oplog: &crate::OpLog,
        op: crate::op::RichOp,
        _vv: Option<&crate::VersionVector>,
    ) {
        let map = op.op().content.as_map().unwrap();
        self.grouped
            .entry(map.key.clone())
            .or_default()
            .push(CompactMapValue {
                lamport: op.lamport(),
                peer: op.client_id(),
                counter: op.id_start().counter,
                value: op.op().content.as_map().unwrap().value.clone(),
            });
    }

    fn stop_tracking(&mut self, _oplog: &super::oplog::OpLog, _vv: &crate::VersionVector) {}

    fn calculate_diff(
        &mut self,
        _oplog: &super::oplog::OpLog,
        from: &crate::VersionVector,
        to: &crate::VersionVector,
        mut on_new_container: impl FnMut(&ContainerID),
    ) -> InternalDiff {
        let mut changed = Vec::new();
        for (k, g) in self.grouped.iter_mut() {
            let (peek_from, peek_to) = g.peek_at_ab(from, to);
            match (peek_from, peek_to) {
                (None, None) => {}
                (None, Some(_)) => changed.push((k.clone(), peek_to)),
                (Some(_), None) => changed.push((k.clone(), peek_to)),
                (Some(a), Some(b)) => {
                    if a != b {
                        changed.push((k.clone(), peek_to))
                    }
                }
            }
        }

        let mut updated = FxHashMap::with_capacity_and_hasher(changed.len(), Default::default());
        for (key, value) in changed {
            let value = value
                .map(|v| {
                    let value = v.value.clone();
                    if let Some(LoroValue::Container(c)) = &value {
                        on_new_container(c);
                    }

                    MapValue {
                        counter: v.counter,
                        value,
                        lamport: (v.lamport, v.peer),
                    }
                })
                .unwrap_or_else(|| MapValue {
                    counter: 0,
                    value: None,
                    lamport: (0, 0),
                });

            updated.insert(key, value);
        }
        InternalDiff::Map(MapDelta { updated })
    }
}

#[derive(Debug, Clone, PartialEq, Eq)]
struct CompactMapValue {
    lamport: Lamport,
    peer: PeerID,
    counter: Counter,
    value: Option<LoroValue>,
}

impl Ord for CompactMapValue {
    fn cmp(&self, other: &Self) -> std::cmp::Ordering {
        self.lamport
            .cmp(&other.lamport)
            .then(self.peer.cmp(&other.peer))
    }
}

impl PartialOrd for CompactMapValue {
    fn partial_cmp(&self, other: &Self) -> Option<std::cmp::Ordering> {
        Some(self.cmp(other))
    }
}

impl HasId for CompactMapValue {
    fn id_start(&self) -> ID {
        ID::new(self.peer, self.counter)
    }
}

use compact_register::CompactRegister;
use rle::{HasLength, Sliceable};

mod compact_register {
    use std::collections::BTreeSet;

    use super::*;
    #[derive(Debug, Default)]
    pub(super) struct CompactRegister {
        tree: BTreeSet<CompactMapValue>,
    }

    impl CompactRegister {
        pub fn push(&mut self, value: CompactMapValue) {
            self.tree.insert(value);
        }

        pub fn peek_at_ab(
            &self,
            a: &VersionVector,
            b: &VersionVector,
        ) -> (Option<&CompactMapValue>, Option<&CompactMapValue>) {
            let mut max_a: Option<&CompactMapValue> = None;
            let mut max_b: Option<&CompactMapValue> = None;
            for v in self.tree.iter().rev() {
                if b.get(&v.peer).copied().unwrap_or(0) > v.counter {
                    max_b = Some(v);
                    break;
                }
            }

            for v in self.tree.iter().rev() {
                if a.get(&v.peer).copied().unwrap_or(0) > v.counter {
                    max_a = Some(v);
                    break;
                }
            }

            (max_a, max_b)
        }
    }
}

#[derive(Default)]
struct ListDiffCalculator {
    start_vv: VersionVector,
    tracker: Box<RichtextTracker>,
}

impl std::fmt::Debug for ListDiffCalculator {
    fn fmt(&self, f: &mut std::fmt::Formatter<'_>) -> std::fmt::Result {
        f.debug_struct("ListDiffCalculator")
            // .field("tracker", &self.tracker)
            .finish()
    }
}

impl DiffCalculatorTrait for ListDiffCalculator {
    fn start_tracking(&mut self, _oplog: &OpLog, vv: &crate::VersionVector) {
        if !vv.includes_vv(&self.start_vv) || !self.tracker.all_vv().includes_vv(vv) {
            self.tracker = Box::new(RichtextTracker::new_with_unknown());
            self.start_vv = vv.clone();
        }

        self.tracker.checkout(vv);
    }

    fn apply_change(
        &mut self,
        _oplog: &OpLog,
        op: crate::op::RichOp,
        vv: Option<&crate::VersionVector>,
    ) {
        if let Some(vv) = vv {
            self.tracker.checkout(vv);
        }

        match &op.op().content {
            crate::op::InnerContent::List(l) => match l {
                crate::container::list::list_op::InnerListOp::Insert { slice, pos } => {
                    self.tracker.insert(
                        op.id_start(),
                        *pos,
                        RichtextChunk::new_text(slice.0.clone()),
                    );
                }
                crate::container::list::list_op::InnerListOp::Delete(del) => {
                    self.tracker.delete(
                        op.id_start(),
                        del.start() as usize,
                        del.atom_len(),
                        del.is_reversed(),
                    );
                }
                _ => unreachable!(),
            },
            crate::op::InnerContent::Map(_) => unreachable!(),
            crate::op::InnerContent::Tree(_) => unreachable!(),
        }
    }

    fn stop_tracking(&mut self, _oplog: &OpLog, _vv: &crate::VersionVector) {}

    fn calculate_diff(
        &mut self,
        oplog: &OpLog,
        from: &crate::VersionVector,
        to: &crate::VersionVector,
        mut on_new_container: impl FnMut(&ContainerID),
    ) -> InternalDiff {
        let mut delta = Delta::new();
        for item in self.tracker.diff(from, to) {
            match item {
                CrdtRopeDelta::Retain(len) => {
                    delta = delta.retain(len);
                }
                CrdtRopeDelta::Insert { chunk: value, id } => match value.value() {
                    RichtextChunkValue::Text(range) => {
                        for i in range.clone() {
                            let v = oplog.arena.get_value(i as usize);
                            if let Some(LoroValue::Container(c)) = &v {
                                on_new_container(c);
                            }
                        }
                        delta = delta.insert(SliceRanges {
                            ranges: smallvec::smallvec![SliceRange(range)],
                            id,
                        });
                    }
                    RichtextChunkValue::StyleAnchor { .. } => unreachable!(),
                    RichtextChunkValue::Unknown(_) => unreachable!(),
                },
                CrdtRopeDelta::Delete(len) => {
                    delta = delta.delete(len);
                }
            }
        }

        InternalDiff::ListRaw(delta)
    }
}

#[derive(Debug, Default)]
struct RichtextDiffCalculator {
    start_vv: VersionVector,
    tracker: Box<RichtextTracker>,
    styles: Vec<StyleOp>,
}

impl DiffCalculatorTrait for RichtextDiffCalculator {
    fn start_tracking(&mut self, _oplog: &super::oplog::OpLog, vv: &crate::VersionVector) {
        if !vv.includes_vv(&self.start_vv) || !self.tracker.all_vv().includes_vv(vv) {
            self.tracker = Box::new(RichtextTracker::new_with_unknown());
            self.styles.clear();
            self.start_vv = vv.clone();
        }

        self.tracker.checkout(vv);
    }

    fn apply_change(
        &mut self,
        _oplog: &super::oplog::OpLog,
        op: crate::op::RichOp,
        vv: Option<&crate::VersionVector>,
    ) {
        if let Some(vv) = vv {
            self.tracker.checkout(vv);
        }
        match &op.op().content {
            crate::op::InnerContent::List(l) => match l {
                crate::container::list::list_op::InnerListOp::Insert { .. } => {
                    unreachable!()
                }
                crate::container::list::list_op::InnerListOp::InsertText {
                    slice: _,
                    unicode_start,
                    unicode_len: len,
                    pos,
                } => {
                    self.tracker.insert(
                        op.id_start(),
                        *pos as usize,
                        RichtextChunk::new_text(*unicode_start..*unicode_start + *len),
                    );
                }
                crate::container::list::list_op::InnerListOp::Delete(del) => {
                    self.tracker.delete(
                        op.id_start(),
                        del.start() as usize,
                        del.atom_len(),
                        del.is_reversed(),
                    );
                }
                crate::container::list::list_op::InnerListOp::StyleStart {
                    start,
                    end,
                    key,
                    info,
                    value,
                } => {
                    debug_assert!(start < end, "start: {}, end: {}", start, end);
                    let style_id = self.styles.len();
                    self.styles.push(StyleOp {
                        lamport: op.lamport(),
                        peer: op.peer,
                        cnt: op.id_start().counter,
                        key: key.clone(),
                        value: value.clone(),
                        info: *info,
                    });
                    self.tracker.insert(
                        op.id_start(),
                        *start as usize,
                        RichtextChunk::new_style_anchor(style_id as u32, AnchorType::Start),
                    );
                    self.tracker.insert(
                        op.id_start().inc(1),
                        // need to shift 1 because we insert the start style anchor before this pos
                        *end as usize + 1,
                        RichtextChunk::new_style_anchor(style_id as u32, AnchorType::End),
                    );
                }
                crate::container::list::list_op::InnerListOp::StyleEnd => {}
            },
            crate::op::InnerContent::Map(_) => unreachable!(),
            crate::op::InnerContent::Tree(_) => unreachable!(),
        }
    }

    fn stop_tracking(&mut self, _oplog: &super::oplog::OpLog, _vv: &crate::VersionVector) {}

    fn calculate_diff(
        &mut self,
        oplog: &OpLog,
        from: &crate::VersionVector,
        to: &crate::VersionVector,
        _: impl FnMut(&ContainerID),
    ) -> InternalDiff {
        let mut delta = Delta::new();
        for item in self.tracker.diff(from, to) {
            match item {
                CrdtRopeDelta::Retain(len) => {
                    delta = delta.retain(len);
                }
                CrdtRopeDelta::Insert { chunk: value, id } => match value.value() {
                    RichtextChunkValue::Text(text) => {
                        delta = delta.insert(RichtextStateChunk::Text(
                            // PERF: can be speedup by acquiring lock on arena
                            TextChunk::new(
                                oplog
                                    .arena
                                    .slice_by_unicode(text.start as usize..text.end as usize),
                                id,
                            ),
                        ));
                    }
                    RichtextChunkValue::StyleAnchor { id, anchor_type } => {
                        delta = delta.insert(RichtextStateChunk::Style {
                            style: Arc::new(self.styles[id as usize].clone()),
                            anchor_type,
                        });
                    }
                    RichtextChunkValue::Unknown(_) => unreachable!(),
                },
                CrdtRopeDelta::Delete(len) => {
                    delta = delta.delete(len);
                }
            }
        }

        // debug_log::debug_dbg!(&self.tracker);
        InternalDiff::RichtextRaw(delta)
    }
}

#[derive(Debug, Default)]
struct TreeDiffCalculator;

impl TreeDiffCalculator {
    fn get_min_lamport_by_frontiers(&self, frontiers: &Frontiers, oplog: &OpLog) -> Lamport {
        frontiers
            .iter()
            .map(|id| oplog.get_min_lamport_at(*id))
            .min()
            .unwrap_or(0)
    }

    fn get_max_lamport_by_frontiers(&self, frontiers: &Frontiers, oplog: &OpLog) -> Lamport {
        frontiers
            .iter()
            .map(|id| oplog.get_max_lamport_at(*id))
            .max()
            .unwrap_or(Lamport::MAX)
    }
}

impl DiffCalculatorTrait for TreeDiffCalculator {
    fn start_tracking(&mut self, _oplog: &OpLog, _vv: &crate::VersionVector) {}

    fn apply_change(
        &mut self,
        oplog: &OpLog,
        op: crate::op::RichOp,
        _vv: Option<&crate::VersionVector>,
    ) {
        let TreeOp { target, parent } = op.op().content.as_tree().unwrap();
        let node = MoveLamportAndID {
            lamport: op.lamport(),
            id: ID {
                peer: op.client_id(),
                counter: op.id_start().counter,
            },
            target: *target,
            parent: *parent,
            effected: true,
        };
        let mut tree_cache = oplog.tree_parent_cache.lock().unwrap();
        tree_cache.add_node(node);
    }

    fn stop_tracking(&mut self, _oplog: &OpLog, _vv: &crate::VersionVector) {}

    fn calculate_diff(
        &mut self,
        oplog: &OpLog,
        from: &crate::VersionVector,
        to: &crate::VersionVector,
        mut on_new_container: impl FnMut(&ContainerID),
    ) -> InternalDiff {
        debug_log::debug_log!("from {:?} to {:?}", from, to);
        let from_frontiers = from.to_frontiers(&oplog.dag);
        let to_frontiers = to.to_frontiers(&oplog.dag);
        let common_ancestors = oplog
            .dag
            .find_common_ancestor(&from_frontiers, &to_frontiers);
        let lca_vv = oplog.dag.frontiers_to_vv(&common_ancestors).unwrap();
        let lca_frontiers = lca_vv.to_frontiers(&oplog.dag);
        debug_log::debug_log!("lca vv {:?}", lca_vv);

        let mut tree_cache = oplog.tree_parent_cache.lock().unwrap();
        let to_max_lamport = self.get_max_lamport_by_frontiers(&to_frontiers, oplog);
        let lca_min_lamport = self.get_min_lamport_by_frontiers(&lca_frontiers, oplog);
        let from_min_lamport = self.get_min_lamport_by_frontiers(&from_frontiers, oplog);
        let from_max_lamport = self.get_max_lamport_by_frontiers(&from_frontiers, oplog);
        let diff = tree_cache.diff(
            from,
            to,
            &lca_vv,
            to_max_lamport,
            lca_min_lamport,
            (from_min_lamport, from_max_lamport),
        );

        diff.diff.iter().for_each(|d| {
            // the metadata could be modified before, so (re)create a node need emit the map container diffs
            // `Create` here is because maybe in a diff calc uncreate and then create back
            if matches!(
                d.action,
                TreeInternalDiff::Restore
                    | TreeInternalDiff::RestoreMove(_)
                    | TreeInternalDiff::Create
                    | TreeInternalDiff::CreateMove(_)
            ) {
                on_new_container(&d.target.associated_meta_container())
            }
        });

        debug_log::debug_log!("\ndiff {:?}", diff);

        InternalDiff::Tree(diff)
    }
}<|MERGE_RESOLUTION|>--- conflicted
+++ resolved
@@ -306,11 +306,6 @@
             }
         }
 
-<<<<<<< HEAD
-=======
-        debug_log::group_end!();
-        // debug_log::debug_dbg!(&ans);
->>>>>>> 76e3f97f
         ans.into_values()
             .sorted_by_key(|x| x.0)
             .map(|x| x.1)
