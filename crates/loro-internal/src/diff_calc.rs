--- conflicted
+++ resolved
@@ -60,14 +60,11 @@
         }
     }
 
-<<<<<<< HEAD
-=======
     #[allow(unused)]
     pub(crate) fn get_calc(&self, container: ContainerIdx) -> Option<&ContainerDiffCalculator> {
         self.calculators.get(&container).map(|(_, c)| c)
     }
 
->>>>>>> 93726186
     // PERF: if the causal order is linear, we can skip some of the calculation
     #[allow(unused)]
     pub(crate) fn calc_diff(
@@ -361,11 +358,8 @@
     List(ListDiffCalculator),
     Richtext(RichtextDiffCalculator),
     Tree(TreeDiffCalculator),
-<<<<<<< HEAD
+    MovableList(MovableListDiffCalculator),
     Unknown(UnknownDiffCalculator),
-=======
-    MovableList(MovableListDiffCalculator),
->>>>>>> 93726186
 }
 
 #[derive(Debug)]
