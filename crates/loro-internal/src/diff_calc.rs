--- conflicted
+++ resolved
@@ -262,43 +262,13 @@
                 }
             }
 
-<<<<<<< HEAD
             debug_log::debug_dbg!(&new_containers);
-=======
-            // reset left new_containers
-            while !new_containers.is_empty() {
-                for id in std::mem::take(&mut new_containers) {
-                    let Some(idx) = oplog.arena.id_to_idx(&id) else {
-                        continue;
-                    };
-                    let Some((_, calc)) = self.calculators.get_mut(&idx) else {
-                        continue;
-                    };
-                    let diff = calc.calculate_diff(oplog, &empty_vv, after, |c| {
-                        new_containers.insert(c.clone());
-                        let child_idx = oplog.arena.register_container(c);
-                        oplog.arena.set_parent(child_idx, Some(idx));
-                    });
-                    // this can override the previous diff with `reset = false`
-                    // otherwise, the diff event will be incorrect
-                    ans.insert(
-                        idx,
-                        InternalContainerDiff {
-                            idx,
-                            reset: true,
-                            is_container_deleted: false,
-                            diff: diff.into(),
-                        },
-                    );
-                }
-            }
-
->>>>>>> 200a6dd3
             if len == all.len() {
-                // debug_log::debug_dbg!(&all);
-                // for (_, idx) in all.iter() {
-                // debug_log::debug_dbg!(oplog.arena.get_container_id(*idx));
-                // }
+                debug_log::debug_log!("Container might be deleted");
+                debug_log::debug_dbg!(&all);
+                for (_, idx) in all.iter() {
+                    debug_log::debug_dbg!(oplog.arena.get_container_id(*idx));
+                }
                 // we still emit the event of deleted container
                 are_rest_containers_deleted = true;
             }
@@ -797,7 +767,6 @@
             (from_min_lamport, from_max_lamport),
         );
 
-<<<<<<< HEAD
         diff.diff.iter().for_each(|d| {
             // the metadata could be modified before, so (re)create a node need emit the map container diffs
             // create -> maybe in a diff calc  uncreate and then create back
@@ -813,10 +782,6 @@
         });
 
         debug_log::debug_log!("\ndiff {:?}", diff);
-=======
-        // FIXME: inserting new containers
-        // debug_log::debug_log!("\ndiff {:?}", diff);
->>>>>>> 200a6dd3
 
         InternalDiff::Tree(diff)
     }
