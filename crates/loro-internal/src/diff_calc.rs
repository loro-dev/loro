use std::sync::Arc;

pub(super) mod tree;
use itertools::Itertools;
pub(crate) use tree::TreeDeletedSetTrait;
pub(super) use tree::TreeDiffCache;

use enum_dispatch::enum_dispatch;
use fxhash::{FxHashMap, FxHashSet};
use loro_common::{ContainerID, HasIdSpan, LoroValue, PeerID, ID};

use crate::{
    change::Lamport,
    container::{
        idx::ContainerIdx,
        richtext::{
            richtext_state::RichtextStateChunk, AnchorType, CrdtRopeDelta, RichtextChunk,
            RichtextChunkValue, RichtextTracker, StyleOp,
        },
        text::tracker::Tracker,
        tree::tree_op::TreeOp,
    },
    dag::DagUtils,
    delta::{Delta, MapDelta, MapValue, TreeDiffItem},
    event::InternalDiff,
    id::Counter,
    op::RichOp,
    span::{HasId, HasLamport},
    version::Frontiers,
    InternalString, VersionVector,
};

use self::tree::MoveLamportAndID;

use super::{event::InternalContainerDiff, oplog::OpLog};

/// Calculate the diff between two versions. given [OpLog][super::oplog::OpLog]
/// and [AppState][super::state::AppState].
///
/// TODO: persist diffCalculator and skip processed version
#[derive(Debug, Default)]
pub struct DiffCalculator {
    /// ContainerIdx -> (depth, calculator)
    ///
    /// if depth == u16::MAX, we need to calculate it again
    calculators: FxHashMap<ContainerIdx, (u16, ContainerDiffCalculator)>,
    last_vv: VersionVector,
    has_all: bool,
}

impl DiffCalculator {
    pub fn new() -> Self {
        Self {
            calculators: Default::default(),
            last_vv: Default::default(),
            has_all: false,
        }
    }

    // PERF: if the causal order is linear, we can skip some of the calculation
    #[allow(unused)]
    pub(crate) fn calc_diff(
        &mut self,
        oplog: &super::oplog::OpLog,
        before: &crate::VersionVector,
        after: &crate::VersionVector,
    ) -> Vec<InternalContainerDiff> {
        self.calc_diff_internal(oplog, before, None, after, None)
    }

    pub(crate) fn calc_diff_internal(
        &mut self,
        oplog: &super::oplog::OpLog,
        before: &crate::VersionVector,
        before_frontiers: Option<&Frontiers>,
        after: &crate::VersionVector,
        after_frontiers: Option<&Frontiers>,
    ) -> Vec<InternalContainerDiff> {
        if self.has_all {
            let include_before = self.last_vv.includes_vv(before);
            let include_after = self.last_vv.includes_vv(after);
            if !include_after || !include_before {
                self.has_all = false;
                self.last_vv = Default::default();
            }
        }
        let affected_set = if !self.has_all {
            // if we don't have all the ops, we need to calculate the diff by tracing back
            let mut after = after;
            let mut before = before;
            let mut merged = before.clone();
            let mut before_frontiers = before_frontiers;
            let mut after_frontiers = after_frontiers;
            merged.merge(after);
            let empty_vv: VersionVector = Default::default();
            if !after.includes_vv(before) {
                // If after is not after before, we need to calculate the diff from the beginning
                //
                // This is required because of [MapDiffCalculator]. It can be removed with
                // a better data structure. See #114.
                before = &empty_vv;
                after = &merged;
                before_frontiers = None;
                after_frontiers = None;
                self.has_all = true;
                self.last_vv = Default::default();
            } else if before.is_empty() {
                self.has_all = true;
                self.last_vv = Default::default();
            }
            let (lca, iter) =
                oplog.iter_from_lca_causally(before, before_frontiers, after, after_frontiers);

            let mut started_set = FxHashSet::default();
            for (change, vv) in iter {
                if change.id.counter > 0 && self.has_all {
                    assert!(
                        self.last_vv.includes_id(change.id.inc(-1)),
                        "{:?} {}",
                        &self.last_vv,
                        change.id
                    );
                }

                if self.has_all {
                    self.last_vv.extend_to_include_end_id(change.id_end());
                }

                let mut visited = FxHashSet::default();
                for op in change.ops.iter() {
                    let depth = oplog.arena.get_depth(op.container).unwrap_or(u16::MAX);
                    let (_, calculator) =
                        self.calculators.entry(op.container).or_insert_with(|| {
                            match op.container.get_type() {
                                crate::ContainerType::Text => (
                                    depth,
                                    ContainerDiffCalculator::Richtext(
                                        RichtextDiffCalculator::default(),
                                    ),
                                ),
                                crate::ContainerType::Map => (
                                    depth,
                                    ContainerDiffCalculator::Map(MapDiffCalculator::new()),
                                ),
                                crate::ContainerType::List => (
                                    depth,
                                    ContainerDiffCalculator::List(ListDiffCalculator::default()),
                                ),
                                crate::ContainerType::Tree => {
                                    (depth, ContainerDiffCalculator::Tree(TreeDiffCalculator))
                                }
                            }
                        });

                    if !started_set.contains(&op.container) {
                        started_set.insert(op.container);
                        calculator.start_tracking(oplog, &lca);
                    }

                    if visited.contains(&op.container) {
                        // don't checkout if we have already checked out this container in this round
                        calculator.apply_change(oplog, RichOp::new_by_change(change, op), None);
                    } else {
                        calculator.apply_change(
                            oplog,
                            RichOp::new_by_change(change, op),
                            Some(&vv.borrow()),
                        );
                        visited.insert(op.container);
                    }
                }
            }
            for (_, (_, calculator)) in self.calculators.iter_mut() {
                calculator.stop_tracking(oplog, after);
            }

            Some(started_set)
        } else {
            // We can calculate the diff by the current calculators.

            // Find a set of affected containers idx, if it's relatively cheap
            if before.distance_to(after) < self.calculators.len() {
                let mut set = FxHashSet::default();
                oplog.for_each_change_within(before, after, |change| {
                    for op in change.ops.iter() {
                        set.insert(op.container);
                    }
                });
                Some(set)
            } else {
                None
            }
        };

        // Because we need to get correct `bring_back` value that indicates container is created during this round of diff calc,
        // we need to iterate from parents to children. i.e. from smaller depth to larger depth.
        let mut new_containers = FxHashSet::default();
        let mut container_id_to_depth = FxHashMap::default();
        let mut all: Vec<(u16, ContainerIdx)> = if let Some(set) = affected_set {
            // only visit the affected containers
            set.into_iter()
                .map(|x| {
                    let (depth, _) = self.calculators.get_mut(&x).unwrap();
                    (*depth, x)
                })
                .collect()
        } else {
            self.calculators
                .iter_mut()
                .map(|(x, (depth, _))| (*depth, *x))
                .collect()
        };
        let mut are_rest_containers_deleted = false;
        let mut ans = FxHashMap::default();
        while !all.is_empty() {
            // sort by depth and lamport, ensure we iterate from top to bottom
            all.sort_by_key(|x| x.0);
            debug_log::debug_dbg!(&all);
            let len = all.len();
            for (_, idx) in std::mem::take(&mut all) {
                if ans.contains_key(&idx) {
                    continue;
                }
                let (depth, calc) = self.calculators.get_mut(&idx).unwrap();
                if *depth == u16::MAX && !are_rest_containers_deleted {
                    if let Some(d) = oplog.arena.get_depth(idx) {
                        if d != *depth {
                            *depth = d;
                            all.push((*depth, idx));
                            continue;
                        }
                    }
                }
                let id = oplog.arena.idx_to_id(idx).unwrap();
                let bring_back = new_containers.remove(&id);

                let diff = calc.calculate_diff(oplog, before, after, |c| {
                    new_containers.insert(c.clone());
                    container_id_to_depth.insert(c.clone(), depth.saturating_add(1));
                    let child_idx = oplog.arena.register_container(c);
                    oplog.arena.set_parent(child_idx, Some(idx));
                });
                if !diff.is_empty() || bring_back {
                    ans.insert(
                        idx,
                        (
                            *depth,
                            InternalContainerDiff {
                                idx,
                                bring_back,
                                diff: Some(diff.into()),
                            },
                        ),
                    );
                }
            }

            debug_log::debug_dbg!(&new_containers);
            if len == all.len() {
                debug_log::debug_log!("Container might be deleted");
                debug_log::debug_dbg!(&all);
                for (_, idx) in all.iter() {
                    debug_log::debug_dbg!(oplog.arena.get_container_id(*idx));
                }
                // we still emit the event of deleted container
                are_rest_containers_deleted = true;
            }
        }
<<<<<<< HEAD
        while !new_containers.is_empty() {
            for id in std::mem::take(&mut new_containers) {
                let Some(idx) = oplog.arena.id_to_idx(&id) else {
                    continue;
                };
                if ans.contains_key(&idx) {
                    continue;
                }
                let depth = container_id_to_depth.remove(&id).unwrap();
                ans.insert(
                    idx,
                    (
                        depth,
                        InternalContainerDiff {
                            idx,
                            bring_back: true,
                            // is_container_deleted: false,
                            diff: None,
                        },
                    ),
                );
            }
        }
        debug_log::debug_dbg!(&ans);
        ans.into_values()
            .sorted_by_key(|x| x.0)
            .map(|x| x.1)
            .collect_vec()
=======

        ans.into_iter().map(|x| x.1).collect_vec()
>>>>>>> 2a93d828
    }
}

/// DiffCalculator should track the history first before it can calculate the difference.
///
/// So we need it to first apply all the ops between the two versions.
///
/// NOTE: not every op between two versions are included in a certain container.
/// So there may be some ops that cannot be seen by the container.
///
#[enum_dispatch]
pub trait DiffCalculatorTrait {
    fn start_tracking(&mut self, oplog: &OpLog, vv: &crate::VersionVector);
    fn apply_change(
        &mut self,
        oplog: &OpLog,
        op: crate::op::RichOp,
        vv: Option<&crate::VersionVector>,
    );
    fn stop_tracking(&mut self, oplog: &OpLog, vv: &crate::VersionVector);
    fn calculate_diff(
        &mut self,
        oplog: &OpLog,
        from: &crate::VersionVector,
        to: &crate::VersionVector,
        on_new_container: impl FnMut(&ContainerID),
    ) -> InternalDiff;
}

#[enum_dispatch(DiffCalculatorTrait)]
#[derive(Debug)]
enum ContainerDiffCalculator {
    Map(MapDiffCalculator),
    List(ListDiffCalculator),
    Richtext(RichtextDiffCalculator),
    Tree(TreeDiffCalculator),
}

#[derive(Debug, Default)]
struct MapDiffCalculator {
    grouped: FxHashMap<InternalString, CompactRegister>,
}

impl MapDiffCalculator {
    pub(crate) fn new() -> Self {
        Self {
            grouped: Default::default(),
        }
    }
}

impl DiffCalculatorTrait for MapDiffCalculator {
    fn start_tracking(&mut self, _oplog: &crate::OpLog, _vv: &crate::VersionVector) {}

    fn apply_change(
        &mut self,
        _oplog: &crate::OpLog,
        op: crate::op::RichOp,
        _vv: Option<&crate::VersionVector>,
    ) {
        let map = op.op().content.as_map().unwrap();
        self.grouped
            .entry(map.key.clone())
            .or_default()
            .push(CompactMapValue {
                lamport: op.lamport(),
                peer: op.client_id(),
                counter: op.id_start().counter,
                value: op.op().content.as_map().unwrap().value,
            });
    }

    fn stop_tracking(&mut self, _oplog: &super::oplog::OpLog, _vv: &crate::VersionVector) {}

    fn calculate_diff(
        &mut self,
        oplog: &super::oplog::OpLog,
        from: &crate::VersionVector,
        to: &crate::VersionVector,
        mut on_new_container: impl FnMut(&ContainerID),
    ) -> InternalDiff {
        let mut changed = Vec::new();
        for (k, g) in self.grouped.iter_mut() {
            let (peek_from, peek_to) = g.peek_at_ab(from, to);
            match (peek_from, peek_to) {
                (None, None) => {}
                (None, Some(_)) => changed.push((k.clone(), peek_to)),
                (Some(_), None) => changed.push((k.clone(), peek_to)),
                (Some(a), Some(b)) => {
                    if a != b {
                        changed.push((k.clone(), peek_to))
                    }
                }
            }
        }

        let mut updated = FxHashMap::with_capacity_and_hasher(changed.len(), Default::default());
        for (key, value) in changed {
            let value = value
                .map(|v| {
                    let value = v.value.and_then(|v| oplog.arena.get_value(v as usize));
                    if let Some(LoroValue::Container(c)) = &value {
                        on_new_container(c);
                    }

                    MapValue {
                        counter: v.counter,
                        value,
                        lamport: (v.lamport, v.peer),
                    }
                })
                .unwrap_or_else(|| MapValue {
                    counter: 0,
                    value: None,
                    lamport: (0, 0),
                });

            updated.insert(key, value);
        }
        InternalDiff::Map(MapDelta { updated })
    }
}

#[derive(Debug, Clone, Copy, PartialEq, Eq, PartialOrd, Ord)]
struct CompactMapValue {
    lamport: Lamport,
    peer: PeerID,
    counter: Counter,
    value: Option<u32>,
}

impl HasId for CompactMapValue {
    fn id_start(&self) -> ID {
        ID::new(self.peer, self.counter)
    }
}

use compact_register::CompactRegister;
use rle::HasLength;

mod compact_register {
    use std::collections::BTreeSet;

    use super::*;
    #[derive(Debug, Default)]
    pub(super) struct CompactRegister {
        tree: BTreeSet<CompactMapValue>,
    }

    impl CompactRegister {
        pub fn push(&mut self, value: CompactMapValue) {
            self.tree.insert(value);
        }

        pub fn peek_at_ab(
            &self,
            a: &VersionVector,
            b: &VersionVector,
        ) -> (Option<CompactMapValue>, Option<CompactMapValue>) {
            let mut max_a: Option<CompactMapValue> = None;
            let mut max_b: Option<CompactMapValue> = None;
            for v in self.tree.iter().rev() {
                if b.get(&v.peer).copied().unwrap_or(0) > v.counter {
                    max_b = Some(*v);
                    break;
                }
            }

            for v in self.tree.iter().rev() {
                if a.get(&v.peer).copied().unwrap_or(0) > v.counter {
                    max_a = Some(*v);
                    break;
                }
            }

            (max_a, max_b)
        }
    }
}

#[derive(Default)]
struct ListDiffCalculator {
    tracker: Tracker,
}

impl std::fmt::Debug for ListDiffCalculator {
    fn fmt(&self, f: &mut std::fmt::Formatter<'_>) -> std::fmt::Result {
        f.debug_struct("ListDiffCalculator")
            // .field("tracker", &self.tracker)
            .finish()
    }
}

impl DiffCalculatorTrait for ListDiffCalculator {
    fn start_tracking(&mut self, _oplog: &OpLog, vv: &crate::VersionVector) {
        if !vv.includes_vv(self.tracker.start_vv()) || !self.tracker.all_vv().includes_vv(vv) {
            self.tracker = Tracker::new(vv.clone(), Counter::MAX / 2);
        }

        self.tracker.checkout(vv);
    }

    fn apply_change(
        &mut self,
        _oplog: &OpLog,
        op: crate::op::RichOp,
        vv: Option<&crate::VersionVector>,
    ) {
        if let Some(vv) = vv {
            self.tracker.checkout(vv);
        }
        self.tracker.track_apply(&op);
    }

    fn stop_tracking(&mut self, _oplog: &OpLog, _vv: &crate::VersionVector) {}

    fn calculate_diff(
        &mut self,
        oplog: &OpLog,
        from: &crate::VersionVector,
        to: &crate::VersionVector,
        mut on_new_container: impl FnMut(&ContainerID),
    ) -> InternalDiff {
        let ans = self.tracker.diff(from, to);
        // PERF: We may simplify list to avoid these getting
        for v in ans.iter() {
            if let crate::delta::DeltaItem::Insert {
                insert: value,
                attributes: _,
            } = &v
            {
                for range in &value.0 {
                    for i in range.0.clone() {
                        let v = oplog.arena.get_value(i as usize);
                        if let Some(LoroValue::Container(c)) = &v {
                            on_new_container(c);
                        }
                    }
                }
            }
        }

        InternalDiff::SeqRaw(ans)
    }
}

#[derive(Debug, Default)]
struct RichtextDiffCalculator {
    start_vv: VersionVector,
    tracker: Box<RichtextTracker>,
    styles: Vec<StyleOp>,
}

impl DiffCalculatorTrait for RichtextDiffCalculator {
    fn start_tracking(&mut self, _oplog: &super::oplog::OpLog, vv: &crate::VersionVector) {
        if !vv.includes_vv(&self.start_vv) || !self.tracker.all_vv().includes_vv(vv) {
            self.tracker = Box::new(RichtextTracker::new_with_unknown());
            self.styles.clear();
            self.start_vv = vv.clone();
        }

        self.tracker.checkout(vv);
    }

    fn apply_change(
        &mut self,
        _oplog: &super::oplog::OpLog,
        op: crate::op::RichOp,
        vv: Option<&crate::VersionVector>,
    ) {
        if let Some(vv) = vv {
            self.tracker.checkout(vv);
        }

        match &op.op().content {
            crate::op::InnerContent::List(l) => match l {
                crate::container::list::list_op::InnerListOp::Insert { slice, pos } => {
                    self.tracker.insert(
                        op.id_start(),
                        *pos,
                        RichtextChunk::new_text(slice.0.clone()),
                    );
                }
                crate::container::list::list_op::InnerListOp::InsertText {
                    slice: _,
                    unicode_start,
                    unicode_len: len,
                    pos,
                } => {
                    self.tracker.insert(
                        op.id_start(),
                        *pos as usize,
                        RichtextChunk::new_text(*unicode_start..*unicode_start + *len),
                    );
                }
                crate::container::list::list_op::InnerListOp::Delete(del) => {
                    self.tracker.delete(
                        op.id_start(),
                        del.start() as usize,
                        del.atom_len(),
                        del.pos < 0,
                    );
                }
                crate::container::list::list_op::InnerListOp::StyleStart {
                    start,
                    end,
                    key,
                    info,
                    value,
                } => {
                    debug_assert!(start < end, "start: {}, end: {}", start, end);
                    let style_id = self.styles.len();
                    self.styles.push(StyleOp {
                        lamport: op.lamport(),
                        peer: op.peer,
                        cnt: op.id_start().counter,
                        key: key.clone(),
                        value: value.clone(),
                        info: *info,
                    });
                    self.tracker.insert(
                        op.id_start(),
                        *start as usize,
                        RichtextChunk::new_style_anchor(style_id as u32, AnchorType::Start),
                    );
                    self.tracker.insert(
                        op.id_start().inc(1),
                        // need to shift 1 because we insert the start style anchor before this pos
                        *end as usize + 1,
                        RichtextChunk::new_style_anchor(style_id as u32, AnchorType::End),
                    );
                }
                crate::container::list::list_op::InnerListOp::StyleEnd => {}
            },
            crate::op::InnerContent::Map(_) => unreachable!(),
            crate::op::InnerContent::Tree(_) => unreachable!(),
        }
    }

    fn stop_tracking(&mut self, _oplog: &super::oplog::OpLog, _vv: &crate::VersionVector) {}

    fn calculate_diff(
        &mut self,
        oplog: &OpLog,
        from: &crate::VersionVector,
        to: &crate::VersionVector,
        _: impl FnMut(&ContainerID),
    ) -> InternalDiff {
        let mut delta = Delta::new();
        for item in self.tracker.diff(from, to) {
            match item {
                CrdtRopeDelta::Retain(len) => {
                    delta = delta.retain(len);
                }
                CrdtRopeDelta::Insert(value) => match value.value() {
                    RichtextChunkValue::Text(text) => {
                        delta = delta.insert(RichtextStateChunk::Text {
                            unicode_len: text.len() as i32,
                            // PERF: can be speedup by acquiring lock on arena
                            text: oplog
                                .arena
                                .slice_by_unicode(text.start as usize..text.end as usize),
                        });
                    }
                    RichtextChunkValue::StyleAnchor { id, anchor_type } => {
                        delta = delta.insert(RichtextStateChunk::Style {
                            style: Arc::new(self.styles[id as usize].clone()),
                            anchor_type,
                        });
                    }
                    RichtextChunkValue::Unknown(_) => unreachable!(),
                },
                CrdtRopeDelta::Delete(len) => {
                    delta = delta.delete(len);
                }
            }
        }

        // FIXME: handle new containers when inserting richtext style like comments

        // debug_log::debug_dbg!(&delta, from, to);
        // debug_log::debug_dbg!(&self.tracker);
        InternalDiff::RichtextRaw(delta)
    }
}

#[derive(Debug, Default)]
struct TreeDiffCalculator;

impl TreeDiffCalculator {
    fn get_min_lamport_by_frontiers(&self, frontiers: &Frontiers, oplog: &OpLog) -> Lamport {
        frontiers
            .iter()
            .map(|id| oplog.get_min_lamport_at(*id))
            .min()
            .unwrap_or(0)
    }

    fn get_max_lamport_by_frontiers(&self, frontiers: &Frontiers, oplog: &OpLog) -> Lamport {
        frontiers
            .iter()
            .map(|id| oplog.get_max_lamport_at(*id))
            .max()
            .unwrap_or(Lamport::MAX)
    }
}

impl DiffCalculatorTrait for TreeDiffCalculator {
    fn start_tracking(&mut self, _oplog: &OpLog, _vv: &crate::VersionVector) {}

    fn apply_change(
        &mut self,
        oplog: &OpLog,
        op: crate::op::RichOp,
        _vv: Option<&crate::VersionVector>,
    ) {
        let TreeOp { target, parent } = op.op().content.as_tree().unwrap();
        let node = MoveLamportAndID {
            lamport: op.lamport(),
            id: ID {
                peer: op.client_id(),
                counter: op.id_start().counter,
            },
            target: *target,
            parent: *parent,
            effected: true,
        };
        let mut tree_cache = oplog.tree_parent_cache.lock().unwrap();
        tree_cache.add_node(node);
    }

    fn stop_tracking(&mut self, _oplog: &OpLog, _vv: &crate::VersionVector) {}

    fn calculate_diff(
        &mut self,
        oplog: &OpLog,
        from: &crate::VersionVector,
        to: &crate::VersionVector,
        mut on_new_container: impl FnMut(&ContainerID),
    ) -> InternalDiff {
        debug_log::debug_log!("from {:?} to {:?}", from, to);
        let mut merged_vv = from.clone();
        merged_vv.merge(to);
        let from_frontiers = from.to_frontiers(&oplog.dag);
        let to_frontiers = to.to_frontiers(&oplog.dag);
        let common_ancestors = oplog
            .dag
            .find_common_ancestor(&from_frontiers, &to_frontiers);
        let lca_vv = oplog.dag.frontiers_to_vv(&common_ancestors).unwrap();
        let lca_frontiers = lca_vv.to_frontiers(&oplog.dag);
        debug_log::debug_log!("lca vv {:?}", lca_vv);

        let mut tree_cache = oplog.tree_parent_cache.lock().unwrap();
        let to_max_lamport = self.get_max_lamport_by_frontiers(&to_frontiers, oplog);
        let lca_min_lamport = self.get_min_lamport_by_frontiers(&lca_frontiers, oplog);
        let from_min_lamport = self.get_min_lamport_by_frontiers(&from_frontiers, oplog);
        let from_max_lamport = self.get_max_lamport_by_frontiers(&from_frontiers, oplog);
        let diff = tree_cache.diff(
            from,
            to,
            &lca_vv,
            to_max_lamport,
            lca_min_lamport,
            (from_min_lamport, from_max_lamport),
        );

        diff.diff.iter().for_each(|d| {
            // the metadata could be modified before, so (re)create a node need emit the map container diffs
            // create -> maybe in a diff calc  uncreate and then create back
            if matches!(
                d.action,
                TreeDiffItem::Restore
                    | TreeDiffItem::RestoreMove(_)
                    | TreeDiffItem::Create
                    | TreeDiffItem::CreateMove(_)
            ) {
                on_new_container(&d.target.associated_meta_container())
            }
        });

        debug_log::debug_log!("\ndiff {:?}", diff);

        InternalDiff::Tree(diff)
    }
}<|MERGE_RESOLUTION|>--- conflicted
+++ resolved
@@ -266,7 +266,6 @@
                 are_rest_containers_deleted = true;
             }
         }
-<<<<<<< HEAD
         while !new_containers.is_empty() {
             for id in std::mem::take(&mut new_containers) {
                 let Some(idx) = oplog.arena.id_to_idx(&id) else {
@@ -295,10 +294,6 @@
             .sorted_by_key(|x| x.0)
             .map(|x| x.1)
             .collect_vec()
-=======
-
-        ans.into_iter().map(|x| x.1).collect_vec()
->>>>>>> 2a93d828
     }
 }
 
