use core::panic;
use std::{
    borrow::Cow,
    mem::take,
    sync::{Arc, Weak},
};

use enum_as_inner::EnumAsInner;
use generic_btree::rle::{HasLength as RleHasLength, Mergeable as GBSliceable};
use loro_common::{ContainerType, IdLp, IdSpan, LoroResult};
use loro_delta::{array_vec::ArrayVec, DeltaRopeBuilder};
use rle::{HasLength, Mergable, RleVec};
use smallvec::{smallvec, SmallVec};

use crate::{
    change::{Change, Lamport, Timestamp},
    container::{
        idx::ContainerIdx,
        list::list_op::{DeleteSpan, InnerListOp},
        richtext::Style,
        IntoContainerId,
    },
    delta::{ResolvedMapDelta, ResolvedMapValue, StyleMeta, StyleMetaItem, TreeDiff, TreeDiffItem},
    encoding::export_fast_updates_in_range,
    event::{Diff, ListDeltaMeta, TextDiff},
    handler::{Handler, ValueOrHandler},
    id::{Counter, PeerID, ID},
    lock::LoroMutex,
    loro::CommitOptions,
    op::{Op, RawOp, RawOpContent},
    pre_commit::{ChangeModifier, PreCommitCallbackPayload},
    span::HasIdSpan,
    version::Frontiers,
<<<<<<< HEAD
    ChangeMeta, InternalString, LoroDoc, LoroDocInner, LoroError, LoroValue,
=======
    InternalString, LoroDoc, LoroDocInner, LoroError, LoroValue,
>>>>>>> de123df4
};

use super::{
    arena::SharedArena,
    event::{InternalContainerDiff, InternalDocDiff},
    handler::{ListHandler, MapHandler, TextHandler, TreeHandler},
    oplog::OpLog,
    state::DocState,
};

impl crate::LoroDoc {
    /// Create a new transaction.
    /// Every ops created inside one transaction will be packed into a single
    /// [Change].
    ///
    /// There can only be one active transaction at a time for a [LoroDoc].
    #[inline(always)]
    pub fn txn(&self) -> Result<Transaction, LoroError> {
        self.txn_with_origin("")
    }

    /// Create a new transaction with specified origin.
    ///
    /// The origin will be propagated to the events.
    /// There can only be one active transaction at a time for a [LoroDoc].
    pub fn txn_with_origin(&self, origin: &str) -> Result<Transaction, LoroError> {
        if !self.can_edit() {
            return Err(LoroError::TransactionError(
                String::from("LoroDoc is in readonly detached mode. To make it writable in detached mode, call `set_detached_editing(true)`.").into_boxed_str(),
            ));
        }

        let mut txn = Transaction::new_with_origin(self.inner.clone(), origin.into());

        let obs = self.observer.clone();
        let local_update_subs_weak = self.local_update_subs.downgrade();
        txn.set_on_commit(Box::new(move |state, oplog, id_span| {
            let mut state = state.lock().unwrap();
            let events = state.take_events();
            drop(state);
            for event in events {
                obs.emit(event);
            }

            if id_span.atom_len() == 0 {
                return;
            }

            if let Some(local_update_subs) = local_update_subs_weak.upgrade() {
                if !local_update_subs.inner().is_empty() {
                    let bytes =
                        { export_fast_updates_in_range(&oplog.lock().unwrap(), &[id_span]) };
                    local_update_subs.emit(&(), bytes);
                }
            }
        }));

        Ok(txn)
    }

    #[inline(always)]
    pub fn with_txn<F, R>(&self, f: F) -> LoroResult<R>
    where
        F: FnOnce(&mut Transaction) -> LoroResult<R>,
    {
        let mut txn = self.txn().unwrap();
        let v = f(&mut txn)?;
        // TODO: pre_commit and peer first commit
        txn.commit()?;
        Ok(v)
    }

    pub fn start_auto_commit(&self) {
        self.auto_commit
            .store(true, std::sync::atomic::Ordering::Release);
        let mut self_txn = self.txn.lock().unwrap();
        if self_txn.is_some() || !self.can_edit() {
            return;
        }

        let txn = self.txn().unwrap();
        self_txn.replace(txn);
    }

    #[inline]
    pub fn renew_txn_if_auto_commit(&self, options: Option<CommitOptions>) {
        if self.auto_commit.load(std::sync::atomic::Ordering::Acquire) && self.can_edit() {
            let mut self_txn = self.txn.lock().unwrap();
            if self_txn.is_some() {
                return;
            }

            let mut txn = self.txn().unwrap();
            if let Some(options) = options {
                txn.set_options(options);
            }
            self_txn.replace(txn);
        }
    }
}

pub(crate) type OnCommitFn =
    Box<dyn FnOnce(&Arc<LoroMutex<DocState>>, &Arc<LoroMutex<OpLog>>, IdSpan) + Sync + Send>;

pub struct Transaction {
    peer: PeerID,
    origin: InternalString,
    start_counter: Counter,
    next_counter: Counter,
    start_lamport: Lamport,
    next_lamport: Lamport,
    doc: Weak<LoroDocInner>,
    frontiers: Frontiers,
    local_ops: RleVec<[Op; 1]>, // TODO: use a more efficient data structure
    event_hints: Vec<EventHint>,
    pub(super) arena: SharedArena,
    finished: bool,
    on_commit: Option<OnCommitFn>,
    timestamp: Option<Timestamp>,
    msg: Option<Arc<str>>,
    latest_timestamp: Timestamp,
    pub(super) is_peer_first_appearance: bool,
}

impl std::fmt::Debug for Transaction {
    fn fmt(&self, f: &mut std::fmt::Formatter<'_>) -> std::fmt::Result {
        f.debug_struct("Transaction")
            .field("peer", &self.peer)
            .field("origin", &self.origin)
            .field("start_counter", &self.start_counter)
            .field("next_counter", &self.next_counter)
            .field("start_lamport", &self.start_lamport)
            .field("next_lamport", &self.next_lamport)
            .field("frontiers", &self.frontiers)
            .field("local_ops", &self.local_ops)
            .field("event_hints", &self.event_hints)
            .field("arena", &self.arena)
            .field("finished", &self.finished)
            .field("on_commit", &self.on_commit.is_some())
            .field("timestamp", &self.timestamp)
            .finish()
    }
}

/// We can infer local events directly from the local behavior. This enum is used to
/// record them, so that we can avoid recalculate them when we commit the transaction.
///
/// For example, when we insert a text in wasm, users use the utf16 index to send the
/// command. However, internally loro will convert it to unicode index. But the users
/// still need events that are in utf16 index. To avoid the round trip, we record the
/// events here.
#[derive(Debug, Clone, EnumAsInner)]
pub(super) enum EventHint {
    Mark {
        start: u32,
        end: u32,
        style: Style,
    },
    InsertText {
        /// pos is a Unicode index. If wasm, it's a UTF-16 index.
        pos: u32,
        event_len: u32,
        unicode_len: u32,
        styles: StyleMeta,
    },
    /// pos is a Unicode index. If wasm, it's a UTF-16 index.
    DeleteText {
        span: DeleteSpan,
        unicode_len: usize,
    },
    InsertList {
        len: u32,
        pos: usize,
    },
    SetList {
        index: usize,
        value: LoroValue,
    },
    Move {
        value: LoroValue,
        from: u32,
        to: u32,
    },
    DeleteList(DeleteSpan),
    Map {
        key: InternalString,
        value: Option<LoroValue>,
    },
    // use vec because we could bring back some node that has children
    Tree(SmallVec<[TreeDiffItem; 1]>),
    MarkEnd,
    #[cfg(feature = "counter")]
    Counter(f64),
}

impl generic_btree::rle::HasLength for EventHint {
    fn rle_len(&self) -> usize {
        match self {
            EventHint::Mark { .. } => 1,
            EventHint::InsertText {
                unicode_len: len, ..
            } => *len as usize,
            EventHint::DeleteText { unicode_len, .. } => *unicode_len,
            EventHint::InsertList { len, .. } => *len as usize,
            EventHint::DeleteList(d) => d.len(),
            EventHint::Map { .. } => 1,
            EventHint::Tree(_) => 1,
            EventHint::MarkEnd => 1,
            EventHint::Move { .. } => 1,
            EventHint::SetList { .. } => 1,
            #[cfg(feature = "counter")]
            EventHint::Counter(_) => 1,
        }
    }
}

impl generic_btree::rle::Mergeable for EventHint {
    fn can_merge(&self, rhs: &Self) -> bool {
        match (self, rhs) {
            (
                EventHint::InsertText {
                    pos,
                    unicode_len: _,
                    event_len,
                    styles,
                },
                EventHint::InsertText {
                    pos: r_pos,
                    styles: r_styles,
                    ..
                },
            ) => *pos + *event_len == *r_pos && styles == r_styles,
            (EventHint::InsertList { pos, len }, EventHint::InsertList { pos: pos_right, .. }) => {
                pos + *len as usize == *pos_right
            }
            // We don't merge delete text because it's hard to infer the correct pos to split:
            // `range` param is in unicode range, but the delete text event is in UTF-16 range.
            // Without the original text, it's impossible to convert the range.
            (EventHint::DeleteText { span, .. }, EventHint::DeleteText { span: r, .. }) => {
                span.is_mergable(r, &())
            }
            (EventHint::DeleteList(l), EventHint::DeleteList(r)) => l.is_mergable(r, &()),
            _ => false,
        }
    }

    fn merge_right(&mut self, rhs: &Self) {
        match (self, rhs) {
            (
                EventHint::InsertText {
                    event_len,
                    unicode_len: len,
                    ..
                },
                EventHint::InsertText {
                    event_len: r_event_len,
                    unicode_len: r_len,
                    ..
                },
            ) => {
                *len += *r_len;
                *event_len += *r_event_len;
            }
            (
                EventHint::InsertList { len, pos: _ },
                EventHint::InsertList { len: r_len, pos: _ },
            ) => *len += *r_len,
            (EventHint::DeleteList(l), EventHint::DeleteList(r)) => l.merge(r, &()),
            (
                EventHint::DeleteText { span, unicode_len },
                EventHint::DeleteText {
                    span: r_span,
                    unicode_len: r_len,
                },
            ) => {
                *unicode_len += *r_len;
                span.merge(r_span, &());
            }
            _ => unreachable!(),
        }
    }

    fn merge_left(&mut self, _: &Self) {
        unreachable!()
    }
}

impl Transaction {
    #[inline]
    pub fn new(doc: Arc<LoroDocInner>) -> Self {
        Self::new_with_origin(doc.clone(), "".into())
    }

    pub fn new_with_origin(doc: Arc<LoroDocInner>, origin: InternalString) -> Self {
        let oplog_lock = doc.oplog.lock().unwrap();
        let mut state_lock = doc.state.lock().unwrap();
        if state_lock.is_in_txn() {
            panic!("Cannot start a transaction while another one is in progress");
        }

        state_lock.start_txn(origin, crate::event::EventTriggerKind::Local);
        let arena = state_lock.arena.clone();
        let frontiers = state_lock.frontiers.clone();
        let peer = state_lock.peer.load(std::sync::atomic::Ordering::Relaxed);
        let next_counter = oplog_lock.next_id(peer).counter;
        let next_lamport = oplog_lock.dag.frontiers_to_next_lamport(&frontiers);
        let latest_timestamp = oplog_lock.get_greatest_timestamp(&frontiers);
        oplog_lock
            .check_change_greater_than_last_peer_id(peer, next_counter, &frontiers)
            .unwrap();
        drop(state_lock);
        drop(oplog_lock);
        Self {
            peer,
            doc: Arc::downgrade(&doc),
            arena,
            frontiers,
            timestamp: None,
            next_counter,
            next_lamport,
            origin: Default::default(),
            start_counter: next_counter,
            start_lamport: next_lamport,
            event_hints: Default::default(),
            local_ops: RleVec::new(),
            finished: false,
            on_commit: None,
            msg: None,
            latest_timestamp,
            is_peer_first_appearance: false,
        }
    }

    pub fn set_origin(&mut self, origin: InternalString) {
        self.origin = origin;
    }

    pub fn set_timestamp(&mut self, time: Timestamp) {
        self.timestamp = Some(time);
    }

    pub fn set_msg(&mut self, msg: Option<Arc<str>>) {
        self.msg = msg;
    }

    pub fn local_ops(&self) -> &RleVec<[Op; 1]> {
        &self.local_ops
    }

    pub fn peer(&self) -> &PeerID {
        &self.peer
    }

    pub fn timestamp(&self) -> &Option<Timestamp> {
        &self.timestamp
    }

    pub fn frontiers(&self) -> &Frontiers {
        &self.frontiers
    }
    pub fn msg(&self) -> &Option<Arc<str>> {
        &self.msg
    }

    pub fn lamport(&self) -> &Lamport {
        &self.start_lamport
    }

    pub(crate) fn set_on_commit(&mut self, f: OnCommitFn) {
        self.on_commit = Some(f);
    }

    pub(crate) fn take_on_commit(&mut self) -> Option<OnCommitFn> {
        self.on_commit.take()
    }

    pub fn commit(mut self) -> Result<Option<CommitOptions>, LoroError> {
        self._commit()
    }

    #[tracing::instrument(level = "debug", skip(self))]
    fn _commit(&mut self) -> Result<Option<CommitOptions>, LoroError> {
        if self.finished {
            return Ok(None);
        }

        let Some(doc) = self.doc.upgrade() else {
            return Ok(None);
        };
        self.finished = true;
<<<<<<< HEAD
=======
        let mut oplog = doc.oplog.lock().unwrap();
        let mut state = doc.state.lock().unwrap();
>>>>>>> de123df4
        if self.local_ops.is_empty() {
            let mut state = doc.state.lock().unwrap();
            state.abort_txn();
            return Ok(Some(self.take_options()));
        }

        let ops = std::mem::take(&mut self.local_ops);
        let deps = take(&mut self.frontiers);
        let mut change = Change {
            lamport: self.start_lamport,
            ops,
            deps,
            id: ID::new(self.peer, self.start_counter),
            timestamp: self.latest_timestamp.max(
                self.timestamp
                    .unwrap_or_else(|| doc.oplog.lock().unwrap().get_timestamp_for_next_txn()),
            ),
            commit_msg: take(&mut self.msg),
        };

        let modifier = ChangeModifier::default();
        doc.pre_commit_subs.emit(
            &(),
            PreCommitCallbackPayload {
                change_meta: ChangeMeta::from_change(&change),
                origin: self.origin.to_string(),
                modifier: modifier.clone(),
            },
        );
        modifier.modify_change(&mut change);

        let mut oplog = doc.oplog.lock().unwrap();
        let mut state = doc.state.lock().unwrap();

        let diff = if state.is_recording() {
            Some(change_to_diff(
                &change,
                doc.clone(),
                std::mem::take(&mut self.event_hints),
            ))
        } else {
            None
        };

        let last_id = change.id_last();
        if let Err(err) = oplog.import_local_change(change) {
            state.abort_txn();
            drop(state);
            drop(oplog);
            return Err(err);
        }

        state.commit_txn(
            Frontiers::from_id(last_id),
            diff.map(|arr| InternalDocDiff {
                by: crate::event::EventTriggerKind::Local,
                origin: self.origin.clone(),
                diff: Cow::Owned(
                    arr.into_iter()
                        .map(|x| InternalContainerDiff {
                            idx: x.idx,
                            bring_back: false,
                            is_container_deleted: false,
                            diff: (x.diff.into()),
                            diff_mode: crate::diff_calc::DiffMode::Linear,
                        })
                        .collect(),
                ),
                new_version: Cow::Borrowed(oplog.frontiers()),
            }),
        );
        drop(state);
        drop(oplog);
        if let Some(on_commit) = self.on_commit.take() {
            on_commit(&doc.state.clone(), &doc.oplog.clone(), self.id_span());
        }
        Ok(None)
    }

    fn take_options(&self) -> CommitOptions {
        let mut options = CommitOptions::new();
        if !self.origin.is_empty() {
            options = options.origin(self.origin.as_str());
        }
        if let Some(msg) = self.msg.as_ref() {
            options = options.commit_msg(msg);
        }
        if let Some(timestamp) = self.timestamp {
            options = options.timestamp(timestamp);
        }
        options
    }

    pub(super) fn apply_local_op(
        &mut self,
        container: ContainerIdx,
        content: RawOpContent,
        event: EventHint,
        // check whether context and txn are referring to the same state context
        doc: &LoroDoc,
    ) -> LoroResult<()> {
        // TODO: need to check if the doc is the same
        let this_doc = self.doc.upgrade().unwrap();
        if Arc::as_ptr(&this_doc.state) != Arc::as_ptr(&doc.state) {
            return Err(LoroError::UnmatchedContext {
                expected: this_doc
                    .state
                    .lock()
                    .unwrap()
                    .peer
                    .load(std::sync::atomic::Ordering::Relaxed),
                found: doc
                    .state
                    .lock()
                    .unwrap()
                    .peer
                    .load(std::sync::atomic::Ordering::Relaxed),
            });
        }

        let len = content.content_len();
        assert!(len > 0);
        let raw_op = RawOp {
            id: ID {
                peer: self.peer,
                counter: self.next_counter,
            },
            lamport: self.next_lamport,
            container,
            content,
        };
<<<<<<< HEAD
=======

>>>>>>> de123df4
        let mut oplog = doc.oplog.lock().unwrap();
        let mut state = doc.state.lock().unwrap();
        if state.is_deleted(container) {
            return Err(LoroError::ContainerDeleted {
                container: Box::new(state.arena.idx_to_id(container).unwrap()),
            });
        }

        let op = self.arena.convert_raw_op(&raw_op);
        state.apply_local_op(&raw_op, &op)?;
        {
            if !self.is_peer_first_appearance && !oplog.dag.latest_vv_contains_peer(self.peer) {
                self.is_peer_first_appearance = true;
            }
            // update version info
            let dep_id = Frontiers::from_id(ID::new(self.peer, self.next_counter - 1));
            let start_id = ID::new(self.peer, self.next_counter);
            self.next_counter += len as Counter;
            oplog.dag.update_version_on_new_local_op(
                if self.local_ops.is_empty() {
                    &self.frontiers
                } else {
                    &dep_id
                },
                start_id,
                self.next_lamport,
                len,
            );
            self.next_lamport += len as Lamport;
            // set frontiers to the last op id
            let last_id = start_id.inc(len as Counter - 1);
            state.frontiers = Frontiers::from_id(last_id);
        };
        drop(state);
        drop(oplog);
        debug_assert_eq!(
            event.rle_len(),
            op.atom_len(),
            "event:{:#?} \nop:{:#?}",
            &event,
            &op
        );

        match self.event_hints.last_mut() {
            Some(last) if last.can_merge(&event) => {
                last.merge_right(&event);
            }
            _ => {
                self.event_hints.push(event);
            }
        }
        self.local_ops.push(op);
        Ok(())
    }

    /// id can be a str, ContainerID, or ContainerIdRaw.
    /// if it's str it will use Root container, which will not be None
    pub fn get_text<I: IntoContainerId>(&self, id: I) -> TextHandler {
        let id = id.into_container_id(&self.arena, ContainerType::Text);
        Handler::new_attached(id, LoroDoc::from_inner(self.doc.upgrade().unwrap()))
            .into_text()
            .unwrap()
    }

    /// id can be a str, ContainerID, or ContainerIdRaw.
    /// if it's str it will use Root container, which will not be None
    pub fn get_list<I: IntoContainerId>(&self, id: I) -> ListHandler {
        let id = id.into_container_id(&self.arena, ContainerType::List);
        Handler::new_attached(id, LoroDoc::from_inner(self.doc.upgrade().unwrap()))
            .into_list()
            .unwrap()
    }

    /// id can be a str, ContainerID, or ContainerIdRaw.
    /// if it's str it will use Root container, which will not be None
    pub fn get_map<I: IntoContainerId>(&self, id: I) -> MapHandler {
        let id = id.into_container_id(&self.arena, ContainerType::Map);
        Handler::new_attached(id, LoroDoc::from_inner(self.doc.upgrade().unwrap()))
            .into_map()
            .unwrap()
    }

    /// id can be a str, ContainerID, or ContainerIdRaw.
    /// if it's str it will use Root container, which will not be None
    pub fn get_tree<I: IntoContainerId>(&self, id: I) -> TreeHandler {
        let id = id.into_container_id(&self.arena, ContainerType::Tree);
        Handler::new_attached(id, LoroDoc::from_inner(self.doc.upgrade().unwrap()))
            .into_tree()
            .unwrap()
    }
    pub fn next_id(&self) -> ID {
        ID {
            peer: self.peer,
            counter: self.next_counter,
        }
    }

    #[inline]
    pub fn id_span(&self) -> IdSpan {
        IdSpan::new(self.peer, self.start_counter, self.next_counter)
    }

    pub fn next_idlp(&self) -> IdLp {
        IdLp {
            peer: self.peer,
            lamport: self.next_lamport,
        }
    }

    pub fn is_empty(&self) -> bool {
        self.local_ops.is_empty()
    }

    pub(crate) fn len(&self) -> usize {
        (self.next_counter - self.start_counter) as usize
    }

    pub(crate) fn set_options(&mut self, options: CommitOptions) {
        self.origin = options.origin.unwrap_or_default();
        self.msg = options.commit_msg;
        self.timestamp = options.timestamp;
    }

    pub(crate) fn set_default_options(&mut self, default_options: crate::loro::CommitOptions) {
        if self.origin.is_empty() {
            self.origin = default_options.origin.unwrap_or_default();
        }
        if self.msg.is_none() {
            self.msg = default_options.commit_msg;
        }
        if self.timestamp.is_none() {
            self.timestamp = default_options.timestamp;
        }
    }
}

impl Drop for Transaction {
    #[tracing::instrument(level = "debug", skip(self))]
    fn drop(&mut self) {
        if !self.finished {
            // TODO: should we abort here or commit here?
            // what if commit fails?
            self._commit().unwrap();
        }
    }
}

#[derive(Debug, Clone)]
pub(crate) struct TxnContainerDiff {
    pub(crate) idx: ContainerIdx,
    pub(crate) diff: Diff,
}

// PERF: could be compacter
fn change_to_diff(
    change: &Change,
    doc: Arc<LoroDocInner>,
    event_hints: Vec<EventHint>,
) -> Vec<TxnContainerDiff> {
    let mut ans: Vec<TxnContainerDiff> = Vec::with_capacity(change.ops.len());
    let peer = change.id.peer;
    let mut lamport = change.lamport;
    let mut event_hint_iter = event_hints.into_iter();
    let mut o_hint = event_hint_iter.next();
    let mut op_iter = change.ops.iter();
    while let Some(op) = op_iter.next() {
        let Some(hint) = o_hint.as_mut() else {
            unreachable!()
        };

        let mut ops: SmallVec<[&Op; 1]> = smallvec![op];
        let hint = match op.atom_len().cmp(&hint.rle_len()) {
            std::cmp::Ordering::Less => {
                let mut len = op.atom_len();
                while len < hint.rle_len() {
                    let next = op_iter.next().unwrap();
                    len += next.atom_len();
                    ops.push(next);
                }
                assert!(len == hint.rle_len());
                match event_hint_iter.next() {
                    Some(n) => o_hint.replace(n).unwrap(),
                    None => o_hint.take().unwrap(),
                }
            }
            std::cmp::Ordering::Equal => match event_hint_iter.next() {
                Some(n) => o_hint.replace(n).unwrap(),
                None => o_hint.take().unwrap(),
            },
            std::cmp::Ordering::Greater => {
                unreachable!("{:#?}", &op)
            }
        };

        match &hint {
            EventHint::InsertText { .. }
            | EventHint::InsertList { .. }
            | EventHint::DeleteText { .. }
            | EventHint::DeleteList(_) => {}
            _ => {
                assert_eq!(ops.len(), 1);
            }
        }
        match hint {
            EventHint::Mark { start, end, style } => {
                let mut meta = StyleMeta::default();
                meta.insert(
                    style.key.clone(),
                    StyleMetaItem {
                        lamport,
                        peer: change.id.peer,
                        value: style.data,
                    },
                );
                let diff = DeltaRopeBuilder::new()
                    .retain(start as usize, Default::default())
                    .retain(
                        (end - start) as usize,
                        meta.to_option_map().unwrap_or_default().into(),
                    )
                    .build();
                ans.push(TxnContainerDiff {
                    idx: op.container,
                    diff: Diff::Text(diff),
                });
            }
            EventHint::InsertText { styles, pos, .. } => {
                let mut delta: TextDiff = DeltaRopeBuilder::new()
                    .retain(pos as usize, Default::default())
                    .build();
                for op in ops.iter() {
                    let InnerListOp::InsertText { slice, .. } = op.content.as_list().unwrap()
                    else {
                        unreachable!()
                    };

                    delta.push_insert(
                        slice.clone().into(),
                        styles.to_option_map().unwrap_or_default().into(),
                    );
                }
                ans.push(TxnContainerDiff {
                    idx: op.container,
                    diff: Diff::Text(delta),
                })
            }
            EventHint::DeleteText {
                span,
                unicode_len: _,
                // we don't need to iter over ops here, because we already
                // know what the events should be
            } => ans.push(TxnContainerDiff {
                idx: op.container,
                diff: Diff::Text(
                    DeltaRopeBuilder::new()
                        .retain(span.start() as usize, Default::default())
                        .delete(span.len())
                        .build(),
                ),
            }),
            EventHint::InsertList { pos, .. } => {
                // We should use pos from event hint because index in op may
                // be using op index for the MovableList
                for op in ops.iter() {
                    let (range, _) = op.content.as_list().unwrap().as_insert().unwrap();
                    let values = doc
                        .arena
                        .get_values(range.to_range())
                        .into_iter()
                        .map(|v| ValueOrHandler::from_value(v, &doc));
                    ans.push(TxnContainerDiff {
                        idx: op.container,
                        diff: Diff::List(
                            DeltaRopeBuilder::new()
                                .retain(pos, Default::default())
                                .insert_many(values, Default::default())
                                .build(),
                        ),
                    })
                }
            }
            EventHint::DeleteList(s) => {
                ans.push(TxnContainerDiff {
                    idx: op.container,
                    diff: Diff::List(
                        DeltaRopeBuilder::new()
                            .retain(s.start() as usize, Default::default())
                            .delete(s.len())
                            .build(),
                    ),
                });
            }
            EventHint::Map { key, value } => ans.push(TxnContainerDiff {
                idx: op.container,
                diff: Diff::Map(ResolvedMapDelta::new().with_entry(
                    key,
                    ResolvedMapValue {
                        value: value.map(|v| ValueOrHandler::from_value(v, &doc)),
                        idlp: IdLp::new(peer, lamport),
                    },
                )),
            }),
            EventHint::Tree(tree_diff) => {
                let mut diff = TreeDiff::default();
                diff.diff.extend(tree_diff.into_iter());
                ans.push(TxnContainerDiff {
                    idx: op.container,
                    diff: Diff::Tree(diff),
                });
            }
            EventHint::Move { from, to, value } => {
                let mut a = DeltaRopeBuilder::new()
                    .retain(from as usize, Default::default())
                    .delete(1)
                    .build();
                a.compose(
                    &DeltaRopeBuilder::new()
                        .retain(to as usize, Default::default())
                        .insert(
                            ArrayVec::from([ValueOrHandler::from_value(value, &doc)]),
                            ListDeltaMeta { from_move: true },
                        )
                        .build(),
                );
                ans.push(TxnContainerDiff {
                    idx: op.container,
                    diff: Diff::List(a),
                });
            }
            EventHint::SetList { index, value } => {
                ans.push(TxnContainerDiff {
                    idx: op.container,
                    diff: Diff::List(
                        DeltaRopeBuilder::new()
                            .retain(index, Default::default())
                            .delete(1)
                            .insert(
                                ArrayVec::from([ValueOrHandler::from_value(value, &doc)]),
                                Default::default(),
                            )
                            .build(),
                    ),
                });
            }
            EventHint::MarkEnd => {
                // do nothing
            }
            #[cfg(feature = "counter")]
            EventHint::Counter(diff) => {
                ans.push(TxnContainerDiff {
                    idx: op.container,
                    diff: Diff::Counter(diff),
                });
            }
        }

        lamport += ops
            .iter()
            .map(|x| x.content_len() as Lamport)
            .sum::<Lamport>();
    }
    ans
}<|MERGE_RESOLUTION|>--- conflicted
+++ resolved
@@ -31,11 +31,7 @@
     pre_commit::{ChangeModifier, PreCommitCallbackPayload},
     span::HasIdSpan,
     version::Frontiers,
-<<<<<<< HEAD
     ChangeMeta, InternalString, LoroDoc, LoroDocInner, LoroError, LoroValue,
-=======
-    InternalString, LoroDoc, LoroDocInner, LoroError, LoroValue,
->>>>>>> de123df4
 };
 
 use super::{
@@ -426,11 +422,6 @@
             return Ok(None);
         };
         self.finished = true;
-<<<<<<< HEAD
-=======
-        let mut oplog = doc.oplog.lock().unwrap();
-        let mut state = doc.state.lock().unwrap();
->>>>>>> de123df4
         if self.local_ops.is_empty() {
             let mut state = doc.state.lock().unwrap();
             state.abort_txn();
@@ -562,10 +553,7 @@
             container,
             content,
         };
-<<<<<<< HEAD
-=======
-
->>>>>>> de123df4
+
         let mut oplog = doc.oplog.lock().unwrap();
         let mut state = doc.state.lock().unwrap();
         if state.is_deleted(container) {
