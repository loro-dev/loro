use core::panic;
use std::{
    borrow::Cow,
    mem::take,
    sync::{Arc, Mutex, Weak},
};

use enum_as_inner::EnumAsInner;
use generic_btree::rle::{HasLength as RleHasLength, Mergeable as GBSliceable};
use loro_common::{ContainerType, IdLp, LoroResult};
use rle::{HasLength, Mergable, RleVec};
use smallvec::{smallvec, SmallVec};

use crate::{
    change::{Change, Lamport, Timestamp},
    container::{
        idx::ContainerIdx,
        list::list_op::{DeleteSpan, InnerListOp},
        richtext::Style,
        IntoContainerId,
    },
    delta::{
        Delta, ResolvedMapDelta, ResolvedMapValue, StyleMeta, StyleMetaItem, TreeDiff, TreeDiffItem,
    },
<<<<<<< HEAD
    event::{Diff, ListDeltaMeta},
    handler::ValueOrContainer,
=======
    event::Diff,
    handler::ValueOrHandler,
>>>>>>> a47cf067
    id::{Counter, PeerID, ID},
    op::{Op, RawOp, RawOpContent},
    span::HasIdSpan,
    version::Frontiers,
    InternalString, LoroError, LoroValue,
};

use super::{
    arena::SharedArena,
    event::{InternalContainerDiff, InternalDocDiff},
    handler::{ListHandler, MapHandler, TextHandler, TreeHandler},
    oplog::OpLog,
    state::{DocState, State},
};

pub type OnCommitFn = Box<dyn FnOnce(&Arc<Mutex<DocState>>) + Sync + Send>;

pub struct Transaction {
    global_txn: Weak<Mutex<Option<Transaction>>>,
    peer: PeerID,
    origin: InternalString,
    start_counter: Counter,
    next_counter: Counter,
    start_lamport: Lamport,
    next_lamport: Lamport,
    state: Arc<Mutex<DocState>>,
    oplog: Arc<Mutex<OpLog>>,
    frontiers: Frontiers,
    local_ops: RleVec<[Op; 1]>, // TODO: use a more efficient data structure
    event_hints: Vec<EventHint>,
    pub(super) arena: SharedArena,
    finished: bool,
    on_commit: Option<OnCommitFn>,
    timestamp: Option<Timestamp>,
}

/// We can infer local events directly from the local behavior. This enum is used to
/// record them, so that we can avoid recalculate them when we commit the transaction.
///
/// For example, when we insert a text in wasm, users use the utf16 index to send the
/// command. However, internally loro will convert it to unicode index. But the users
/// still need events that are in utf16 index. To avoid the round trip, we record the
/// events here.
#[derive(Debug, Clone, EnumAsInner)]
pub(super) enum EventHint {
    Mark {
        start: u32,
        end: u32,
        style: Style,
    },
    InsertText {
        /// pos is a Unicode index. If wasm, it's a UTF-16 index.
        pos: u32,
        event_len: u32,
        unicode_len: u32,
        styles: StyleMeta,
    },
    /// pos is a Unicode index. If wasm, it's a UTF-16 index.
    DeleteText {
        span: DeleteSpan,
        unicode_len: usize,
    },
    InsertList {
        len: u32,
    },
    Move {
        from: u32,
        to: u32,
    },
    DeleteList(DeleteSpan),
    Map {
        key: InternalString,
        value: Option<LoroValue>,
    },
    Tree(TreeDiffItem),
    MarkEnd,
}

impl generic_btree::rle::HasLength for EventHint {
    fn rle_len(&self) -> usize {
        match self {
            EventHint::Mark { .. } => 1,
            EventHint::InsertText {
                unicode_len: len, ..
            } => *len as usize,
            EventHint::DeleteText { unicode_len, .. } => *unicode_len,
            EventHint::InsertList { len, .. } => *len as usize,
            EventHint::DeleteList(d) => d.len(),
            EventHint::Map { .. } => 1,
            EventHint::Tree(_) => 1,
            EventHint::MarkEnd => 1,
            EventHint::Move { .. } => 1,
        }
    }
}

impl generic_btree::rle::Mergeable for EventHint {
    fn can_merge(&self, rhs: &Self) -> bool {
        match (self, rhs) {
            (
                EventHint::InsertText {
                    pos,
                    unicode_len: _,
                    event_len,
                    styles,
                },
                EventHint::InsertText {
                    pos: r_pos,
                    styles: r_styles,
                    ..
                },
            ) => *pos + *event_len == *r_pos && styles == r_styles,
            (EventHint::InsertList { .. }, EventHint::InsertList { .. }) => true,
            // We don't merge delete text because it's hard to infer the correct pos to split:
            // `range` param is in unicode range, but the delete text event is in UTF-16 range.
            // Without the original text, it's impossible to convert the range.
            (EventHint::DeleteText { span, .. }, EventHint::DeleteText { span: r, .. }) => {
                span.is_mergable(r, &())
            }
            (EventHint::DeleteList(l), EventHint::DeleteList(r)) => l.is_mergable(r, &()),
            _ => false,
        }
    }

    fn merge_right(&mut self, rhs: &Self) {
        match (self, rhs) {
            (
                EventHint::InsertText {
                    event_len,
                    unicode_len: len,
                    ..
                },
                EventHint::InsertText {
                    event_len: r_event_len,
                    unicode_len: r_len,
                    ..
                },
            ) => {
                *len += *r_len;
                *event_len += *r_event_len;
            }
            (EventHint::InsertList { len }, EventHint::InsertList { len: r_len }) => *len += *r_len,
            (EventHint::DeleteList(l), EventHint::DeleteList(r)) => l.merge(r, &()),
            (
                EventHint::DeleteText { span, unicode_len },
                EventHint::DeleteText {
                    span: r_span,
                    unicode_len: r_len,
                },
            ) => {
                *unicode_len += *r_len;
                span.merge(r_span, &());
            }
            _ => unreachable!(),
        }
    }

    fn merge_left(&mut self, _: &Self) {
        unreachable!()
    }
}

impl Transaction {
    #[inline]
    pub fn new(
        state: Arc<Mutex<DocState>>,
        oplog: Arc<Mutex<OpLog>>,
        global_txn: Weak<Mutex<Option<Transaction>>>,
    ) -> Self {
        Self::new_with_origin(state, oplog, "".into(), global_txn)
    }

    pub fn new_with_origin(
        state: Arc<Mutex<DocState>>,
        oplog: Arc<Mutex<OpLog>>,
        origin: InternalString,
        global_txn: Weak<Mutex<Option<Transaction>>>,
    ) -> Self {
        let mut state_lock = state.lock().unwrap();
        if state_lock.is_in_txn() {
            panic!("Cannot start a transaction while another one is in progress");
        }

        let oplog_lock = oplog.lock().unwrap();
        state_lock.start_txn(origin, true);
        let arena = state_lock.arena.clone();
        let frontiers = state_lock.frontiers.clone();
        let peer = state_lock.peer;
        let next_counter = oplog_lock.next_id(peer).counter;
        let next_lamport = oplog_lock.dag.frontiers_to_next_lamport(&frontiers);
        drop(state_lock);
        drop(oplog_lock);
        Self {
            peer,
            state,
            arena,
            oplog,
            frontiers,
            timestamp: None,
            global_txn,
            next_counter,
            next_lamport,
            origin: Default::default(),
            start_counter: next_counter,
            start_lamport: next_lamport,
            event_hints: Default::default(),
            local_ops: RleVec::new(),
            finished: false,
            on_commit: None,
        }
    }

    pub fn set_origin(&mut self, origin: InternalString) {
        self.origin = origin;
    }

    pub fn commit(mut self) -> Result<(), LoroError> {
        self._commit()
    }

    pub fn set_timestamp(&mut self, time: Timestamp) {
        self.timestamp = Some(time);
    }

    pub(crate) fn set_on_commit(&mut self, f: OnCommitFn) {
        self.on_commit = Some(f);
    }

    pub(crate) fn take_on_commit(&mut self) -> Option<OnCommitFn> {
        self.on_commit.take()
    }

    fn _commit(&mut self) -> Result<(), LoroError> {
        if self.finished {
            return Ok(());
        }

        self.finished = true;
        let mut state = self.state.lock().unwrap();
        if self.local_ops.is_empty() {
            state.abort_txn();
            return Ok(());
        }

        let ops = std::mem::take(&mut self.local_ops);
        let mut oplog = self.oplog.lock().unwrap();
        let deps = take(&mut self.frontiers);
        let change = Change {
            lamport: self.start_lamport,
            ops,
            deps,
            id: ID::new(self.peer, self.start_counter),
            timestamp: oplog.latest_timestamp.max(
                self.timestamp
                    .unwrap_or_else(|| oplog.get_timestamp_for_next_txn()),
            ),
            has_dependents: false,
        };

        let diff = if state.is_recording() {
            Some(change_to_diff(
                &change,
                &oplog.arena,
                &self.global_txn,
                &Arc::downgrade(&self.state),
                std::mem::take(&mut self.event_hints),
            ))
        } else {
            None
        };

        let last_id = change.id_last();
        if let Err(err) = oplog.import_local_change(change) {
            drop(state);
            drop(oplog);
            panic!("{}", err);
        }

        state.commit_txn(
            Frontiers::from_id(last_id),
            diff.map(|arr| InternalDocDiff {
                local: true,
                origin: self.origin.clone(),
                diff: Cow::Owned(
                    arr.into_iter()
                        .map(|x| InternalContainerDiff {
                            idx: x.idx,
                            bring_back: false,
                            is_container_deleted: false,
                            diff: Some(x.diff.into()),
                        })
                        .collect(),
                ),
                from_checkout: false,
                new_version: Cow::Borrowed(oplog.frontiers()),
            }),
        );
        drop(state);
        drop(oplog);
        if let Some(on_commit) = self.on_commit.take() {
            on_commit(&self.state);
        }
        Ok(())
    }

    pub(super) fn apply_local_op(
        &mut self,
        container: ContainerIdx,
        content: RawOpContent,
        event: EventHint,
        // check whether context and txn are referring to the same state context
        state_ref: &Weak<Mutex<DocState>>,
    ) -> LoroResult<()> {
        if Arc::as_ptr(&self.state) != Weak::as_ptr(state_ref) {
            return Err(LoroError::UnmatchedContext {
                expected: self.state.lock().unwrap().peer,
                found: state_ref.upgrade().unwrap().lock().unwrap().peer,
            });
        }

        let len = content.content_len();
        let raw_op = RawOp {
            id: ID {
                peer: self.peer,
                counter: self.next_counter,
            },
            lamport: self.next_lamport,
            container,
            content,
        };

        let mut state = self.state.lock().unwrap();
        let op = self.arena.convert_raw_op(&raw_op);
        state.apply_local_op(&raw_op, &op)?;
        drop(state);
        debug_assert_eq!(
            event.rle_len(),
            op.atom_len(),
            "event:{:#?} \nop:{:#?}",
            &event,
            &op
        );
        match self.event_hints.last_mut() {
            Some(last) if last.can_merge(&event) => {
                last.merge_right(&event);
            }
            _ => {
                self.event_hints.push(event);
            }
        }
        self.local_ops.push(op);
        self.next_counter += len as Counter;
        self.next_lamport += len as Lamport;
        Ok(())
    }

    /// id can be a str, ContainerID, or ContainerIdRaw.
    /// if it's str it will use Root container, which will not be None
    pub fn get_text<I: IntoContainerId>(&self, id: I) -> TextHandler {
        let idx = self.get_container_idx(id, ContainerType::Text);
        TextHandler::new(self.global_txn.clone(), idx, Arc::downgrade(&self.state))
    }

    /// id can be a str, ContainerID, or ContainerIdRaw.
    /// if it's str it will use Root container, which will not be None
    pub fn get_list<I: IntoContainerId>(&self, id: I) -> ListHandler {
        let idx = self.get_container_idx(id, ContainerType::List);
        ListHandler::new(self.global_txn.clone(), idx, Arc::downgrade(&self.state))
    }

    /// id can be a str, ContainerID, or ContainerIdRaw.
    /// if it's str it will use Root container, which will not be None
    pub fn get_map<I: IntoContainerId>(&self, id: I) -> MapHandler {
        let idx = self.get_container_idx(id, ContainerType::Map);
        MapHandler::new(self.global_txn.clone(), idx, Arc::downgrade(&self.state))
    }

    /// id can be a str, ContainerID, or ContainerIdRaw.
    /// if it's str it will use Root container, which will not be None
    pub fn get_tree<I: IntoContainerId>(&self, id: I) -> TreeHandler {
        let idx = self.get_container_idx(id, ContainerType::Tree);
        TreeHandler::new(self.global_txn.clone(), idx, Arc::downgrade(&self.state))
    }

    fn get_container_idx<I: IntoContainerId>(&self, id: I, c_type: ContainerType) -> ContainerIdx {
        let id = id.into_container_id(&self.arena, c_type);
        self.arena.register_container(&id)
    }

    pub fn get_value_by_idx(&self, idx: ContainerIdx) -> LoroValue {
        self.state.lock().unwrap().get_value_by_idx(idx)
    }

    #[allow(unused)]
    pub(crate) fn with_state<F, R>(&self, idx: ContainerIdx, f: F) -> R
    where
        F: FnOnce(&State) -> R,
    {
        let state = self.state.lock().unwrap();
        f(state.get_state(idx).unwrap())
    }

    pub fn next_id(&self) -> ID {
        ID {
            peer: self.peer,
            counter: self.next_counter,
        }
    }

    pub fn is_empty(&self) -> bool {
        self.local_ops.is_empty()
    }
}

impl Drop for Transaction {
    fn drop(&mut self) {
        if !self.finished {
            // TODO: should we abort here or commit here?
            // what if commit fails?
            self._commit().unwrap();
        }
    }
}

#[derive(Debug, Clone)]
pub(crate) struct TxnContainerDiff {
    pub(crate) idx: ContainerIdx,
    pub(crate) diff: Diff,
}

// PERF: could be compacter
fn change_to_diff(
    change: &Change,
    arena: &SharedArena,
    txn: &Weak<Mutex<Option<Transaction>>>,
    state: &Weak<Mutex<DocState>>,
    event_hints: Vec<EventHint>,
) -> Vec<TxnContainerDiff> {
    let mut ans: Vec<TxnContainerDiff> = Vec::with_capacity(change.ops.len());
    let peer = change.id.peer;
    let mut lamport = change.lamport;
    let mut event_hint_iter = event_hints.into_iter();
    let mut o_hint = event_hint_iter.next();
    let mut op_iter = change.ops.iter();
    while let Some(op) = op_iter.next() {
        let Some(hint) = o_hint.as_mut() else {
            unreachable!()
        };

        let mut ops: SmallVec<[&Op; 1]> = smallvec![op];
        let hint = match op.atom_len().cmp(&hint.rle_len()) {
            std::cmp::Ordering::Less => {
                let mut len = op.atom_len();
                while len < hint.rle_len() {
                    let next = op_iter.next().unwrap();
                    len += next.atom_len();
                    ops.push(next);
                }
                assert!(len == hint.rle_len());
                match event_hint_iter.next() {
                    Some(n) => o_hint.replace(n).unwrap(),
                    None => o_hint.take().unwrap(),
                }
            }
            std::cmp::Ordering::Equal => match event_hint_iter.next() {
                Some(n) => o_hint.replace(n).unwrap(),
                None => o_hint.take().unwrap(),
            },
            std::cmp::Ordering::Greater => {
                unreachable!("{:#?}", &op)
            }
        };

        match &hint {
            EventHint::InsertText { .. }
            | EventHint::InsertList { .. }
            | EventHint::DeleteText { .. }
            | EventHint::DeleteList(_) => {}
            _ => {
                assert_eq!(ops.len(), 1);
            }
        }
        'outer: {
            match hint {
                EventHint::Mark { start, end, style } => {
                    let mut meta = StyleMeta::default();
                    meta.insert(
                        style.key.clone(),
                        StyleMetaItem {
                            lamport,
                            peer: change.id.peer,
                            value: style.data,
                        },
                    );
                    let diff = Delta::new()
                        .retain(start as usize)
                        .retain_with_meta((end - start) as usize, meta);
                    ans.push(TxnContainerDiff {
                        idx: op.container,
                        diff: Diff::Text(diff),
                    });
                }
                EventHint::InsertText { styles, pos, .. } => {
                    let mut delta = Delta::new().retain(pos as usize);
                    for op in ops.iter() {
                        let InnerListOp::InsertText { slice, .. } = op.content.as_list().unwrap()
                        else {
                            unreachable!()
                        };

                        delta = delta.insert_with_meta(slice.clone(), styles.clone());
                    }
                    ans.push(TxnContainerDiff {
                        idx: op.container,
                        diff: Diff::Text(delta),
                    })
                }
                EventHint::DeleteText {
                    span,
                    unicode_len: _,
                    // we don't need to iter over ops here, because we already
                    // know what the events should be
                } => ans.push(TxnContainerDiff {
                    idx: op.container,
                    diff: Diff::Text(
                        Delta::new()
                            .retain(span.start() as usize)
                            .delete(span.len()),
                    ),
                }),
                EventHint::InsertList { .. } => {
                    for op in ops.iter() {
                        let (range, pos) = op.content.as_list().unwrap().as_insert().unwrap();
                        let values = arena
                            .get_values(range.to_range())
                            .into_iter()
                            .map(|v| ValueOrHandler::from_value(v, arena, txn, state))
                            .collect::<Vec<_>>();
                        ans.push(TxnContainerDiff {
                            idx: op.container,
                            diff: Diff::List(Delta::new().retain(*pos).insert(values)),
                        })
                    }
                }
                EventHint::DeleteList(s) => {
                    ans.push(TxnContainerDiff {
                        idx: op.container,
                        diff: Diff::List(Delta::new().retain(s.start() as usize).delete(s.len())),
                    });
                }
                EventHint::Map { key, value } => ans.push(TxnContainerDiff {
                    idx: op.container,
                    diff: Diff::Map(ResolvedMapDelta::new().with_entry(
                        key,
                        ResolvedMapValue {
                            value: value.map(|v| ValueOrHandler::from_value(v, arena, txn, state)),
                            idlp: IdLp::new(peer, lamport),
                        },
                    )),
                }),
                EventHint::Tree(tree_diff) => {
                    let mut diff = TreeDiff::default();
                    diff.push(tree_diff);
                    ans.push(TxnContainerDiff {
                        idx: op.container,
                        diff: Diff::Tree(diff),
                    });
                }
                EventHint::Move { from, to } => {
                    ans.push(TxnContainerDiff {
                        idx: op.container,
                        diff: Diff::List(Delta::new().retain(from as usize).delete(1).compose(
                            Delta::new().retain(to as usize).insert_with_meta(
                                vec![LoroValue::Null.into()],
                                ListDeltaMeta {
                                    move_from: Some(from as usize),
                                },
                            ),
                        )),
                    });
                }
                EventHint::MarkEnd => {
                    // do nothing
                    break 'outer;
                }
            };
        }

        lamport += ops
            .iter()
            .map(|x| x.content_len() as Lamport)
            .sum::<Lamport>();
    }

    ans
}<|MERGE_RESOLUTION|>--- conflicted
+++ resolved
@@ -22,13 +22,8 @@
     delta::{
         Delta, ResolvedMapDelta, ResolvedMapValue, StyleMeta, StyleMetaItem, TreeDiff, TreeDiffItem,
     },
-<<<<<<< HEAD
     event::{Diff, ListDeltaMeta},
-    handler::ValueOrContainer,
-=======
-    event::Diff,
     handler::ValueOrHandler,
->>>>>>> a47cf067
     id::{Counter, PeerID, ID},
     op::{Op, RawOp, RawOpContent},
     span::HasIdSpan,
