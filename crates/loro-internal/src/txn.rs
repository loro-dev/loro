--- conflicted
+++ resolved
@@ -4,15 +4,6 @@
     sync::{Arc, Mutex, Weak},
 };
 
-<<<<<<< HEAD
-use crate::{
-    change::{get_sys_timestamp, Change, Lamport, Timestamp},
-    container::{idx::ContainerIdx, richtext::Style, IntoContainerId},
-    delta::{Delta, MapValue, TreeDelta, TreeDiff},
-    event::Diff,
-    handler::TextHandler,
-    handler::TreeHandler,
-=======
 use debug_log::debug_dbg;
 use enum_as_inner::EnumAsInner;
 use fxhash::FxHashMap;
@@ -27,26 +18,21 @@
         richtext::{Style},
         IntoContainerId,
     },
-    delta::{Delta, MapValue},
+    delta::{Delta, MapValue, TreeDelta, TreeDiff},
     event::Diff,
     handler::TextHandler,
->>>>>>> d942e3d7
+    handler::TreeHandler,
     id::{Counter, PeerID, ID},
     op::{Op, RawOp, RawOpContent},
     span::HasIdSpan,
     version::Frontiers,
     InternalString, LoroError, LoroValue,
 };
-use debug_log::debug_dbg;
-use enum_as_inner::EnumAsInner;
-use fxhash::FxHashMap;
-use loro_common::{ContainerType, LoroResult, TreeID};
-use rle::{HasLength, RleVec};
 
 use super::{
     arena::SharedArena,
     event::{InternalContainerDiff, InternalDocDiff},
-    handler::{ListHandler, MapHandler},
+    handler::{ListHandler, MapHandler, TextHandler},
     oplog::OpLog,
     state::{DocState, State},
 };
@@ -101,10 +87,7 @@
         key: InternalString,
         value: Option<LoroValue>,
     },
-<<<<<<< HEAD
     Tree(TreeDiff),
-=======
->>>>>>> d942e3d7
     None,
 }
 
@@ -163,7 +146,7 @@
         self.timestamp = Some(time);
     }
 
-    pub(crate) fn set_on_commit(&mut self, f: OnCommitFn) {
+    pub fn set_on_commit(&mut self, f: OnCommitFn) {
         self.on_commit = Some(f);
     }
 
@@ -227,17 +210,10 @@
 
         state.commit_txn(
             Frontiers::from_id(last_id),
-            diff.map(|arr| InternalDocDiff {
+            diff.map(|x| InternalDocDiff {
                 local: true,
                 origin: self.origin.clone(),
-                diff: Cow::Owned(
-                    arr.into_iter()
-                        .map(|x| InternalContainerDiff {
-                            idx: x.idx,
-                            diff: x.diff.into(),
-                        })
-                        .collect(),
-                ),
+                diff: Cow::Owned(x),
                 new_version: Cow::Borrowed(oplog.frontiers()),
             }),
         );
@@ -253,7 +229,8 @@
         &mut self,
         container: ContainerIdx,
         content: RawOpContent,
-        event: EventHint,
+        // we need extra hint to reduce calculation for utf16 text op
+        hint: Option<EventHint>,
         // check whther context and txn are refering to the same state context
         state_ref: &Weak<Mutex<DocState>>,
     ) -> LoroResult<()> {
@@ -265,7 +242,7 @@
         }
 
         let len = content.content_len();
-        let raw_op = RawOp {
+        let op = RawOp {
             id: ID {
                 peer: self.peer,
                 counter: self.next_counter,
@@ -276,14 +253,20 @@
         };
 
         let mut state = self.state.lock().unwrap();
-        let op = self.arena.convert_raw_op(&raw_op);
-        state.apply_local_op(&raw_op, &op)?;
+        state.apply_local_op(op.clone())?;
         drop(state);
-        self.event_hints.insert(raw_op.id.counter, event);
-        self.local_ops.push(op);
+        if let Some(hint) = hint {
+            self.event_hints.insert(op.id.counter, hint);
+        }
+        self.push_local_op_to_log(&op);
         self.next_counter += len as Counter;
         self.next_lamport += len as Lamport;
         Ok(())
+    }
+
+    fn push_local_op_to_log(&mut self, op: &RawOp) {
+        let op = self.arena.convert_raw_op(op);
+        self.local_ops.push(op);
     }
 
     /// id can be a str, ContainerID, or ContainerIdRaw.
@@ -305,13 +288,6 @@
     pub fn get_map<I: IntoContainerId>(&self, id: I) -> MapHandler {
         let idx = self.get_container_idx(id, ContainerType::Map);
         MapHandler::new(idx, Arc::downgrade(&self.state))
-    }
-
-    /// id can be a str, ContainerID, or ContainerIdRaw.
-    /// if it's str it will use Root container, which will not be None
-    pub fn get_tree<I: IntoContainerId>(&self, id: I) -> TreeHandler {
-        let idx = self.get_container_idx(id, ContainerType::Tree);
-        TreeHandler::new(idx, Arc::downgrade(&self.state))
     }
 
     fn get_container_idx<I: IntoContainerId>(&self, id: I, c_type: ContainerType) -> ContainerIdx {
@@ -350,20 +326,10 @@
     }
 }
 
-#[derive(Debug, Clone)]
-pub(crate) struct TxnContainerDiff {
-    pub(crate) idx: ContainerIdx,
-    pub(crate) diff: Diff,
-}
-
 // PERF: could be compacter
 fn change_to_diff(
     change: &Change,
-<<<<<<< HEAD
-    arena: &SharedArena,
-=======
     _arena: &SharedArena,
->>>>>>> d942e3d7
     mut event_hints: FxHashMap<Counter, EventHint>,
 ) -> Vec<TxnContainerDiff> {
     let mut ans: Vec<TxnContainerDiff> = Vec::with_capacity(change.ops.len());
@@ -375,8 +341,8 @@
             unreachable!()
         };
         'outer: {
-<<<<<<< HEAD
-            let diff: Diff = match hint {
+            let diff: Diff =
+                match hint {
                 EventHint::Mark { start, end, style } => {
                     Diff::Text(Delta::new().retain(start).retain_with_meta(
                         end - start,
@@ -384,13 +350,11 @@
                     ))
                 }
                 EventHint::InsertText { pos, styles } => {
-                    let range = op.content.as_list().unwrap().as_insert().unwrap().0;
-                    let slice = arena.slice_by_unicode(range.to_range());
-                    Diff::Text(
-                        Delta::new()
-                            .retain(pos)
-                            .insert_with_meta(slice, crate::delta::StyleMeta { vec: styles }),
-                    )
+                    let slice = op.content.as_list().unwrap().as_insert_text().unwrap().0;
+                    Diff::Text(Delta::new().retain(pos).insert_with_meta(
+                        slice.clone(),
+                        crate::delta::StyleMeta { vec: styles },
+                    ))
                 }
                 EventHint::DeleteText { pos, len } => {
                     Diff::Text(Delta::new().retain(pos).delete(len))
@@ -417,47 +381,6 @@
                     break 'outer;
                 }
             };
-=======
-            let diff: Diff =
-                match hint {
-                    EventHint::Mark { start, end, style } => {
-                        Diff::Text(Delta::new().retain(start).retain_with_meta(
-                            end - start,
-                            crate::delta::StyleMeta { vec: vec![style] },
-                        ))
-                    }
-                    EventHint::InsertText { pos, styles } => {
-                        let slice = op.content.as_list().unwrap().as_insert_text().unwrap().0;
-                        Diff::Text(Delta::new().retain(pos).insert_with_meta(
-                            slice.clone(),
-                            crate::delta::StyleMeta { vec: styles },
-                        ))
-                    }
-                    EventHint::DeleteText { pos, len } => {
-                        Diff::Text(Delta::new().retain(pos).delete(len))
-                    }
-                    EventHint::InsertList { pos, value } => {
-                        Diff::List(Delta::new().retain(pos).insert(vec![value]))
-                    }
-                    EventHint::DeleteList { pos, len } => {
-                        Diff::List(Delta::new().retain(pos).delete(len))
-                    }
-                    EventHint::Map { key, value } => {
-                        Diff::NewMap(crate::delta::MapDelta::new().with_entry(
-                            key,
-                            MapValue {
-                                counter: op.counter,
-                                value,
-                                lamport: (lamport, peer),
-                            },
-                        ))
-                    }
-                    EventHint::None => {
-                        // do nothing
-                        break 'outer;
-                    }
-                };
->>>>>>> d942e3d7
 
             ans.push(TxnContainerDiff {
                 idx: op.container,
