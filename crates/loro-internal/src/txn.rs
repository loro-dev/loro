--- conflicted
+++ resolved
@@ -22,13 +22,8 @@
     delta::{
         Delta, ResolvedMapDelta, ResolvedMapValue, StyleMeta, StyleMetaItem, TreeDiff, TreeDiffItem,
     },
-<<<<<<< HEAD
     event::{Diff, ListDeltaMeta},
-    handler::ValueOrHandler,
-=======
-    event::Diff,
     handler::{Handler, ValueOrHandler},
->>>>>>> c8b86949
     id::{Counter, PeerID, ID},
     op::{Op, RawOp, RawOpContent},
     span::HasIdSpan,
