--- conflicted
+++ resolved
@@ -7,13 +7,8 @@
 use enum_as_inner::EnumAsInner;
 use generic_btree::rle::{HasLength as RleHasLength, Mergeable as GBSliceable};
 use loro_common::{ContainerType, LoroResult};
-<<<<<<< HEAD
 use rle::{HasLength, Mergable, RleVec};
 use smallvec::{smallvec, SmallVec};
-=======
-use rle::{HasLength, Mergable, RleVec, Sliceable};
-use smallvec::SmallVec;
->>>>>>> 7ccfd1e9
 
 use crate::{
     change::{get_sys_timestamp, Change, Lamport, Timestamp},
@@ -342,7 +337,7 @@
         container: ContainerIdx,
         content: RawOpContent,
         event: EventHint,
-        // check whther context and txn are refering to the same state context
+        // check whether context and txn are referring to the same state context
         state_ref: &Weak<Mutex<DocState>>,
     ) -> LoroResult<()> {
         if Arc::as_ptr(&self.state) != Weak::as_ptr(state_ref) {
@@ -611,13 +606,9 @@
                 EventHint::Tree(tree_diff) => {
                     ans.push(TxnContainerDiff {
                         idx: op.container,
-                        diff: Diff::Tree(TreeDelta::default().push(tree_diff)),
+                        diff: Diff::Tree(TreeDiff::default().extend(tree_diff)),
                     });
                 }
-<<<<<<< HEAD
-=======
-                EventHint::Tree(tree_diff) => Diff::Tree(TreeDiff::default().extend(tree_diff)),
->>>>>>> 7ccfd1e9
                 EventHint::MarkEnd => {
                     // do nothing
                     break 'outer;
