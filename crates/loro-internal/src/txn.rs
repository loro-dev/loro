use core::panic;
use std::{
    borrow::Cow,
    mem::take,
    sync::{Arc, Mutex, Weak},
};

use enum_as_inner::EnumAsInner;
use generic_btree::rle::{HasLength as RleHasLength, Mergeable as GBSliceable};
use loro_common::{ContainerType, IdLp, LoroResult};
use loro_delta::DeltaRopeBuilder;
use rle::{HasLength, Mergable, RleVec};
use smallvec::{smallvec, SmallVec};

use crate::{
    change::{Change, Lamport, Timestamp},
    container::{
        idx::ContainerIdx,
        list::list_op::{DeleteSpan, InnerListOp},
        richtext::Style,
        IntoContainerId,
    },
    delta::{
        ResolvedMapDelta, ResolvedMapValue, StyleMeta, StyleMetaItem, TreeDiff, TreeDiffItem,
    },
<<<<<<< HEAD
    event::{Diff, ListDeltaMeta},
=======
    event::{Diff, TextDiff},
>>>>>>> 9d4f7aa8
    handler::{Handler, ValueOrHandler},
    id::{Counter, PeerID, ID},
    op::{Op, RawOp, RawOpContent},
    span::HasIdSpan,
    version::Frontiers,
    InternalString, LoroError, LoroValue, StringSlice,
};

use super::{
    arena::SharedArena,
    event::{InternalContainerDiff, InternalDocDiff},
    handler::{ListHandler, MapHandler, TextHandler, TreeHandler},
    oplog::OpLog,
    state::{DocState, State},
};

pub type OnCommitFn = Box<dyn FnOnce(&Arc<Mutex<DocState>>) + Sync + Send>;

pub struct Transaction {
    global_txn: Weak<Mutex<Option<Transaction>>>,
    peer: PeerID,
    origin: InternalString,
    start_counter: Counter,
    next_counter: Counter,
    start_lamport: Lamport,
    next_lamport: Lamport,
    state: Arc<Mutex<DocState>>,
    oplog: Arc<Mutex<OpLog>>,
    frontiers: Frontiers,
    local_ops: RleVec<[Op; 1]>, // TODO: use a more efficient data structure
    event_hints: Vec<EventHint>,
    pub(super) arena: SharedArena,
    finished: bool,
    on_commit: Option<OnCommitFn>,
    timestamp: Option<Timestamp>,
}

/// We can infer local events directly from the local behavior. This enum is used to
/// record them, so that we can avoid recalculate them when we commit the transaction.
///
/// For example, when we insert a text in wasm, users use the utf16 index to send the
/// command. However, internally loro will convert it to unicode index. But the users
/// still need events that are in utf16 index. To avoid the round trip, we record the
/// events here.
#[derive(Debug, Clone, EnumAsInner)]
pub(super) enum EventHint {
    Mark {
        start: u32,
        end: u32,
        style: Style,
    },
    InsertText {
        /// pos is a Unicode index. If wasm, it's a UTF-16 index.
        pos: u32,
        event_len: u32,
        unicode_len: u32,
        styles: StyleMeta,
    },
    /// pos is a Unicode index. If wasm, it's a UTF-16 index.
    DeleteText {
        span: DeleteSpan,
        unicode_len: usize,
    },
    InsertList {
        len: u32,
        pos: usize,
    },
    SetList {
        index: usize,
        value: LoroValue,
    },
    Move {
        value: LoroValue,
        from: u32,
        to: u32,
    },
    DeleteList(DeleteSpan),
    Map {
        key: InternalString,
        value: Option<LoroValue>,
    },
    Tree(TreeDiffItem),
    MarkEnd,
}

impl generic_btree::rle::HasLength for EventHint {
    fn rle_len(&self) -> usize {
        match self {
            EventHint::Mark { .. } => 1,
            EventHint::InsertText {
                unicode_len: len, ..
            } => *len as usize,
            EventHint::DeleteText { unicode_len, .. } => *unicode_len,
            EventHint::InsertList { len, .. } => *len as usize,
            EventHint::DeleteList(d) => d.len(),
            EventHint::Map { .. } => 1,
            EventHint::Tree(_) => 1,
            EventHint::MarkEnd => 1,
            EventHint::Move { .. } => 1,
            EventHint::SetList { .. } => 1,
        }
    }
}

impl generic_btree::rle::Mergeable for EventHint {
    fn can_merge(&self, rhs: &Self) -> bool {
        match (self, rhs) {
            (
                EventHint::InsertText {
                    pos,
                    unicode_len: _,
                    event_len,
                    styles,
                },
                EventHint::InsertText {
                    pos: r_pos,
                    styles: r_styles,
                    ..
                },
            ) => *pos + *event_len == *r_pos && styles == r_styles,
            (EventHint::InsertList { pos, len }, EventHint::InsertList { pos: pos_right, .. }) => {
                pos + *len as usize == *pos_right
            }
            // We don't merge delete text because it's hard to infer the correct pos to split:
            // `range` param is in unicode range, but the delete text event is in UTF-16 range.
            // Without the original text, it's impossible to convert the range.
            (EventHint::DeleteText { span, .. }, EventHint::DeleteText { span: r, .. }) => {
                span.is_mergable(r, &())
            }
            (EventHint::DeleteList(l), EventHint::DeleteList(r)) => l.is_mergable(r, &()),
            _ => false,
        }
    }

    fn merge_right(&mut self, rhs: &Self) {
        match (self, rhs) {
            (
                EventHint::InsertText {
                    event_len,
                    unicode_len: len,
                    ..
                },
                EventHint::InsertText {
                    event_len: r_event_len,
                    unicode_len: r_len,
                    ..
                },
            ) => {
                *len += *r_len;
                *event_len += *r_event_len;
            }
            (
                EventHint::InsertList { len, pos: _ },
                EventHint::InsertList { len: r_len, pos: _ },
            ) => *len += *r_len,
            (EventHint::DeleteList(l), EventHint::DeleteList(r)) => l.merge(r, &()),
            (
                EventHint::DeleteText { span, unicode_len },
                EventHint::DeleteText {
                    span: r_span,
                    unicode_len: r_len,
                },
            ) => {
                *unicode_len += *r_len;
                span.merge(r_span, &());
            }
            _ => unreachable!(),
        }
    }

    fn merge_left(&mut self, _: &Self) {
        unreachable!()
    }
}

impl Transaction {
    #[inline]
    pub fn new(
        state: Arc<Mutex<DocState>>,
        oplog: Arc<Mutex<OpLog>>,
        global_txn: Weak<Mutex<Option<Transaction>>>,
    ) -> Self {
        Self::new_with_origin(state, oplog, "".into(), global_txn)
    }

    pub fn new_with_origin(
        state: Arc<Mutex<DocState>>,
        oplog: Arc<Mutex<OpLog>>,
        origin: InternalString,
        global_txn: Weak<Mutex<Option<Transaction>>>,
    ) -> Self {
        let mut state_lock = state.lock().unwrap();
        if state_lock.is_in_txn() {
            panic!("Cannot start a transaction while another one is in progress");
        }

        let oplog_lock = oplog.lock().unwrap();
        state_lock.start_txn(origin, crate::event::EventTriggerKind::Local);
        let arena = state_lock.arena.clone();
        let frontiers = state_lock.frontiers.clone();
        let peer = state_lock.peer;
        let next_counter = oplog_lock.next_id(peer).counter;
        let next_lamport = oplog_lock.dag.frontiers_to_next_lamport(&frontiers);
        drop(state_lock);
        drop(oplog_lock);
        Self {
            peer,
            state,
            arena,
            oplog,
            frontiers,
            timestamp: None,
            global_txn,
            next_counter,
            next_lamport,
            origin: Default::default(),
            start_counter: next_counter,
            start_lamport: next_lamport,
            event_hints: Default::default(),
            local_ops: RleVec::new(),
            finished: false,
            on_commit: None,
        }
    }

    pub fn set_origin(&mut self, origin: InternalString) {
        self.origin = origin;
    }

    pub fn commit(mut self) -> Result<(), LoroError> {
        self._commit()
    }

    pub fn set_timestamp(&mut self, time: Timestamp) {
        self.timestamp = Some(time);
    }

    pub(crate) fn set_on_commit(&mut self, f: OnCommitFn) {
        self.on_commit = Some(f);
    }

    pub(crate) fn take_on_commit(&mut self) -> Option<OnCommitFn> {
        self.on_commit.take()
    }

    fn _commit(&mut self) -> Result<(), LoroError> {
        if self.finished {
            return Ok(());
        }

        self.finished = true;
        let mut state = self.state.lock().unwrap();
        if self.local_ops.is_empty() {
            state.abort_txn();
            return Ok(());
        }

        let ops = std::mem::take(&mut self.local_ops);
        let mut oplog = self.oplog.lock().unwrap();
        let deps = take(&mut self.frontiers);
        let change = Change {
            lamport: self.start_lamport,
            ops,
            deps,
            id: ID::new(self.peer, self.start_counter),
            timestamp: oplog.latest_timestamp.max(
                self.timestamp
                    .unwrap_or_else(|| oplog.get_timestamp_for_next_txn()),
            ),
            has_dependents: false,
        };

        let diff = if state.is_recording() {
            Some(change_to_diff(
                &change,
                &oplog.arena,
                &self.global_txn,
                &Arc::downgrade(&self.state),
                std::mem::take(&mut self.event_hints),
            ))
        } else {
            None
        };

        let last_id = change.id_last();
        if let Err(err) = oplog.import_local_change(change) {
            drop(state);
            drop(oplog);
            panic!("{}", err);
        }

        state.commit_txn(
            Frontiers::from_id(last_id),
            diff.map(|arr| InternalDocDiff {
                by: crate::event::EventTriggerKind::Local,
                origin: self.origin.clone(),
                diff: Cow::Owned(
                    arr.into_iter()
                        .map(|x| InternalContainerDiff {
                            idx: x.idx,
                            bring_back: false,
                            is_container_deleted: false,
                            diff: (x.diff.into()),
                        })
                        .collect(),
                ),
                new_version: Cow::Borrowed(oplog.frontiers()),
            }),
        );
        drop(state);
        drop(oplog);
        if let Some(on_commit) = self.on_commit.take() {
            on_commit(&self.state);
        }
        Ok(())
    }

    pub(super) fn apply_local_op(
        &mut self,
        container: ContainerIdx,
        content: RawOpContent,
        event: EventHint,
        // check whether context and txn are referring to the same state context
        state_ref: &Weak<Mutex<DocState>>,
    ) -> LoroResult<()> {
        if Arc::as_ptr(&self.state) != Weak::as_ptr(state_ref) {
            return Err(LoroError::UnmatchedContext {
                expected: self.state.lock().unwrap().peer,
                found: state_ref.upgrade().unwrap().lock().unwrap().peer,
            });
        }

        let len = content.content_len();
        let raw_op = RawOp {
            id: ID {
                peer: self.peer,
                counter: self.next_counter,
            },
            lamport: self.next_lamport,
            container,
            content,
        };

        let mut state = self.state.lock().unwrap();
        let op = self.arena.convert_raw_op(&raw_op);
        state.apply_local_op(&raw_op, &op)?;
        drop(state);
        debug_assert_eq!(
            event.rle_len(),
            op.atom_len(),
            "event:{:#?} \nop:{:#?}",
            &event,
            &op
        );
        match self.event_hints.last_mut() {
            Some(last) if last.can_merge(&event) => {
                last.merge_right(&event);
            }
            _ => {
                self.event_hints.push(event);
            }
        }
        self.local_ops.push(op);
        self.next_counter += len as Counter;
        self.next_lamport += len as Lamport;
        Ok(())
    }

    /// id can be a str, ContainerID, or ContainerIdRaw.
    /// if it's str it will use Root container, which will not be None
    pub fn get_text<I: IntoContainerId>(&self, id: I) -> TextHandler {
        let id = id.into_container_id(&self.arena, ContainerType::Text);
        Handler::new_attached(
            id,
            self.arena.clone(),
            self.global_txn.clone(),
            Arc::downgrade(&self.state),
        )
        .into_text()
        .unwrap()
    }

    /// id can be a str, ContainerID, or ContainerIdRaw.
    /// if it's str it will use Root container, which will not be None
    pub fn get_list<I: IntoContainerId>(&self, id: I) -> ListHandler {
        let id = id.into_container_id(&self.arena, ContainerType::List);
        Handler::new_attached(
            id,
            self.arena.clone(),
            self.global_txn.clone(),
            Arc::downgrade(&self.state),
        )
        .into_list()
        .unwrap()
    }

    /// id can be a str, ContainerID, or ContainerIdRaw.
    /// if it's str it will use Root container, which will not be None
    pub fn get_map<I: IntoContainerId>(&self, id: I) -> MapHandler {
        let id = id.into_container_id(&self.arena, ContainerType::Map);
        Handler::new_attached(
            id,
            self.arena.clone(),
            self.global_txn.clone(),
            Arc::downgrade(&self.state),
        )
        .into_map()
        .unwrap()
    }

    /// id can be a str, ContainerID, or ContainerIdRaw.
    /// if it's str it will use Root container, which will not be None
    pub fn get_tree<I: IntoContainerId>(&self, id: I) -> TreeHandler {
        let id = id.into_container_id(&self.arena, ContainerType::Tree);
        Handler::new_attached(
            id,
            self.arena.clone(),
            self.global_txn.clone(),
            Arc::downgrade(&self.state),
        )
        .into_tree()
        .unwrap()
    }

    pub fn get_value_by_idx(&self, idx: ContainerIdx) -> LoroValue {
        self.state.lock().unwrap().get_value_by_idx(idx)
    }

    #[allow(unused)]
    pub(crate) fn with_state<F, R>(&self, idx: ContainerIdx, f: F) -> R
    where
        F: FnOnce(&State) -> R,
    {
        let state = self.state.lock().unwrap();
        f(state.get_state(idx).unwrap())
    }

    pub fn next_id(&self) -> ID {
        ID {
            peer: self.peer,
            counter: self.next_counter,
        }
    }

    pub fn is_empty(&self) -> bool {
        self.local_ops.is_empty()
    }
}

impl Drop for Transaction {
    fn drop(&mut self) {
        if !self.finished {
            // TODO: should we abort here or commit here?
            // what if commit fails?
            self._commit().unwrap();
        }
    }
}

#[derive(Debug, Clone)]
pub(crate) struct TxnContainerDiff {
    pub(crate) idx: ContainerIdx,
    pub(crate) diff: Diff,
}

// PERF: could be compacter
fn change_to_diff(
    change: &Change,
    arena: &SharedArena,
    txn: &Weak<Mutex<Option<Transaction>>>,
    state: &Weak<Mutex<DocState>>,
    event_hints: Vec<EventHint>,
) -> Vec<TxnContainerDiff> {
    let mut ans: Vec<TxnContainerDiff> = Vec::with_capacity(change.ops.len());
    let peer = change.id.peer;
    let mut lamport = change.lamport;
    let mut event_hint_iter = event_hints.into_iter();
    let mut o_hint = event_hint_iter.next();
    let mut op_iter = change.ops.iter();
    while let Some(op) = op_iter.next() {
        let Some(hint) = o_hint.as_mut() else {
            unreachable!()
        };

        let mut ops: SmallVec<[&Op; 1]> = smallvec![op];
        let hint = match op.atom_len().cmp(&hint.rle_len()) {
            std::cmp::Ordering::Less => {
                let mut len = op.atom_len();
                while len < hint.rle_len() {
                    let next = op_iter.next().unwrap();
                    len += next.atom_len();
                    ops.push(next);
                }
                assert!(len == hint.rle_len());
                match event_hint_iter.next() {
                    Some(n) => o_hint.replace(n).unwrap(),
                    None => o_hint.take().unwrap(),
                }
            }
            std::cmp::Ordering::Equal => match event_hint_iter.next() {
                Some(n) => o_hint.replace(n).unwrap(),
                None => o_hint.take().unwrap(),
            },
            std::cmp::Ordering::Greater => {
                unreachable!("{:#?}", &op)
            }
        };

        match &hint {
            EventHint::InsertText { .. }
            | EventHint::InsertList { .. }
            | EventHint::DeleteText { .. }
            | EventHint::DeleteList(_) => {}
            _ => {
                assert_eq!(ops.len(), 1);
            }
        }
<<<<<<< HEAD
        match hint {
            EventHint::Mark { start, end, style } => {
                let mut meta = StyleMeta::default();
                meta.insert(
                    style.key.clone(),
                    StyleMetaItem {
                        lamport,
                        peer: change.id.peer,
                        value: style.data,
                    },
                );
                let diff = Delta::new()
                    .retain(start as usize)
                    .retain_with_meta((end - start) as usize, meta);
                ans.push(TxnContainerDiff {
                    idx: op.container,
                    diff: Diff::Text(diff),
                });
            }
            EventHint::InsertText { styles, pos, .. } => {
                let mut delta = Delta::new().retain(pos as usize);
                for op in ops.iter() {
                    let InnerListOp::InsertText { slice, .. } = op.content.as_list().unwrap()
                    else {
                        unreachable!()
                    };

                    delta = delta.insert_with_meta(slice.clone(), styles.clone());
                }
                ans.push(TxnContainerDiff {
                    idx: op.container,
                    diff: Diff::Text(delta),
                })
            }
            EventHint::DeleteText {
                span,
                unicode_len: _,
                // we don't need to iter over ops here, because we already
                // know what the events should be
            } => ans.push(TxnContainerDiff {
                idx: op.container,
                diff: Diff::Text(
                    Delta::new()
                        .retain(span.start() as usize)
                        .delete(span.len()),
                ),
            }),
            EventHint::InsertList { pos, .. } => {
                // We should use pos from event hint because index in op may
                // be using op index for the MovableList
                for op in ops.iter() {
                    let (range, _) = op.content.as_list().unwrap().as_insert().unwrap();
                    let values = arena
                        .get_values(range.to_range())
                        .into_iter()
                        .map(|v| ValueOrHandler::from_value(v, arena, txn, state))
                        .collect::<Vec<_>>();
=======
        'outer: {
            match hint {
                EventHint::Mark { start, end, style } => {
                    let mut meta = StyleMeta::default();
                    meta.insert(
                        style.key.clone(),
                        StyleMetaItem {
                            lamport,
                            peer: change.id.peer,
                            value: style.data,
                        },
                    );
                    let diff: TextDiff = DeltaRopeBuilder::new()
                        .retain(start as usize, Default::default())
                        .retain((end - start) as usize, meta)
                        .build();
                    ans.push(TxnContainerDiff {
                        idx: op.container,
                        diff: Diff::Text(diff),
                    });
                }
                EventHint::InsertText { styles, pos, .. } => {
                    let mut delta: TextDiff = DeltaRopeBuilder::new()
                        .retain(pos as usize, Default::default())
                        .build();
                    for op in ops.iter() {
                        let InnerListOp::InsertText { slice, .. } = op.content.as_list().unwrap()
                        else {
                            unreachable!()
                        };

                        delta.push_insert(StringSlice::new(slice.clone()), styles.clone());
                    }
>>>>>>> 9d4f7aa8
                    ans.push(TxnContainerDiff {
                        idx: op.container,
                        diff: Diff::List(Delta::new().retain(pos).insert(values)),
                    })
                }
            }
            EventHint::DeleteList(s) => {
                ans.push(TxnContainerDiff {
                    idx: op.container,
<<<<<<< HEAD
                    diff: Diff::List(Delta::new().retain(s.start() as usize).delete(s.len())),
                });
            }
            EventHint::Map { key, value } => ans.push(TxnContainerDiff {
                idx: op.container,
                diff: Diff::Map(ResolvedMapDelta::new().with_entry(
                    key,
                    ResolvedMapValue {
                        value: value.map(|v| ValueOrHandler::from_value(v, arena, txn, state)),
                        idlp: IdLp::new(peer, lamport),
                    },
                )),
            }),
            EventHint::Tree(tree_diff) => {
                let mut diff = TreeDiff::default();
                diff.push(tree_diff);
                ans.push(TxnContainerDiff {
                    idx: op.container,
                    diff: Diff::Tree(diff),
                });
            }
            EventHint::Move { from, to, value } => {
                ans.push(TxnContainerDiff {
=======
                    diff: Diff::Text(
                        DeltaRopeBuilder::new()
                            .retain(span.start() as usize, Default::default())
                            .delete(span.len())
                            .build(),
                    ),
                }),
                EventHint::InsertList { .. } => {
                    for op in ops.iter() {
                        let (range, pos) = op.content.as_list().unwrap().as_insert().unwrap();
                        let values = arena
                            .get_values(range.to_range())
                            .into_iter()
                            .map(|v| ValueOrHandler::from_value(v, arena, txn, state));
                        ans.push(TxnContainerDiff {
                            idx: op.container,
                            diff: Diff::List(
                                DeltaRopeBuilder::new()
                                    .retain(*pos, ())
                                    .insert_many(values, ())
                                    .build(),
                            ),
                        })
                    }
                }
                EventHint::DeleteList(s) => {
                    ans.push(TxnContainerDiff {
                        idx: op.container,
                        diff: Diff::List(
                            DeltaRopeBuilder::new()
                                .retain(s.start() as usize, ())
                                .delete(s.len())
                                .build(),
                        ),
                    });
                }
                EventHint::Map { key, value } => ans.push(TxnContainerDiff {
>>>>>>> 9d4f7aa8
                    idx: op.container,
                    diff: Diff::List(Delta::new().retain(from as usize).delete(1).compose(
                        Delta::new().retain(to as usize).insert_with_meta(
                            vec![ValueOrHandler::from_value(value, arena, txn, state)],
                            ListDeltaMeta { from_move: true },
                        ),
                    )),
                });
            }
            EventHint::SetList { index, value } => {
                ans.push(TxnContainerDiff {
                    idx: op.container,
                    diff: Diff::List(
                        Delta::new()
                            .retain(index)
                            .delete(1)
                            .insert(vec![ValueOrHandler::from_value(value, arena, txn, state)]),
                    ),
                });
            }
            EventHint::MarkEnd => {
                // do nothing
            }
        }

        lamport += ops
            .iter()
            .map(|x| x.content_len() as Lamport)
            .sum::<Lamport>();
    }

    ans
}<|MERGE_RESOLUTION|>--- conflicted
+++ resolved
@@ -8,7 +8,7 @@
 use enum_as_inner::EnumAsInner;
 use generic_btree::rle::{HasLength as RleHasLength, Mergeable as GBSliceable};
 use loro_common::{ContainerType, IdLp, LoroResult};
-use loro_delta::DeltaRopeBuilder;
+use loro_delta::{array_vec::ArrayVec, DeltaRopeBuilder};
 use rle::{HasLength, Mergable, RleVec};
 use smallvec::{smallvec, SmallVec};
 
@@ -20,14 +20,8 @@
         richtext::Style,
         IntoContainerId,
     },
-    delta::{
-        ResolvedMapDelta, ResolvedMapValue, StyleMeta, StyleMetaItem, TreeDiff, TreeDiffItem,
-    },
-<<<<<<< HEAD
-    event::{Diff, ListDeltaMeta},
-=======
-    event::{Diff, TextDiff},
->>>>>>> 9d4f7aa8
+    delta::{ResolvedMapDelta, ResolvedMapValue, StyleMeta, StyleMetaItem, TreeDiff, TreeDiffItem},
+    event::{Diff, ListDeltaMeta, TextDiff},
     handler::{Handler, ValueOrHandler},
     id::{Counter, PeerID, ID},
     op::{Op, RawOp, RawOpContent},
@@ -545,7 +539,6 @@
                 assert_eq!(ops.len(), 1);
             }
         }
-<<<<<<< HEAD
         match hint {
             EventHint::Mark { start, end, style } => {
                 let mut meta = StyleMeta::default();
@@ -557,23 +550,26 @@
                         value: style.data,
                     },
                 );
-                let diff = Delta::new()
-                    .retain(start as usize)
-                    .retain_with_meta((end - start) as usize, meta);
+                let diff = DeltaRopeBuilder::new()
+                    .retain(start as usize, Default::default())
+                    .retain((end - start) as usize, meta)
+                    .build();
                 ans.push(TxnContainerDiff {
                     idx: op.container,
                     diff: Diff::Text(diff),
                 });
             }
             EventHint::InsertText { styles, pos, .. } => {
-                let mut delta = Delta::new().retain(pos as usize);
+                let mut delta: TextDiff = DeltaRopeBuilder::new()
+                    .retain(pos as usize, Default::default())
+                    .build();
                 for op in ops.iter() {
                     let InnerListOp::InsertText { slice, .. } = op.content.as_list().unwrap()
                     else {
                         unreachable!()
                     };
 
-                    delta = delta.insert_with_meta(slice.clone(), styles.clone());
+                    delta.push_insert(slice.clone().into(), styles.clone());
                 }
                 ans.push(TxnContainerDiff {
                     idx: op.container,
@@ -588,9 +584,10 @@
             } => ans.push(TxnContainerDiff {
                 idx: op.container,
                 diff: Diff::Text(
-                    Delta::new()
-                        .retain(span.start() as usize)
-                        .delete(span.len()),
+                    DeltaRopeBuilder::new()
+                        .retain(span.start() as usize, Default::default())
+                        .delete(span.len())
+                        .build(),
                 ),
             }),
             EventHint::InsertList { pos, .. } => {
@@ -601,54 +598,27 @@
                     let values = arena
                         .get_values(range.to_range())
                         .into_iter()
-                        .map(|v| ValueOrHandler::from_value(v, arena, txn, state))
-                        .collect::<Vec<_>>();
-=======
-        'outer: {
-            match hint {
-                EventHint::Mark { start, end, style } => {
-                    let mut meta = StyleMeta::default();
-                    meta.insert(
-                        style.key.clone(),
-                        StyleMetaItem {
-                            lamport,
-                            peer: change.id.peer,
-                            value: style.data,
-                        },
-                    );
-                    let diff: TextDiff = DeltaRopeBuilder::new()
-                        .retain(start as usize, Default::default())
-                        .retain((end - start) as usize, meta)
-                        .build();
+                        .map(|v| ValueOrHandler::from_value(v, arena, txn, state));
                     ans.push(TxnContainerDiff {
                         idx: op.container,
-                        diff: Diff::Text(diff),
-                    });
-                }
-                EventHint::InsertText { styles, pos, .. } => {
-                    let mut delta: TextDiff = DeltaRopeBuilder::new()
-                        .retain(pos as usize, Default::default())
-                        .build();
-                    for op in ops.iter() {
-                        let InnerListOp::InsertText { slice, .. } = op.content.as_list().unwrap()
-                        else {
-                            unreachable!()
-                        };
-
-                        delta.push_insert(StringSlice::new(slice.clone()), styles.clone());
-                    }
->>>>>>> 9d4f7aa8
-                    ans.push(TxnContainerDiff {
-                        idx: op.container,
-                        diff: Diff::List(Delta::new().retain(pos).insert(values)),
+                        diff: Diff::List(
+                            DeltaRopeBuilder::new()
+                                .retain(pos, Default::default())
+                                .insert_many(values, Default::default())
+                                .build(),
+                        ),
                     })
                 }
             }
             EventHint::DeleteList(s) => {
                 ans.push(TxnContainerDiff {
                     idx: op.container,
-<<<<<<< HEAD
-                    diff: Diff::List(Delta::new().retain(s.start() as usize).delete(s.len())),
+                    diff: Diff::List(
+                        DeltaRopeBuilder::new()
+                            .retain(s.start() as usize, Default::default())
+                            .delete(s.len())
+                            .build(),
+                    ),
                 });
             }
             EventHint::Map { key, value } => ans.push(TxnContainerDiff {
@@ -670,63 +640,38 @@
                 });
             }
             EventHint::Move { from, to, value } => {
+                let mut a = DeltaRopeBuilder::new()
+                    .retain(from as usize, Default::default())
+                    .delete(1)
+                    .build();
+                a.compose(
+                    &DeltaRopeBuilder::new()
+                        .retain(to as usize, Default::default())
+                        .insert(
+                            ArrayVec::from([ValueOrHandler::from_value(value, arena, txn, state)]),
+                            ListDeltaMeta { from_move: true },
+                        )
+                        .build(),
+                );
                 ans.push(TxnContainerDiff {
-=======
-                    diff: Diff::Text(
-                        DeltaRopeBuilder::new()
-                            .retain(span.start() as usize, Default::default())
-                            .delete(span.len())
-                            .build(),
-                    ),
-                }),
-                EventHint::InsertList { .. } => {
-                    for op in ops.iter() {
-                        let (range, pos) = op.content.as_list().unwrap().as_insert().unwrap();
-                        let values = arena
-                            .get_values(range.to_range())
-                            .into_iter()
-                            .map(|v| ValueOrHandler::from_value(v, arena, txn, state));
-                        ans.push(TxnContainerDiff {
-                            idx: op.container,
-                            diff: Diff::List(
-                                DeltaRopeBuilder::new()
-                                    .retain(*pos, ())
-                                    .insert_many(values, ())
-                                    .build(),
-                            ),
-                        })
-                    }
-                }
-                EventHint::DeleteList(s) => {
-                    ans.push(TxnContainerDiff {
-                        idx: op.container,
-                        diff: Diff::List(
-                            DeltaRopeBuilder::new()
-                                .retain(s.start() as usize, ())
-                                .delete(s.len())
-                                .build(),
-                        ),
-                    });
-                }
-                EventHint::Map { key, value } => ans.push(TxnContainerDiff {
->>>>>>> 9d4f7aa8
                     idx: op.container,
-                    diff: Diff::List(Delta::new().retain(from as usize).delete(1).compose(
-                        Delta::new().retain(to as usize).insert_with_meta(
-                            vec![ValueOrHandler::from_value(value, arena, txn, state)],
-                            ListDeltaMeta { from_move: true },
-                        ),
-                    )),
+                    diff: Diff::List(a),
                 });
             }
             EventHint::SetList { index, value } => {
                 ans.push(TxnContainerDiff {
                     idx: op.container,
                     diff: Diff::List(
-                        Delta::new()
-                            .retain(index)
+                        DeltaRopeBuilder::new()
+                            .retain(index, Default::default())
                             .delete(1)
-                            .insert(vec![ValueOrHandler::from_value(value, arena, txn, state)]),
+                            .insert(
+                                ArrayVec::from([ValueOrHandler::from_value(
+                                    value, arena, txn, state,
+                                )]),
+                                Default::default(),
+                            )
+                            .build(),
                     ),
                 });
             }
