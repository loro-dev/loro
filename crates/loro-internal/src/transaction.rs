use std::{
    cell::RefCell,
    collections::BTreeMap,
    rc::Rc,
    sync::{Arc, Mutex, RwLock, Weak},
};

use crate::{
    container::{registry::ContainerIdx, ContainerID},
    event::{Diff, RawEvent},
    hierarchy::Hierarchy,
    id::ClientID,
    log_store::LoroEncoder,
    version::Frontiers,
    ContainerType, InternalString, List, LogStore, LoroCore, LoroError, Map, Text,
};
use fxhash::FxHashMap;
use serde::Serialize;
use smallvec::{smallvec, SmallVec};

pub trait Transact {
    fn transact(&self) -> TransactionWrap;
    fn transact_with(&self, origin: Option<Origin>) -> TransactionWrap;
}

impl Transact for LoroCore {
    fn transact(&self) -> TransactionWrap {
        TransactionWrap(Rc::new(RefCell::new(Transaction::new(
            Arc::downgrade(&self.log_store),
            Arc::downgrade(&self.hierarchy),
        ))))
    }

    fn transact_with(&self, origin: Option<Origin>) -> TransactionWrap {
        TransactionWrap(Rc::new(RefCell::new(
            Transaction::new(
                Arc::downgrade(&self.log_store),
                Arc::downgrade(&self.hierarchy),
            )
            .set_origin(origin),
        )))
    }
}

impl Transact for TransactionWrap {
    fn transact(&self) -> TransactionWrap {
        TransactionWrap(Rc::clone(&self.0))
    }

    fn transact_with(&self, _origin: Option<Origin>) -> TransactionWrap {
        unreachable!()
    }
}

impl AsMut<Transaction> for Transaction {
    fn as_mut(&mut self) -> &mut Transaction {
        self
    }
}

pub struct TransactionWrap(pub(crate) Rc<RefCell<Transaction>>);

impl TransactionWrap {
    pub fn get_text_by_idx(&self, idx: ContainerIdx) -> Option<Text> {
        let txn = self.0.borrow();
        let instance = txn.with_store(|s| s.get_container_by_idx(&idx));
        instance.map(|i| Text::from_instance(i, txn.client_id))
    }

    pub fn get_list_by_idx(&self, idx: ContainerIdx) -> Option<List> {
        let txn = self.0.borrow();
        let instance = txn.with_store(|s| s.get_container_by_idx(&idx));
        instance.map(|i| List::from_instance(i, txn.client_id))
    }

    pub fn get_map_by_idx(&self, idx: ContainerIdx) -> Option<Map> {
        let txn = self.0.borrow();
        let instance = txn.with_store(|s| s.get_container_by_idx(&idx));
        instance.map(|i| Map::from_instance(i, txn.client_id))
    }

    pub fn commit(&self) -> Result<(), LoroError> {
        self.0.borrow_mut().commit()
    }

    pub fn decode(&mut self, input: &[u8]) -> Result<(), LoroError> {
        let mut txn = self.0.borrow_mut();
        txn.decode(input)
    }
}

// TODO: use String as Origin for now
#[derive(Debug, Clone, Serialize)]
pub struct Origin(InternalString);

impl Origin {
    pub fn as_str(&self) -> &str {
        &self.0
    }
}

impl<T: AsRef<str>> From<T> for Origin {
    fn from(value: T) -> Self {
        Self(value.as_ref().into())
    }
}

pub struct Transaction {
    pub(crate) client_id: ClientID,
    pub(crate) store: Weak<RwLock<LogStore>>,
    pub(crate) hierarchy: Weak<Mutex<Hierarchy>>,
    pub(crate) origin: Option<Origin>,
    // sort by [ContainerIdx]
    // TODO Origin, now use local bool
    pending_event_diff: BTreeMap<ContainerIdx, FxHashMap<bool, Diff>>,
    start_frontier: Frontiers,
    latest_frontier: Frontiers,
    committed: bool,
}

impl Transaction {
    pub(crate) fn new(store: Weak<RwLock<LogStore>>, hierarchy: Weak<Mutex<Hierarchy>>) -> Self {
        let (client_id, start_vv): (u64, Frontiers) = {
            let store = store.upgrade().unwrap();
            let store = store.try_read().unwrap();
            (store.this_client_id, store.frontiers().into())
        };
        Self {
            client_id,
            store,
            hierarchy,
            pending_event_diff: Default::default(),
            latest_frontier: start_vv.clone(),
            start_frontier: start_vv,
            origin: None,
            committed: false,
        }
    }

    pub(crate) fn set_origin(mut self, origin: Option<Origin>) -> Self {
        self.origin = origin;
        self
    }

    pub(crate) fn with_store<F, R>(&self, f: F) -> R
    where
        F: FnOnce(&LogStore) -> R,
    {
        let store = self.store.upgrade().unwrap();
        let store = store.try_read().unwrap();
        f(&store)
    }

    #[allow(unused)]
    pub(crate) fn with_store_mut<F, R>(&self, f: F) -> R
    where
        F: FnOnce(&mut LogStore) -> R,
    {
        let store = self.store.upgrade().unwrap();
        let mut store = store.try_write().unwrap();
        f(&mut store)
    }

    #[allow(unused)]
    pub(crate) fn with_hierarchy<F, R>(&self, f: F) -> R
    where
        F: FnOnce(&Hierarchy) -> R,
    {
        let hierarchy = self.hierarchy.upgrade().unwrap();
        let hierarchy = hierarchy.try_lock().unwrap();
        f(&hierarchy)
    }

    #[allow(unused)]
    pub(crate) fn with_hierarchy_mut<F, R>(&self, f: F) -> R
    where
        F: FnOnce(&mut Hierarchy) -> R,
    {
        let hierarchy = self.hierarchy.upgrade().unwrap();
        let mut hierarchy = hierarchy.try_lock().unwrap();
        f(&mut hierarchy)
    }

    pub(crate) fn with_store_hierarchy_mut<F, R>(&mut self, f: F) -> R
    where
        F: FnOnce(&mut Self, &mut LogStore, &mut Hierarchy) -> R,
    {
        let store = self.store.upgrade().unwrap();
        let mut store = store.try_write().unwrap();
        let hierarchy = self.hierarchy.upgrade().unwrap();
        let mut hierarchy = hierarchy.try_lock().unwrap();
        f(self, &mut store, &mut hierarchy)
    }

    pub(crate) fn update_version(&mut self, new_version: Frontiers) {
        self.latest_frontier = new_version;
    }

    pub(crate) fn append_event_diff(&mut self, idx: ContainerIdx, diff: Diff, local: bool) {
        // cache events
        if let Some(old_diff) = self.pending_event_diff.get_mut(&idx) {
            if let Some(old_diff) = old_diff.get_mut(&local) {
                // println!("old event {:?}", old_diff);
                // println!("new event {:?}", diff);
                compose_two_event_diff(old_diff, diff);
                // println!("res {:?}\n", old_diff)
                return;
            }
        }
        self.pending_event_diff
            .entry(idx)
            .or_insert_with(FxHashMap::default)
            .insert(local, diff);
    }

    fn emit_events(&mut self) {
        if self.pending_event_diff.is_empty() {
            return;
        }

        let pending_events = std::mem::take(&mut self.pending_event_diff);
        let mut events: SmallVec<[_; 2]> = SmallVec::new();
        self.with_store_hierarchy_mut(|txn, store, hierarchy| {
            for (idx, event) in pending_events {
                let id = store.reg.get_id(idx).unwrap();
                for (local, diff) in event {
                    if let Some(abs_path) = hierarchy.get_abs_path(&store.reg, id) {
                        let event = RawEvent {
                            diff: smallvec![diff],
                            local,
                            old_version: txn.start_frontier.clone(),
                            new_version: txn.latest_frontier.clone(),
                            container_id: id.clone(),
                            abs_path,
                            origin: txn.origin.as_ref().cloned(),
                        };
                        events.push(event);
                    }
                }
            }
        });

        let hierarchy = self.hierarchy.upgrade().unwrap();
        for event in events {
            Hierarchy::notify_without_lock(&hierarchy, event);
        }
    }

    pub(crate) fn register_container(
        &mut self,
        parent_id: &ContainerID,
        type_: ContainerType,
    ) -> (ContainerID, ContainerIdx) {
        self.with_store_hierarchy_mut(|_txn, s, h| {
            let (container_id, idx) = s.create_container(type_);
            h.add_child(parent_id, &container_id);
            (container_id, idx)
        })
    }

    pub(crate) fn delete_container(&mut self, idx: ContainerIdx) {
        self.pending_event_diff.remove(&idx);
    }

    pub fn decode(&mut self, input: &[u8]) -> Result<(), LoroError> {
        let store = self.store.upgrade().unwrap();
        let mut store = store.try_write().unwrap();
        let hierarchy = self.hierarchy.upgrade().unwrap();
        let mut hierarchy = hierarchy.try_lock().unwrap();
        let events = LoroEncoder::decode(&mut store, &mut hierarchy, input)?;
        // TODO decode just gets diff
        for event in events {
            let idx = store.get_container_idx(&event.container_id).unwrap();
            let local = event.local;
            for d in event.diff {
                self.append_event_diff(idx, d, local);
            }
        }
        Ok(())
    }

    pub fn commit(&mut self) -> Result<(), LoroError> {
        if self.committed {
            return Err(LoroError::TransactionError(
                "Transaction already committed".into(),
            ));
        }
        self.committed = true;
        self.emit_events();
        Ok(())
    }
}

impl Drop for Transaction {
    fn drop(&mut self) {
        if !self.committed {
<<<<<<< HEAD
            self.commit().unwrap_or(());
=======
            self.commit().unwrap();
>>>>>>> 82b5f8dc
        }
    }
}

fn compose_two_event_diff(this_diff: &mut Diff, other_diff: Diff) {
    let diff = match other_diff {
        Diff::List(x) => {
            let inner = std::mem::take(this_diff.as_list_mut().unwrap());
            let diff = inner.compose(x);
            Diff::List(diff)
        }
        Diff::Map(x) => {
            let inner = std::mem::take(this_diff.as_map_mut().unwrap());
            let diff = inner.compose(x);
            Diff::Map(diff)
        }
        Diff::Text(x) => {
            let inner = std::mem::take(this_diff.as_text_mut().unwrap());
            let diff = inner.compose(x);
            Diff::Text(diff)
        }
    };
    *this_diff = diff;
}<|MERGE_RESOLUTION|>--- conflicted
+++ resolved
@@ -294,11 +294,7 @@
 impl Drop for Transaction {
     fn drop(&mut self) {
         if !self.committed {
-<<<<<<< HEAD
-            self.commit().unwrap_or(());
-=======
             self.commit().unwrap();
->>>>>>> 82b5f8dc
         }
     }
 }
