mod change_store;
pub(crate) mod loro_dag;
mod pending_changes;

use bytes::Bytes;
use std::borrow::Cow;
use std::cell::RefCell;
use std::cmp::Ordering;
use std::rc::Rc;
use std::sync::{Arc, Mutex};
use tracing::{debug, trace, trace_span};

use self::change_store::iter::MergedChangeIter;
use self::pending_changes::PendingChanges;
use super::arena::SharedArena;
use crate::change::{get_sys_timestamp, Change, Lamport, Timestamp};
use crate::configure::Configure;
use crate::container::list::list_op;
use crate::dag::{Dag, DagUtils};
use crate::diff_calc::DiffMode;
use crate::encoding::ParsedHeaderAndBody;
use crate::encoding::{decode_oplog, encode_oplog, EncodeMode};
use crate::history_cache::ContainerHistoryCache;
use crate::id::{Counter, PeerID, ID};
use crate::op::{FutureInnerContent, ListSlice, RawOpContent, RemoteOp, RichOp};
use crate::span::{HasCounterSpan, HasLamportSpan};
use crate::state::GcStore;
use crate::version::{Frontiers, ImVersionVector, VersionVector};
use crate::LoroError;
use change_store::BlockOpRef;
use loro_common::{IdLp, IdSpan};
use rle::{HasLength, RleVec, Sliceable};
use smallvec::SmallVec;

pub use self::loro_dag::{AppDag, AppDagNode, FrontiersNotIncluded};
pub use change_store::{BlockChangeRef, ChangeStore};

/// [OpLog] store all the ops i.e. the history.
/// It allows multiple [AppState] to attach to it.
/// So you can derive different versions of the state from the [OpLog].
/// It allows us to build a version control system.
///
/// The causal graph should always be a DAG and complete. So we can always find the LCA.
/// If deps are missing, we can't import the change. It will be put into the `pending_changes`.
pub struct OpLog {
    pub(crate) dag: AppDag,
    pub(crate) arena: SharedArena,
    change_store: ChangeStore,
    history_cache: Mutex<ContainerHistoryCache>,
    /// **lamport starts from 0**
    pub(crate) next_lamport: Lamport,
    pub(crate) latest_timestamp: Timestamp,
    /// Pending changes that haven't been applied to the dag.
    /// A change can be imported only when all its deps are already imported.
    /// Key is the ID of the missing dep
    pub(crate) pending_changes: PendingChanges,
    /// Whether we are importing a batch of changes.
    /// If so the Dag's frontiers won't be updated until the batch is finished.
    pub(crate) batch_importing: bool,
    pub(crate) configure: Configure,
}

impl std::fmt::Debug for OpLog {
    fn fmt(&self, f: &mut std::fmt::Formatter<'_>) -> std::fmt::Result {
        f.debug_struct("OpLog")
            .field("dag", &self.dag)
            .field("pending_changes", &self.pending_changes)
            .field("next_lamport", &self.next_lamport)
            .field("latest_timestamp", &self.latest_timestamp)
            .finish()
    }
}

impl OpLog {
    #[inline]
    pub(crate) fn new() -> Self {
        let arena = SharedArena::new();
        let cfg = Configure::default();
        let change_store = ChangeStore::new_mem(&arena, cfg.merge_interval.clone());
        Self {
            history_cache: Mutex::new(ContainerHistoryCache::new(change_store.clone(), None)),
            dag: AppDag::new(change_store.clone()),
            change_store,
            arena,
            next_lamport: 0,
            latest_timestamp: Timestamp::default(),
            pending_changes: Default::default(),
            batch_importing: false,
            configure: cfg,
        }
    }

    pub(crate) fn fork(
        &self,
        arena: SharedArena,
        configure: Configure,
        gc: Option<Arc<GcStore>>,
    ) -> Self {
        let change_store = self
            .change_store
            .fork(arena.clone(), configure.merge_interval.clone());
        Self {
            history_cache: Mutex::new(
                self.history_cache
                    .lock()
                    .unwrap()
                    .fork(change_store.clone(), gc),
            ),
            change_store: change_store.clone(),
            dag: self.dag.fork(change_store),
            arena,
            next_lamport: self.next_lamport,
            latest_timestamp: self.latest_timestamp,
            pending_changes: Default::default(),
            batch_importing: false,
            configure,
        }
    }

    #[inline]
    pub fn latest_timestamp(&self) -> Timestamp {
        self.latest_timestamp
    }

    #[inline]
    pub fn dag(&self) -> &AppDag {
        &self.dag
    }

    pub fn change_store(&self) -> &ChangeStore {
        &self.change_store
    }

    /// Get the change with the given peer and lamport.
    ///
    /// If not found, return the change with the greatest lamport that is smaller than the given lamport.
    pub fn get_change_with_lamport_lte(
        &self,
        peer: PeerID,
        lamport: Lamport,
    ) -> Option<BlockChangeRef> {
        let ans = self
            .change_store
            .get_change_by_lamport_lte(IdLp::new(peer, lamport))?;
        debug_assert!(ans.lamport <= lamport);
        Some(ans)
    }

    pub fn get_timestamp_of_version(&self, f: &Frontiers) -> Timestamp {
        let mut timestamp = Timestamp::default();
        for id in f.iter() {
            if let Some(change) = self.lookup_change(*id) {
                timestamp = timestamp.max(change.timestamp);
            }
        }

        timestamp
    }

    #[inline]
    pub fn is_empty(&self) -> bool {
        self.dag.is_empty() && self.arena.can_import_snapshot()
    }

    /// This is the **only** place to update the `OpLog.changes`
    pub(crate) fn insert_new_change(&mut self, change: Change) {
        let s = trace_span!(
            "insert_new_change",
            id = ?change.id,
            lamport = change.lamport,
            deps = ?change.deps
        );
        let _enter = s.enter();
        self.dag.handle_new_change(&change);
        self.next_lamport = self.next_lamport.max(change.lamport_end());
        self.latest_timestamp = self.latest_timestamp.max(change.timestamp);
        self.history_cache
            .lock()
            .unwrap()
            .insert_by_new_change(&change, true, true);
        self.register_container_and_parent_link(&change);
        self.change_store.insert_change(change, true);
    }

    #[inline(always)]
    pub(crate) fn with_history_cache<F, R>(&self, f: F) -> R
    where
        F: FnOnce(&mut ContainerHistoryCache) -> R,
    {
        let mut history_cache = self.history_cache.lock().unwrap();
        f(&mut history_cache)
    }

    pub fn has_history_cache(&self) -> bool {
        self.history_cache.lock().unwrap().has_cache()
    }

    pub fn free_history_cache(&self) {
        let mut history_cache = self.history_cache.lock().unwrap();
        history_cache.free();
    }

    /// Import a change.
    ///
    /// Pending changes that haven't been applied to the dag.
    /// A change can be imported only when all its deps are already imported.
    /// Key is the ID of the missing dep
    ///
    /// # Err
    ///
    /// - Return Err(LoroError::UsedOpID) when the change's id is occupied
    /// - Return Err(LoroError::DecodeError) when the change's deps are missing
    pub(crate) fn import_local_change(&mut self, change: Change) -> Result<(), LoroError> {
        let Some(change) = self.trim_the_known_part_of_change(change) else {
            return Ok(());
        };
        self.check_id_is_not_duplicated(change.id)?;
        if let Err(id) = self.check_deps(&change.deps) {
            return Err(LoroError::DecodeError(
                format!("Missing dep {:?}", id).into_boxed_str(),
            ));
        }

        if cfg!(debug_assertions) {
            let lamport = self.dag.frontiers_to_next_lamport(&change.deps);
            assert_eq!(
                lamport, change.lamport,
                "{:#?}\nDAG={:#?}",
                &change, &self.dag
            );
        }

        self.insert_new_change(change);
        Ok(())
    }

    /// Trim the known part of change
    pub(crate) fn trim_the_known_part_of_change(&self, change: Change) -> Option<Change> {
        let Some(&end) = self.dag.vv().get(&change.id.peer) else {
            return Some(change);
        };

        if change.id.counter >= end {
            return Some(change);
        }

        if change.ctr_end() <= end {
            return None;
        }

        let offset = (end - change.id.counter) as usize;
        Some(change.slice(offset, change.atom_len()))
    }

    fn check_id_is_not_duplicated(&self, id: ID) -> Result<(), LoroError> {
        let cur_end = self.dag.vv().get(&id.peer).cloned().unwrap_or(0);
        if cur_end > id.counter {
            return Err(LoroError::UsedOpID { id });
        }

        Ok(())
    }

    fn check_deps(&self, deps: &Frontiers) -> Result<(), ID> {
        for dep in deps.iter() {
            if !self.dag.vv().includes_id(*dep) {
                return Err(*dep);
            }
        }

        Ok(())
    }

    pub(crate) fn next_id(&self, peer: PeerID) -> ID {
        let cnt = self.dag.vv().get(&peer).copied().unwrap_or(0);
        ID::new(peer, cnt)
    }

    pub(crate) fn vv(&self) -> &VersionVector {
        self.dag.vv()
    }

    pub(crate) fn frontiers(&self) -> &Frontiers {
        self.dag.frontiers()
    }

    /// - Ordering::Less means self is less than target or parallel
    /// - Ordering::Equal means versions equal
    /// - Ordering::Greater means self's version is greater than target
    pub fn cmp_with_frontiers(&self, other: &Frontiers) -> Ordering {
        self.dag.cmp_with_frontiers(other)
    }

    /// Compare two [Frontiers] causally.
    ///
    /// If one of the [Frontiers] are not included, it will return [FrontiersNotIncluded].
    #[inline]
    pub fn cmp_frontiers(
        &self,
        a: &Frontiers,
        b: &Frontiers,
    ) -> Result<Option<Ordering>, FrontiersNotIncluded> {
        self.dag.cmp_frontiers(a, b)
    }

    pub(crate) fn get_min_lamport_at(&self, id: ID) -> Lamport {
        self.get_change_at(id).map(|c| c.lamport).unwrap_or(0)
    }

    pub(crate) fn get_lamport_at(&self, id: ID) -> Option<Lamport> {
        self.get_change_at(id)
            .map(|c| c.lamport + (id.counter - c.id.counter) as Lamport)
    }

    pub(crate) fn iter_ops(&self, id_span: IdSpan) -> impl Iterator<Item = RichOp<'static>> + '_ {
        let change_iter = self.change_store.iter_changes(id_span);
        change_iter.flat_map(move |c| RichOp::new_iter_by_cnt_range(c, id_span.counter))
    }

    pub(crate) fn get_max_lamport_at(&self, id: ID) -> Lamport {
        self.get_change_at(id)
            .map(|c| {
                let change_counter = c.id.counter as u32;
                c.lamport + c.ops().last().map(|op| op.counter).unwrap_or(0) as u32 - change_counter
            })
            .unwrap_or(Lamport::MAX)
    }

    pub fn get_change_at(&self, id: ID) -> Option<BlockChangeRef> {
        self.change_store.get_change(id)
    }

    pub fn get_deps_of(&self, id: ID) -> Option<Frontiers> {
        self.get_change_at(id).map(|c| {
            if c.id.counter == id.counter {
                c.deps.clone()
            } else {
                Frontiers::from_id(id.inc(-1))
            }
        })
    }

    pub fn get_remote_change_at(&self, id: ID) -> Option<Change<RemoteOp<'static>>> {
        let change = self.get_change_at(id)?;
        Some(convert_change_to_remote(&self.arena, &change))
    }

    pub(crate) fn import_unknown_lamport_pending_changes(
        &mut self,
        remote_changes: Vec<Change>,
    ) -> Result<(), LoroError> {
        self.extend_pending_changes_with_unknown_lamport(remote_changes)
    }

    /// lookup change by id.
    ///
    /// if id does not included in this oplog, return None
    pub(crate) fn lookup_change(&self, id: ID) -> Option<BlockChangeRef> {
        self.change_store.get_change(id)
    }

    #[inline(always)]
    pub(crate) fn export_from(&self, vv: &VersionVector) -> Vec<u8> {
        encode_oplog(self, vv, EncodeMode::Auto)
    }

    #[inline(always)]
<<<<<<< HEAD
    pub(crate) fn export_from_fast(&self, vv: &VersionVector, f: &Frontiers) -> Bytes {
=======
    pub(crate) fn export_oplog_from(&self, vv: &VersionVector) -> Bytes {
>>>>>>> f39b34e8
        self.change_store
            .export_from(vv, f, self.vv(), self.frontiers())
    }

    #[inline(always)]
    pub(crate) fn export_blocks_from<W: std::io::Write>(&self, vv: &VersionVector, w: &mut W) {
        self.change_store.export_blocks_from(vv, self.vv(), w)
    }

    #[inline(always)]
    pub(crate) fn export_blocks_in_range<W: std::io::Write>(&self, spans: &[IdSpan], w: &mut W) {
        self.change_store.export_blocks_in_range(spans, w)
    }

    #[inline(always)]
    pub(crate) fn decode(&mut self, data: ParsedHeaderAndBody) -> Result<(), LoroError> {
        decode_oplog(self, data)
    }

    /// Iterates over all changes between `a` and `b` peer by peer (not in causal order, fast)
    pub(crate) fn for_each_change_within(
        &self,
        a: &VersionVector,
        b: &VersionVector,
        mut f: impl FnMut(&Change),
    ) {
        let spans = b.iter_between(a);
        for span in spans {
            for c in self.change_store.iter_changes(span) {
                f(&c);
            }
        }
    }

    /// iterates over all changes between LCA(common ancestors) to the merged version of (`from` and `to`) causally
    ///
    /// Tht iterator will include a version vector when the change is applied
    ///
    /// returns: (common_ancestor_vv, iterator)
    ///
    /// Note: the change returned by the iterator may include redundant ops at the beginning, you should trim it by yourself.
    /// You can trim it by the provided counter value. It should start with the counter.
    ///
    /// If frontiers are provided, it will be faster (because we don't need to calculate it from version vector
    pub(crate) fn iter_from_lca_causally(
        &self,
        from: &VersionVector,
        from_frontiers: Option<&Frontiers>,
        to: &VersionVector,
        to_frontiers: Option<&Frontiers>,
    ) -> (
        VersionVector,
        DiffMode,
        impl Iterator<
                Item = (
                    BlockChangeRef,
                    (Counter, Counter),
                    Rc<RefCell<VersionVector>>,
                ),
            > + '_,
    ) {
        let mut merged_vv = from.clone();
        merged_vv.merge(to);
        let from_frontiers_inner;
        let to_frontiers_inner;

        let from_frontiers = match from_frontiers {
            Some(f) => f,
            None => {
                from_frontiers_inner = Some(from.to_frontiers(&self.dag));
                from_frontiers_inner.as_ref().unwrap()
            }
        };

        let to_frontiers = match to_frontiers {
            Some(t) => t,
            None => {
                to_frontiers_inner = Some(to.to_frontiers(&self.dag));
                to_frontiers_inner.as_ref().unwrap()
            }
        };

        debug!("from_frontiers={:?} vv={:?}", &from_frontiers, from);
        debug!("to_frontiers={:?} vv={:?}", &to_frontiers, to);
        trace!("trimmed vv = {:?}", self.dag.trimmed_vv());
        self.change_store.visit_all_changes(&mut |c| {
            trace!("change {:#?}", &c);
        });
        let (common_ancestors, mut diff_mode) =
            self.dag.find_common_ancestor(from_frontiers, to_frontiers);
        if diff_mode == DiffMode::Checkout && to > from {
            diff_mode = DiffMode::Import;
        }

        let common_ancestors_vv = self.dag.frontiers_to_vv(&common_ancestors).unwrap();
        // go from lca to merged_vv
        let diff = common_ancestors_vv.diff(&merged_vv).right;
        let mut iter = self.dag.iter_causal(&common_ancestors, diff);
        let mut node = iter.next();
        let mut cur_cnt = 0;
        let vv = Rc::new(RefCell::new(VersionVector::default()));
        (
            common_ancestors_vv.clone(),
            diff_mode,
            std::iter::from_fn(move || {
                if let Some(inner) = &node {
                    let mut inner_vv = vv.borrow_mut();
                    // FIXME: PERF: it looks slow for large vv, like 10000+ entries
                    inner_vv.clear();
                    self.dag.ensure_vv_for(&inner.data);
                    inner_vv.extend_to_include_vv(inner.data.vv.get().unwrap().iter());
                    let peer = inner.data.peer;
                    let cnt = inner
                        .data
                        .cnt
                        .max(cur_cnt)
                        .max(common_ancestors_vv.get(&peer).copied().unwrap_or(0));
                    let dag_node_end = (inner.data.cnt + inner.data.len as Counter)
                        .min(merged_vv.get(&peer).copied().unwrap_or(0));
                    trace!("vv: {:?}", self.dag.vv());
                    let change = self.change_store.get_change(ID::new(peer, cnt)).unwrap();

                    if change.ctr_end() < dag_node_end {
                        cur_cnt = change.ctr_end();
                    } else {
                        node = iter.next();
                        cur_cnt = 0;
                    }

                    inner_vv.extend_to_include_end_id(change.id);

                    Some((change, (cnt, dag_node_end), vv.clone()))
                } else {
                    None
                }
            }),
        )
    }

    pub fn len_changes(&self) -> usize {
        self.change_store.change_num()
    }

    pub fn diagnose_size(&self) -> SizeInfo {
        let mut total_changes = 0;
        let mut total_ops = 0;
        let mut total_atom_ops = 0;
        let total_dag_node = self.dag.total_parsed_dag_node();
        self.change_store.visit_all_changes(&mut |change| {
            total_changes += 1;
            total_ops += change.ops.len();
            total_atom_ops += change.atom_len();
        });

        println!("total changes: {}", total_changes);
        println!("total ops: {}", total_ops);
        println!("total atom ops: {}", total_atom_ops);
        println!("total dag node: {}", total_dag_node);
        SizeInfo {
            total_changes,
            total_ops,
            total_atom_ops,
            total_dag_node,
        }
    }

    pub(crate) fn iter_changes_peer_by_peer<'a>(
        &'a self,
        from: &VersionVector,
        to: &VersionVector,
    ) -> impl Iterator<Item = BlockChangeRef> + 'a {
        let spans: Vec<_> = from.diff_iter(to).1.collect();
        spans
            .into_iter()
            .flat_map(move |span| self.change_store.iter_changes(span))
    }

    pub(crate) fn iter_changes_causally_rev<'a>(
        &'a self,
        from: &VersionVector,
        to: &VersionVector,
    ) -> impl Iterator<Item = BlockChangeRef> + 'a {
        MergedChangeIter::new_change_iter_rev(self, from, to)
    }

    pub fn get_timestamp_for_next_txn(&self) -> Timestamp {
        if self.configure.record_timestamp() {
            (get_sys_timestamp() + 500) / 1000
        } else {
            0
        }
    }

    #[inline(never)]
    pub(crate) fn idlp_to_id(&self, id: loro_common::IdLp) -> Option<ID> {
        let change = self.change_store.get_change_by_lamport_lte(id)?;

        if change.lamport > id.lamport || change.lamport_end() <= id.lamport {
            return None;
        }

        Some(ID::new(
            change.id.peer,
            (id.lamport - change.lamport) as Counter + change.id.counter,
        ))
    }

    #[allow(unused)]
    pub(crate) fn id_to_idlp(&self, id_start: ID) -> IdLp {
        let change = self.get_change_at(id_start).unwrap();
        let lamport = change.lamport + (id_start.counter - change.id.counter) as Lamport;
        let peer = id_start.peer;
        loro_common::IdLp { peer, lamport }
    }

    /// NOTE: This may return a op that includes the given id, not necessarily start with the given id
    pub(crate) fn get_op_that_includes(&self, id: ID) -> Option<BlockOpRef> {
        let change = self.get_change_at(id)?;
        change.get_op_with_counter(id.counter)
    }

    pub(crate) fn split_span_based_on_deps(&self, id_span: IdSpan) -> Vec<(IdSpan, Frontiers)> {
        let peer = id_span.peer;
        let mut counter = id_span.counter.min();
        let span_end = id_span.counter.norm_end();
        let mut ans = Vec::new();

        while counter < span_end {
            let id = ID::new(peer, counter);
            let node = self.dag.get(id).unwrap();

            let f = if node.cnt == counter {
                node.deps.clone()
            } else if counter > 0 {
                id.inc(-1).into()
            } else {
                unreachable!()
            };

            let cur_end = node.cnt + node.len as Counter;
            let len = cur_end.min(span_end) - counter;
            ans.push((id.to_span(len as usize), f));
            counter += len;
        }

        ans
    }

    #[inline]
    pub fn compact_change_store(&mut self) {
        self.change_store
            .flush_and_compact(self.dag.vv(), self.dag.frontiers());
    }

    #[inline]
    pub fn change_store_kv_size(&self) -> usize {
        self.change_store.kv_size()
    }

    pub fn encode_change_store(&self) -> bytes::Bytes {
        self.change_store
            .encode_all(self.dag.vv(), self.dag.frontiers())
    }

    pub fn check_dag_correctness(&self) {
        self.dag.check_dag_correctness();
    }

    pub fn trimmed_vv(&self) -> &ImVersionVector {
        self.dag.trimmed_vv()
    }

    pub fn trimmed_frontiers(&self) -> &Frontiers {
        self.dag.trimmed_frontiers()
    }

    pub fn is_trimmed(&self) -> bool {
        !self.dag.trimmed_vv().is_empty()
    }
}

#[derive(Debug)]
pub struct SizeInfo {
    pub total_changes: usize,
    pub total_ops: usize,
    pub total_atom_ops: usize,
    pub total_dag_node: usize,
}

pub(crate) fn convert_change_to_remote(
    arena: &SharedArena,
    change: &Change,
) -> Change<RemoteOp<'static>> {
    let mut ops = RleVec::new();
    for op in change.ops.iter() {
        for op in local_op_to_remote(arena, op) {
            ops.push(op);
        }
    }

    Change {
        ops,
        id: change.id,
        deps: change.deps.clone(),
        lamport: change.lamport,
        timestamp: change.timestamp,
        commit_msg: change.commit_msg.clone(),
    }
}

pub(crate) fn local_op_to_remote(
    arena: &SharedArena,
    op: &crate::op::Op,
) -> SmallVec<[RemoteOp<'static>; 1]> {
    let container = arena.get_container_id(op.container).unwrap();
    let mut contents: SmallVec<[_; 1]> = SmallVec::new();
    match &op.content {
        crate::op::InnerContent::List(list) => match list {
            list_op::InnerListOp::Insert { slice, pos } => match container.container_type() {
                loro_common::ContainerType::Text => {
                    let str = arena
                        .slice_str_by_unicode_range(slice.0.start as usize..slice.0.end as usize);
                    contents.push(RawOpContent::List(list_op::ListOp::Insert {
                        slice: ListSlice::RawStr {
                            unicode_len: str.chars().count(),
                            str: Cow::Owned(str),
                        },
                        pos: *pos,
                    }));
                }
                loro_common::ContainerType::List | loro_common::ContainerType::MovableList => {
                    contents.push(RawOpContent::List(list_op::ListOp::Insert {
                        slice: ListSlice::RawData(Cow::Owned(
                            arena.get_values(slice.0.start as usize..slice.0.end as usize),
                        )),
                        pos: *pos,
                    }))
                }
                _ => unreachable!(),
            },
            list_op::InnerListOp::InsertText {
                slice,
                unicode_len: len,
                unicode_start: _,
                pos,
            } => match container.container_type() {
                loro_common::ContainerType::Text => {
                    contents.push(RawOpContent::List(list_op::ListOp::Insert {
                        slice: ListSlice::RawStr {
                            unicode_len: *len as usize,
                            str: Cow::Owned(std::str::from_utf8(slice).unwrap().to_owned()),
                        },
                        pos: *pos as usize,
                    }));
                }
                _ => unreachable!(),
            },
            list_op::InnerListOp::Delete(del) => {
                contents.push(RawOpContent::List(list_op::ListOp::Delete(*del)))
            }
            list_op::InnerListOp::StyleStart {
                start,
                end,
                key,
                value,
                info,
            } => contents.push(RawOpContent::List(list_op::ListOp::StyleStart {
                start: *start,
                end: *end,
                key: key.clone(),
                value: value.clone(),
                info: *info,
            })),
            list_op::InnerListOp::StyleEnd => {
                contents.push(RawOpContent::List(list_op::ListOp::StyleEnd))
            }
            list_op::InnerListOp::Move {
                from,
                elem_id: from_id,
                to,
            } => contents.push(RawOpContent::List(list_op::ListOp::Move {
                from: *from,
                elem_id: *from_id,
                to: *to,
            })),
            list_op::InnerListOp::Set { elem_id, value } => {
                contents.push(RawOpContent::List(list_op::ListOp::Set {
                    elem_id: *elem_id,
                    value: value.clone(),
                }))
            }
        },
        crate::op::InnerContent::Map(map) => {
            let value = map.value.clone();
            contents.push(RawOpContent::Map(crate::container::map::MapSet {
                key: map.key.clone(),
                value,
            }))
        }
        crate::op::InnerContent::Tree(tree) => contents.push(RawOpContent::Tree(tree.clone())),
        crate::op::InnerContent::Future(f) => match f {
            #[cfg(feature = "counter")]
            crate::op::FutureInnerContent::Counter(c) => contents.push(RawOpContent::Counter(*c)),
            FutureInnerContent::Unknown { prop, value } => {
                contents.push(crate::op::RawOpContent::Unknown {
                    prop: *prop,
                    value: (**value).clone(),
                })
            }
        },
    };

    let mut ans = SmallVec::with_capacity(contents.len());
    for content in contents {
        ans.push(RemoteOp {
            container: container.clone(),
            content,
            counter: op.counter,
        })
    }
    ans
}<|MERGE_RESOLUTION|>--- conflicted
+++ resolved
@@ -365,11 +365,7 @@
     }
 
     #[inline(always)]
-<<<<<<< HEAD
     pub(crate) fn export_from_fast(&self, vv: &VersionVector, f: &Frontiers) -> Bytes {
-=======
-    pub(crate) fn export_oplog_from(&self, vv: &VersionVector) -> Bytes {
->>>>>>> f39b34e8
         self.change_store
             .export_from(vv, f, self.vv(), self.frontiers())
     }
