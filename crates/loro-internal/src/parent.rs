--- conflicted
+++ resolved
@@ -8,11 +8,7 @@
 
 use crate::{
     change::Change,
-<<<<<<< HEAD
     container::{list::list_op::ListOp, map::MapSet, tree::tree_op::TreeOp},
-=======
-    container::{list::list_op::ListOp, map::MapSet},
->>>>>>> 9be969dd
     op::{ListSlice, RawOp, RawOpContent},
     DocState, OpLog,
 };
