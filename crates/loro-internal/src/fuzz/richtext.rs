use std::{fmt::Debug, sync::Arc};

use arbitrary::Arbitrary;
use enum_as_inner::EnumAsInner;
use fxhash::FxHashMap;
use loro_common::ID;
use tabled::{TableIteratorExt, Tabled};

#[allow(unused_imports)]
use crate::{
    array_mut_ref, container::ContainerID, delta::DeltaItem, id::PeerID, ContainerType, LoroValue,
};
use crate::{
    event::Diff, handler::TextDelta, loro::LoroDoc, value::ToJson, version::Frontiers, TextHandler,
};

const STYLES_NAME: [&str; 4] = ["bold", "comment", "link", "highlight"];

#[derive(Arbitrary, EnumAsInner, Clone, PartialEq, Eq, Debug)]
pub enum Action {
    RichText {
        site: u8,
        pos: usize,
        value: usize,
        action: RichTextAction,
    },
    Checkout {
        site: u8,
        to: u32,
    },
    Sync {
        from: u8,
        to: u8,
    },
    SyncAll,
}

#[derive(Arbitrary, EnumAsInner, Clone, PartialEq, Eq)]
pub enum RichTextAction {
    Insert,
    Delete,
    Mark(usize),
}

impl Debug for RichTextAction {
    fn fmt(&self, f: &mut std::fmt::Formatter<'_>) -> std::fmt::Result {
        match self {
            RichTextAction::Insert => write!(f, "RichTextAction::Insert"),
            RichTextAction::Delete => write!(f, "RichTextAction::Delete"),
            RichTextAction::Mark(i) => write!(f, "RichTextAction::Mark({})", i),
        }
    }
}

struct Actor {
    peer: PeerID,
    loro: LoroDoc,
    text_tracker: Arc<LoroDoc>,
    text_container: TextHandler,
    history: FxHashMap<Vec<ID>, LoroValue>,
}

impl Actor {
    fn new(id: PeerID) -> Self {
        let app = LoroDoc::new();
        app.set_peer_id(id).unwrap();
        let tracker = LoroDoc::new();
        tracker.set_peer_id(id).unwrap();
        let text = app.get_text("text");
        let mut default_history = FxHashMap::default();
        default_history.insert(Vec::new(), app.get_deep_value());
        let actor = Actor {
            peer: id,
            loro: app,
            text_tracker: Arc::new(tracker),
            text_container: text,
            history: default_history,
        };

        let text_value = Arc::clone(&actor.text_tracker);

        actor.loro.subscribe(
            &ContainerID::new_root("text", ContainerType::Text),
            Arc::new(move |event| {
                let text_doc = &text_value;
                for container_diff in event.events {
                    if let Diff::Text(text_diff) = &container_diff.diff {
                        let mut txn = text_doc.txn().unwrap();
                        let text_h = text_doc.get_text("text");
                        // println!("diff {:?}", text_diff);
                        let text_deltas = TextDelta::from_text_diff(text_diff.iter());
                        // println!(
                        //     "\n{} before {:?}",
                        //     text_doc.peer_id(),
                        //     text_h.get_richtext_value()
                        // );
                        tracing::info!("delta {:?}", text_deltas);
                        text_h.apply_delta_with_txn(&mut txn, &text_deltas).unwrap();

                        // tracing::info!("after {:?}\n", text_h.get_richtext_value());
                    } else {
                        unreachable!()
                    }
                }
            }),
        );

        actor
    }

    fn record_history(&mut self) {
        self.loro.attach();
        let f = self.loro.oplog_frontiers();
        let value = self.loro.get_deep_value();
        let mut ids: Vec<ID> = f.iter().cloned().collect();
        ids.sort_by_key(|x| x.peer);
        self.history.insert(ids, value);
    }
}

#[derive(Arbitrary, Clone, Debug, PartialEq, Eq)]
pub enum FuzzValue {
    Null,
    I32(i32),
    Container(ContainerType),
}

impl From<FuzzValue> for LoroValue {
    fn from(v: FuzzValue) -> Self {
        match v {
            FuzzValue::Null => LoroValue::Null,
            FuzzValue::I32(i) => LoroValue::I64(i as i64),
            FuzzValue::Container(_) => unreachable!(),
        }
    }
}

impl Tabled for Action {
    const LENGTH: usize = 5;

    fn fields(&self) -> Vec<std::borrow::Cow<'_, str>> {
        match self {
            Action::Sync { from, to } => vec![
                "sync".into(),
                format!("{} with {}", from, to).into(),
                "".into(),
                "".into(),
            ],
            Action::SyncAll => vec!["sync all".into(), "".into(), "".into()],
            Action::Checkout { site, to } => vec![
                "checkout".into(),
                format!("{}", site).into(),
                format!("to {}", to).into(),
                "".into(),
            ],
            Action::RichText {
                site,
                pos,
                value,
                action,
            } => match action {
                RichTextAction::Insert => {
                    vec![
                        "richtext".into(),
                        format!("{}", site).into(),
                        format!("insert {}", pos).into(),
                        format!("[{:?}]", value).into(),
                    ]
                }
                RichTextAction::Delete => {
                    vec![
                        "richtext".into(),
                        format!("{}", site).into(),
                        "delete".to_string().into(),
                        format!("{}~{}", pos, pos + value).into(),
                        "".into(),
                    ]
                }
                RichTextAction::Mark(i) => {
                    vec![
                        "richtext".into(),
                        format!("{}", site).into(),
                        format!("mark {:?}", STYLES_NAME[*i]).into(),
                        format!("{}~{}", pos, pos + value).into(),
                    ]
                }
            },
        }
    }

    fn headers() -> Vec<std::borrow::Cow<'static, str>> {
        vec!["type".into(), "site".into(), "prop".into(), "value".into()]
    }
}

trait Actionable {
    fn apply_action(&mut self, action: &Action);
    fn preprocess(&mut self, action: &mut Action);
}

impl Actionable for Vec<Actor> {
    fn preprocess(&mut self, action: &mut Action) {
        let max_users = self.len() as u8;
        match action {
            Action::Sync { from, to } => {
                *from %= max_users;
                *to %= max_users;
                if to == from {
                    *to = (*to + 1) % max_users;
                }
            }
            Action::SyncAll => {}
            Action::Checkout { site, to } => {
                *site %= max_users;
                *to %= self[*site as usize].history.len() as u32;
            }
            Action::RichText {
                site,
                pos,
                value: len,
                action,
            } => {
                *site %= max_users;
                self[*site as usize].loro.attach();
                let text = &self[*site as usize].text_container;
                let length = text.len_unicode();
                if matches!(action, RichTextAction::Delete | RichTextAction::Mark(_)) && length == 0
                {
                    *action = RichTextAction::Insert;
                }
                match action {
                    RichTextAction::Insert => {
                        *pos %= length + 1;
                    }
                    RichTextAction::Delete => {
                        *pos %= length;
                        *len %= length - *pos;
                        *len = 1.max(*len);
                    }
                    RichTextAction::Mark(i) => {
                        *pos %= length;
                        *len %= length - *pos;
                        *len = 1.max(*len);
                        *i %= STYLES_NAME.len();
                    }
                }
            }
        }
    }

    fn apply_action(&mut self, action: &Action) {
        match action {
            Action::Sync { from, to } => {
                let (a, b) = array_mut_ref!(self, [*from as usize, *to as usize]);
                a.loro
                    .import(&b.loro.export_from(&a.loro.oplog_vv()))
                    .unwrap();
                b.loro
                    .import(&a.loro.export_from(&b.loro.oplog_vv()))
                    .unwrap();

                if a.peer == 1 {
                    a.record_history();
                }
            }
            Action::SyncAll => {
                for i in 1..self.len() {
                    let (a, b) = array_mut_ref!(self, [0, i]);
                    a.loro
                        .import(&b.loro.export_from(&a.loro.oplog_vv()))
                        .unwrap();
                }

                for i in 1..self.len() {
                    let (a, b) = array_mut_ref!(self, [0, i]);
                    b.loro
                        .import(&a.loro.export_from(&b.loro.oplog_vv()))
                        .unwrap();
                }
                self[1].record_history();
            }
            Action::Checkout { site, to } => {
                let actor = &mut self[*site as usize];
                let f = actor.history.keys().nth(*to as usize).unwrap();
                let f = Frontiers::from(f);
                tracing::info!("Checkout to {:?}", &f);
                actor.loro.checkout(&f).unwrap();
            }
            Action::RichText {
                site,
                pos,
                value: len,
                action,
            } => {
                let (mut txn, text) = {
                    let actor = &mut self[*site as usize];
                    let txn = actor.loro.txn().unwrap();
                    let text = &mut self[*site as usize].text_container;
                    (txn, text)
                };
                match action {
                    RichTextAction::Insert => {
                        text.insert_with_txn(&mut txn, *pos, &format!("[{}]", len))
                            .unwrap();
                    }
                    RichTextAction::Delete => {
                        text.delete_with_txn(&mut txn, *pos, *len).unwrap();
                    }
                    RichTextAction::Mark(i) => {
                        text.mark_with_txn(
                            &mut txn,
                            *pos,
                            *pos + *len,
                            STYLES_NAME[*i],
                            (*pos as i32).into(),
                            false,
                        )
                        .unwrap();
                    }
                }
                drop(txn);
                let actor = &mut self[*site as usize];
                if actor.peer == 1 {
                    actor.record_history();
                }
            }
        }
    }
}

#[allow(unused)]
fn assert_value_eq(a: &LoroValue, b: &LoroValue) {
    match (a, b) {
        (LoroValue::Map(a), LoroValue::Map(b)) => {
            for (k, v) in a.iter() {
                let is_empty = match v {
                    LoroValue::String(s) => s.is_empty(),
                    LoroValue::List(l) => l.is_empty(),
                    LoroValue::Map(m) => m.is_empty(),
                    _ => false,
                };
                if is_empty {
                    continue;
                }
                assert_value_eq(v, b.get(k).unwrap());
            }

            for (k, v) in b.iter() {
                let is_empty = match v {
                    LoroValue::String(s) => s.is_empty(),
                    LoroValue::List(l) => l.is_empty(),
                    LoroValue::Map(m) => m.is_empty(),
                    _ => false,
                };
                if is_empty {
                    continue;
                }
                assert_value_eq(v, a.get(k).unwrap());
            }
        }
        (LoroValue::List(a), LoroValue::List(b)) => {
            for (av, bv) in a.iter().zip(b.iter()) {
                assert_value_eq(av, bv);
            }
        }
        (a, b) => assert_eq!(a, b),
    }
}

fn check_eq(a_actor: &mut Actor, b_actor: &mut Actor) {
    a_actor.loro.check_state_diff_calc_consistency_slow();
    b_actor.loro.check_state_diff_calc_consistency_slow();
    let a_result = a_actor.text_container.get_richtext_value();
    let b_result = b_actor.text_container.get_richtext_value();
    let a_value = a_actor.text_tracker.get_text("text").get_richtext_value();

    tracing::info!("{}", a_result.to_json_pretty());
    assert_eq!(&a_result, &b_result);
    tracing::info!("{}", a_value.to_json_pretty());
    assert_value_eq(&a_result, &a_value);
}

fn check_synced(sites: &mut [Actor]) {
    for i in 0..sites.len() - 1 {
        for j in i + 1..sites.len() {
            let s = tracing::span!(tracing::Level::INFO, "checking {} with {}", i, j);
            let _e = s.enter();
            let (a, b) = array_mut_ref!(sites, [i, j]);
            let a_doc = &mut a.loro;
            let b_doc = &mut b.loro;
            a_doc.attach();
            b_doc.attach();
            if (i + j) % 2 == 0 {
                let s = tracing::span!(tracing::Level::INFO, "Updates {} to {}", j, i);
                let _e = s.enter();
                a_doc.import(&b_doc.export_from(&a_doc.oplog_vv())).unwrap();

                let s = tracing::span!(tracing::Level::INFO, "Updates {} to {}", i, j);
                let _e = s.enter();
                b_doc.import(&a_doc.export_from(&b_doc.oplog_vv())).unwrap();
            } else {
                let s = tracing::span!(tracing::Level::INFO, "Snapshot {} to {}", j, i);
                let _e = s.enter();
                a_doc.import(&b_doc.export_snapshot()).unwrap();

                let s = tracing::span!(tracing::Level::INFO, "Snapshot {} to {}", i, j);
                let _e = s.enter();
                b_doc.import(&a_doc.export_snapshot()).unwrap();
            }
            check_eq(a, b);

            if i == 1 {
                a.record_history();
            }
            if j == 1 {
                b.record_history();
            }
        }
    }
}

fn check_history(actor: &mut Actor) {
    assert!(!actor.history.is_empty());
    for (c, (f, v)) in actor.history.iter().enumerate() {
        let f = Frontiers::from(f);
        actor.loro.checkout(&f).unwrap();
        let actual = actor.loro.get_deep_value();
        assert_eq!(v, &actual, "Version mismatched at {:?}, cnt={}", f, c);
    }
}

pub fn normalize(site_num: u8, actions: &mut [Action]) -> Vec<Action> {
    let mut sites = Vec::new();
    for i in 0..site_num {
        sites.push(Actor::new(i as u64));
    }

    let mut applied = Vec::new();
    for action in actions.iter_mut() {
        sites.preprocess(action);
        applied.push(action.clone());
        let sites_ptr: usize = &mut sites as *mut _ as usize;
        #[allow(clippy::blocks_in_conditions)]
        if std::panic::catch_unwind(|| {
            // SAFETY: Test
            let sites = unsafe { &mut *(sites_ptr as *mut Vec<_>) };
            sites.apply_action(&action.clone());
        })
        .is_err()
        {
            break;
        }
    }

    println!("{}", applied.clone().table());
    applied
}

#[tracing::instrument(skip_all)]
pub fn test_multi_sites(site_num: u8, actions: &mut [Action]) {
    let mut sites = Vec::new();
    for i in 0..site_num {
        sites.push(Actor::new(i as u64));
    }

    let mut applied = Vec::new();
    for action in actions.iter_mut() {
        sites.preprocess(action);
        applied.push(action.clone());
        tracing::info!("\n{}", (&applied).table());
        let s = tracing::span!(tracing::Level::INFO, "ApplyingAction", action=?action);
        let _e = s.enter();
        sites.apply_action(action);
    }

    let s = tracing::span!(tracing::Level::INFO, "check synced");
    let _e = s.enter();
    check_synced(&mut sites);

    check_history(&mut sites[1]);
}

#[cfg(test)]
mod failed_tests {
<<<<<<< HEAD
=======
    static mut GUARD: Option<FlushGuard> = None;
    #[ctor::ctor]
    fn init_color_backtrace() {
        color_backtrace::install();
        use tracing_chrome::ChromeLayerBuilder;
        use tracing_subscriber::{prelude::*, registry::Registry};
        if option_env!("DEBUG").is_some() {
            let (chrome_layer, _guard) = ChromeLayerBuilder::new()
                .include_args(true)
                .include_locations(true)
                .build();
            // SAFETY: Test
            unsafe { GUARD = Some(_guard) };
            tracing::subscriber::set_global_default(
                Registry::default()
                    .with(
                        tracing_subscriber::fmt::Layer::default()
                            .with_file(true)
                            .with_line_number(true),
                    )
                    .with(chrome_layer),
            )
            .unwrap();
        }
    }

    use tracing_chrome::FlushGuard;

>>>>>>> 9d4f7aa8
    use super::test_multi_sites;
    use super::Action::*;
    use super::RichTextAction;
    #[test]
    fn fuzz1() {
        test_multi_sites(
            5,
            &mut [
                RichText {
                    site: 255,
                    pos: 72057594037927935,
                    value: 18446744073709508608,
                    action: RichTextAction::Mark(18446744073698541568),
                },
                RichText {
                    site: 55,
                    pos: 3978709506094226231,
                    value: 3978709268954218551,
                    action: RichTextAction::Mark(15335939993951284180),
                },
                RichText {
                    site: 0,
                    pos: 72057594021150720,
                    value: 3978709660713025611,
                    action: RichTextAction::Insert,
                },
            ],
        )
    }

    #[test]
    fn fuzz_2() {
        test_multi_sites(
            5,
            &mut [
                RichText {
                    site: 0,
                    pos: 0,
                    value: 18437736874454765568,
                    action: RichTextAction::Insert,
                },
                RichText {
                    site: 0,
                    pos: 9,
                    value: 11156776183901913088,
                    action: RichTextAction::Insert,
                },
                RichText {
                    site: 0,
                    pos: 8,
                    value: 28,
                    action: RichTextAction::Mark(0),
                },
                SyncAll,
                RichText {
                    site: 0,
                    pos: 24,
                    value: 3558932692,
                    action: RichTextAction::Insert,
                },
                RichText {
                    site: 0,
                    pos: 10,
                    value: 18374685380159995904,
                    action: RichTextAction::Insert,
                },
                RichText {
                    site: 0,
                    pos: 60,
                    value: 6,
                    action: RichTextAction::Mark(0),
                },
                RichText {
                    site: 4,
                    pos: 0,
                    value: 3158382343024284628,
                    action: RichTextAction::Insert,
                },
                RichText {
                    site: 3,
                    pos: 4,
                    value: 21,
                    action: RichTextAction::Mark(0),
                },
                RichText {
                    site: 0,
                    pos: 3,
                    value: 12,
                    action: RichTextAction::Mark(0),
                },
                RichText {
                    site: 0,
                    pos: 78,
                    value: 120259084288,
                    action: RichTextAction::Insert,
                },
                RichText {
                    site: 0,
                    pos: 32,
                    value: 5,
                    action: RichTextAction::Mark(2),
                },
                RichText {
                    site: 3,
                    pos: 12,
                    value: 181419418583088,
                    action: RichTextAction::Insert,
                },
                RichText {
                    site: 0,
                    pos: 48,
                    value: 23,
                    action: RichTextAction::Mark(3),
                },
                RichText {
                    site: 0,
                    pos: 40,
                    value: 21,
                    action: RichTextAction::Mark(0),
                },
                RichText {
                    site: 3,
                    pos: 2,
                    value: 11140450636105252867,
                    action: RichTextAction::Insert,
                },
                SyncAll,
                RichText {
                    site: 0,
                    pos: 116,
                    value: 212,
                    action: RichTextAction::Insert,
                },
                RichText {
                    site: 0,
                    pos: 66,
                    value: 2421481759735939069,
                    action: RichTextAction::Insert,
                },
                RichText {
                    site: 0,
                    pos: 13,
                    value: 3917287250882199552,
                    action: RichTextAction::Insert,
                },
                RichText {
                    site: 0,
                    pos: 176,
                    value: 6917529027792076800,
                    action: RichTextAction::Insert,
                },
                RichText {
                    site: 4,
                    pos: 83,
                    value: 62,
                    action: RichTextAction::Delete,
                },
            ],
        )
    }

    #[test]
    fn checkout() {
        test_multi_sites(
            5,
            &mut [
                RichText {
                    site: 212,
                    pos: 6542548,
                    value: 165,
                    action: RichTextAction::Delete,
                },
                RichText {
                    site: 106,
                    pos: 7668058320836127338,
                    value: 7668058320836127338,
                    action: RichTextAction::Delete,
                },
                Checkout {
                    site: 106,
                    to: 1785358954,
                },
            ],
        )
    }

    #[test]
    fn checkout_delete() {
        test_multi_sites(
            5,
            &mut [
                RichText {
                    site: 0,
                    pos: 0,
                    value: 0,
                    action: RichTextAction::Mark(3098706341580712916),
                },
                RichText {
                    site: 0,
                    pos: 196608,
                    value: 16558833364434944,
                    action: RichTextAction::Delete,
                },
                SyncAll,
                Checkout { site: 3, to: 0 },
                RichText {
                    site: 0,
                    pos: 12080808861146021892,
                    value: 12080808863958804391,
                    action: RichTextAction::Delete,
                },
                SyncAll,
            ],
        )
    }

    #[test]
    fn checkout2() {
        test_multi_sites(
            5,
            &mut [
                RichText {
                    site: 37,
                    pos: 144115188075855653,
                    value: 88888888888888,
                    action: RichTextAction::Insert,
                },
                SyncAll,
                RichText {
                    site: 37,
                    pos: 18385141895277128741,
                    value: 18422257949758979904,
                    action: RichTextAction::Mark(18446528569430507519),
                },
                RichText {
                    site: 37,
                    pos: 2676586395015587109,
                    value: 7777777777777777777,
                    action: RichTextAction::Insert,
                },
                Checkout {
                    site: 84,
                    to: 1414812756,
                },
                SyncAll,
                RichText {
                    site: 0,
                    pos: 18446462598732840960,
                    value: 6666666666666666666,
                    action: RichTextAction::Insert,
                },
                Checkout {
                    site: 126,
                    to: 2567001172,
                },
                Checkout {
                    site: 84,
                    to: 1414812756,
                },
                SyncAll,
            ],
        )
    }

    #[test]
    fn checkout_3() {
        test_multi_sites(
            5,
            &mut [
                RichText {
                    site: 0,
                    pos: 5908722711110090752,
                    value: 5931894172722287186,
                    action: RichTextAction::Insert,
                },
                Checkout {
                    site: 82,
                    to: 1381126738,
                },
                RichText {
                    site: 212,
                    pos: 15336116641665330132,
                    value: 15335883693215765716,
                    action: RichTextAction::Mark(2966521040065582292),
                },
                SyncAll,
                RichText {
                    site: 253,
                    pos: 15276210850130558976,
                    value: 4174656672104448,
                    action: RichTextAction::Mark(3170534137649176832),
                },
                RichText {
                    site: 0,
                    pos: 15283557786841306112,
                    value: 8366027960336307412,
                    action: RichTextAction::Delete,
                },
                RichText {
                    site: 26,
                    pos: 7696582235254,
                    value: 0,
                    action: RichTextAction::Insert,
                },
                Checkout {
                    site: 212,
                    to: 54387,
                },
                RichText {
                    site: 0,
                    pos: 15335884830126637056,
                    value: 14395694394764215508,
                    action: RichTextAction::Mark(1880844493352075264),
                },
                Checkout {
                    site: 43,
                    to: 23357908,
                },
                RichText {
                    site: 0,
                    pos: 8391361093162777600,
                    value: 1874573671255012468,
                    action: RichTextAction::Insert,
                },
                RichText {
                    site: 26,
                    pos: 1933217919218752026,
                    value: 2314885532965937270,
                    action: RichTextAction::Insert,
                },
                RichText {
                    site: 33,
                    pos: 4407665038823784148,
                    value: 15336116638101536777,
                    action: RichTextAction::Mark(8391360705119704276),
                },
                RichText {
                    site: 26,
                    pos: 14106654022170,
                    value: 7,
                    action: RichTextAction::Insert,
                },
                SyncAll,
                RichText {
                    site: 0,
                    pos: 0,
                    value: 14339677631930434048,
                    action: RichTextAction::Mark(3556784640),
                },
                RichText {
                    site: 26,
                    pos: 100321451692029044,
                    value: 16888498602639360,
                    action: RichTextAction::Delete,
                },
                Checkout {
                    site: 116,
                    to: 436458194,
                },
                RichText {
                    site: 0,
                    pos: 8391360705107466752,
                    value: 11538257936951552884,
                    action: RichTextAction::Insert,
                },
                RichText {
                    site: 32,
                    pos: 100663310,
                    value: 302447620784142,
                    action: RichTextAction::Insert,
                },
            ],
        )
    }

    #[test]
    fn checkout_4() {
        test_multi_sites(
            5,
            &mut [
                RichText {
                    site: 5,
                    pos: 1010580480,
                    value: 0,
                    action: RichTextAction::Insert,
                },
                SyncAll,
                RichText {
                    site: 0,
                    pos: 2377900603268071424,
                    value: 2387225703656530209,
                    action: RichTextAction::Insert,
                },
                RichText {
                    site: 33,
                    pos: 6701392671700754720,
                    value: 2387189277486809121,
                    action: RichTextAction::Delete,
                },
                Sync { from: 137, to: 137 },
                RichText {
                    site: 33,
                    pos: 2377900746545832225,
                    value: 9928747371269792033,
                    action: RichTextAction::Delete,
                },
                Checkout {
                    site: 137,
                    to: 16777215,
                },
                RichText {
                    site: 0,
                    pos: 1993875390464,
                    value: 38712713492299776,
                    action: RichTextAction::Mark(12731870418897514672),
                },
                Sync { from: 176, to: 91 },
                Sync { from: 137, to: 137 },
            ],
        );
    }

    #[test]
    fn checkout_5() {
        test_multi_sites(
            5,
            &mut [
                RichText {
                    site: 0,
                    pos: 9910603113857775223,
                    value: 8536291640920163781,
                    action: RichTextAction::Mark(516939283022490631),
                },
                Checkout {
                    site: 66,
                    to: 1111638594,
                },
                Checkout {
                    site: 95,
                    to: 65417,
                },
                SyncAll,
                RichText {
                    site: 0,
                    pos: 280965477201664,
                    value: 622770227593,
                    action: RichTextAction::Insert,
                },
                Sync { from: 137, to: 139 },
                RichText {
                    site: 255,
                    pos: 36659862010,
                    value: 14497138624149061632,
                    action: RichTextAction::Insert,
                },
                Checkout {
                    site: 31,
                    to: 773922591,
                },
                RichText {
                    site: 0,
                    pos: 8759942810400289,
                    value: 2377900603251727259,
                    action: RichTextAction::Insert,
                },
                Sync { from: 155, to: 1 },
            ],
        )
    }

    #[test]
    fn allow_overlap() {
        test_multi_sites(
            5,
            &mut [
                RichText {
                    site: 255,
                    pos: 562949940576255,
                    value: 10,
                    action: RichTextAction::Insert,
                },
                RichText {
                    site: 0,
                    pos: 52793738066393,
                    value: 15637060856183783423,
                    action: RichTextAction::Mark(15697817505862638041),
                },
            ],
        );
    }

    #[test]
    fn checkout_err() {
        test_multi_sites(
            5,
            &mut [
                RichText {
                    site: 1,
                    pos: 72057594977517568,
                    value: 0,
                    action: RichTextAction::Insert,
                },
                RichText {
                    site: 1,
                    pos: 279268526740791,
                    value: 18446744069419041023,
                    action: RichTextAction::Insert,
                },
                RichText {
                    site: 1,
                    pos: 278391190192126,
                    value: 18446744070572146943,
                    action: RichTextAction::Mark(6196952189613637631),
                },
                RichText {
                    site: 251,
                    pos: 863599313408753663,
                    value: 458499228937131,
                    action: RichTextAction::Mark(72308159810888675),
                },
            ],
        )
    }

    #[test]
    fn checkout_err_2() {
        test_multi_sites(
            3,
            &mut [
                RichText {
                    site: 1,
                    pos: 0,
                    value: 14497138626449185274,
                    action: RichTextAction::Insert,
                },
                RichText {
                    site: 1,
                    pos: 5,
                    value: 10,
                    action: RichTextAction::Mark(8536327904765227054),
                },
                RichText {
                    site: 1,
                    pos: 14,
                    value: 6,
                    action: RichTextAction::Mark(13562224825669899),
                },
                Checkout {
                    site: 1,
                    to: 522133279,
                },
            ],
        )
    }

    #[test]
    fn checkout_err_3() {
        test_multi_sites(
            5,
            &mut [
                RichText {
                    site: 25,
                    pos: 18446490194317148160,
                    value: 18446744073709551615,
                    action: RichTextAction::Mark(18446744073709551615),
                },
                SyncAll,
                RichText {
                    site: 25,
                    pos: 48378530044185,
                    value: 9910452455013810176,
                    action: RichTextAction::Insert,
                },
                RichText {
                    site: 4,
                    pos: 359156590005978116,
                    value: 72057576757069051,
                    action: RichTextAction::Insert,
                },
                RichText {
                    site: 60,
                    pos: 289360692308608004,
                    value: 359156590005978116,
                    action: RichTextAction::Mark(289360751431254011),
                },
                RichText {
                    site: 4,
                    pos: 18446744073709551364,
                    value: 18446744073709551615,
                    action: RichTextAction::Mark(18446744069482020863),
                },
            ],
        )
    }

    #[test]
    fn iter_range_err() {
        test_multi_sites(
            5,
            &mut [
                RichText {
                    site: 1,
                    pos: 939589632,
                    value: 256,
                    action: RichTextAction::Insert,
                },
                RichText {
                    site: 1,
                    pos: 279268526740791,
                    value: 18446744069419041023,
                    action: RichTextAction::Insert,
                },
                RichText {
                    site: 1,
                    pos: 278383768546103,
                    value: 18446744069419041023,
                    action: RichTextAction::Mark(6196952189613637631),
                },
                RichText {
                    site: 251,
                    pos: 863599313408753663,
                    value: 458499228937131,
                    action: RichTextAction::Mark(2378151169024582627),
                },
            ],
        );
    }
}<|MERGE_RESOLUTION|>--- conflicted
+++ resolved
@@ -482,37 +482,6 @@
 
 #[cfg(test)]
 mod failed_tests {
-<<<<<<< HEAD
-=======
-    static mut GUARD: Option<FlushGuard> = None;
-    #[ctor::ctor]
-    fn init_color_backtrace() {
-        color_backtrace::install();
-        use tracing_chrome::ChromeLayerBuilder;
-        use tracing_subscriber::{prelude::*, registry::Registry};
-        if option_env!("DEBUG").is_some() {
-            let (chrome_layer, _guard) = ChromeLayerBuilder::new()
-                .include_args(true)
-                .include_locations(true)
-                .build();
-            // SAFETY: Test
-            unsafe { GUARD = Some(_guard) };
-            tracing::subscriber::set_global_default(
-                Registry::default()
-                    .with(
-                        tracing_subscriber::fmt::Layer::default()
-                            .with_file(true)
-                            .with_line_number(true),
-                    )
-                    .with(chrome_layer),
-            )
-            .unwrap();
-        }
-    }
-
-    use tracing_chrome::FlushGuard;
-
->>>>>>> 9d4f7aa8
     use super::test_multi_sites;
     use super::Action::*;
     use super::RichTextAction;
