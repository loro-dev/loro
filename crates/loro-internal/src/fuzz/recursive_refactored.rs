--- conflicted
+++ resolved
@@ -353,11 +353,8 @@
             ContainerType::Tree => {
                 // TODO Tree
             }
-<<<<<<< HEAD
+            ContainerType::MovableList => {}
             ContainerType::Unknown(_) => {}
-=======
-            ContainerType::MovableList => {}
->>>>>>> 93726186
         }
     }
 }
