use append_only_bytes::BytesSlice;
use fxhash::{FxHashMap, FxHashSet};
use generic_btree::{
    rle::{HasLength, Mergeable, Sliceable},
    BTree, BTreeTrait, Cursor,
};
use loro_common::{Counter, IdFull, IdLpSpan, IdSpan, Lamport, LoroValue, ID};
use serde::{ser::SerializeStruct, Serialize};
use std::{
    fmt::{Display, Formatter},
    ops::{Bound, RangeBounds},
};
use std::{
    ops::{Add, AddAssign, Range, Sub},
    str::Utf8Error,
    sync::Arc,
};
use tracing::instrument;

use crate::{
    container::richtext::style_range_map::EMPTY_STYLES,
    delta::{DeltaValue, StyleMeta},
    utils::query_by_len::{EntityIndexQueryWithEventIndex, IndexQueryWithEntityIndex, QueryByLen},
};

use self::{
    cursor_cache::CursorCache,
    query::{
        EntityQuery, EntityQueryT, EventIndexQuery, EventIndexQueryT, UnicodeQuery, UnicodeQueryT,
        Utf16Query, Utf16QueryT,
    },
};

use super::{
    style_range_map::{IterAnchorItem, StyleRangeMap, Styles},
    AnchorType, RichtextSpan, StyleOp,
};

pub(crate) use query::PosType;

#[derive(Clone, Debug, Default)]
pub(crate) struct RichtextState {
    tree: BTree<RichtextTreeTrait>,
    style_ranges: Option<Box<StyleRangeMap>>,
    cursor_cache: CursorCache,
}

impl Display for RichtextState {
    fn fmt(&self, f: &mut Formatter<'_>) -> std::fmt::Result {
        for span in self.tree.iter() {
            match span {
                RichtextStateChunk::Style { .. } => {}
                RichtextStateChunk::Text(s) => {
                    f.write_str(s.as_str())?;
                }
            }
        }

        Ok(())
    }
}

pub(crate) use text_chunk::TextChunk;
mod text_chunk {
    use std::ops::Range;

    use append_only_bytes::BytesSlice;
    use loro_common::{IdFull, IdLp, ID};

    #[derive(Clone, Debug, PartialEq)]
    pub(crate) struct TextChunk {
        bytes: BytesSlice,
        unicode_len: i32,
        utf16_len: i32,
        id: IdFull,
    }

    impl TextChunk {
        pub fn new(bytes: BytesSlice, id: IdFull) -> Self {
            let mut utf16_len = 0;
            let mut unicode_len = 0;
            for c in std::str::from_utf8(&bytes).unwrap().chars() {
                utf16_len += c.len_utf16();
                unicode_len += 1;
            }

            Self {
                unicode_len,
                bytes,
                utf16_len: utf16_len as i32,
                id,
            }
        }

        #[inline]
        pub fn idlp(&self) -> IdLp {
            IdLp::new(self.id.peer, self.id.lamport)
        }

        #[inline]
        pub fn id(&self) -> ID {
            self.id.id()
        }

        #[inline]
        pub fn bytes(&self) -> &BytesSlice {
            &self.bytes
        }

        #[inline]
        pub fn as_str(&self) -> &str {
            // SAFETY: We know that the text is valid UTF-8
            unsafe { std::str::from_utf8_unchecked(&self.bytes) }
        }

        #[inline]
        pub fn len(&self) -> i32 {
            self.unicode_len
        }

        #[inline]
        pub fn unicode_len(&self) -> i32 {
            self.unicode_len
        }

        #[inline]
        pub fn utf16_len(&self) -> i32 {
            self.utf16_len
        }

        #[inline]
        pub fn event_len(&self) -> i32 {
            if cfg!(feature = "wasm") {
                self.utf16_len
            } else {
                self.unicode_len
            }
        }

        /// Convert a unicode index on this text to an event index
        pub fn convert_unicode_offset_to_event_offset(&self, offset: usize) -> usize {
            if cfg!(feature = "wasm") {
                let mut event_offset = 0;
                for (i, c) in self.as_str().chars().enumerate() {
                    if i == offset {
                        return event_offset;
                    }
                    event_offset += c.len_utf16();
                }
                event_offset
            } else {
                offset
            }
        }

        pub fn new_empty() -> Self {
            Self {
                unicode_len: 0,
                bytes: BytesSlice::empty(),
                utf16_len: 0,
                // This is a dummy value.
                // It's fine because the length is 0. We never actually use this value.
                id: IdFull::NONE_ID,
            }
        }

        pub(crate) fn delete_by_entity_index(
            &mut self,
            unicode_offset: usize,
            unicode_len: usize,
        ) -> (Option<Self>, usize) {
            let s = self.as_str();
            let mut start_byte = 0;
            let mut end_byte = self.bytes().len();
            let start_unicode_index = unicode_offset;
            let end_unicode_index = unicode_offset + unicode_len;
            let mut start_utf16_index = 0;
            let mut current_utf16_index = 0;
            let mut current_utf8_index = 0;
            for (current_unicode_index, c) in s.chars().enumerate() {
                if current_unicode_index == start_unicode_index {
                    start_utf16_index = current_utf16_index;
                    start_byte = current_utf8_index;
                }

                if current_unicode_index == end_unicode_index {
                    end_byte = current_utf8_index;
                    break;
                }

                current_utf16_index += c.len_utf16();
                current_utf8_index += c.len_utf8();
            }

            self.utf16_len -= (current_utf16_index - start_utf16_index) as i32;

            let event_len = if cfg!(feature = "wasm") {
                current_utf16_index - start_utf16_index
            } else {
                unicode_len
            };

            self.unicode_len -= unicode_len as i32;
            let next = match (start_byte == 0, end_byte == self.bytes.len()) {
                (true, true) => {
                    self.bytes = BytesSlice::empty();
                    None
                }
                (true, false) => {
                    self.bytes.slice_(end_byte..);
                    self.id = self.id.inc(end_unicode_index as i32);
                    None
                }
                (false, true) => {
                    self.bytes.slice_(..start_byte);
                    None
                }
                (false, false) => {
                    let next = self.bytes.slice_clone(end_byte..);
                    let next = Self::new(next, self.id.inc(end_unicode_index as i32));
                    self.unicode_len -= next.unicode_len;
                    self.utf16_len -= next.utf16_len;
                    self.bytes.slice_(..start_byte);
                    Some(next)
                }
            };

            self.check();
            if let Some(next) = next.as_ref() {
                next.check();
            }
            (next, event_len)
        }

        fn check(&self) {
            if cfg!(debug_assertions) {
                assert_eq!(self.unicode_len, self.as_str().chars().count() as i32);
                assert_eq!(
                    self.utf16_len,
                    self.as_str().chars().map(|c| c.len_utf16()).sum::<usize>() as i32
                );
            }
        }

        pub(crate) fn entity_range_to_event_range(&self, range: Range<usize>) -> Range<usize> {
            if cfg!(feature = "wasm") {
                assert!(range.start < range.end);
                if range.start == 0 && range.end == self.unicode_len as usize {
                    return 0..self.utf16_len as usize;
                }

                let mut start = 0;
                let mut end = 0;
                let mut utf16_index = 0;
                for (unicode_index, c) in self.as_str().chars().enumerate() {
                    if unicode_index == range.start {
                        start = utf16_index;
                    }
                    if unicode_index == range.end {
                        end = utf16_index;
                        break;
                    }

                    utf16_index += c.len_utf16();
                }

                if end == 0 {
                    end = utf16_index;
                }

                start..end
            } else {
                range
            }
        }
    }

    impl generic_btree::rle::HasLength for TextChunk {
        fn rle_len(&self) -> usize {
            self.unicode_len as usize
        }
    }

    impl generic_btree::rle::Sliceable for TextChunk {
        fn _slice(&self, range: Range<usize>) -> Self {
            assert!(range.start < range.end);
            let mut utf16_len = 0;
            let mut start = 0;
            let mut end = 0;
            let mut started = false;
            let mut last_unicode_index = 0;
            for (unicode_index, (i, c)) in self.as_str().char_indices().enumerate() {
                if unicode_index == range.start {
                    start = i;
                    started = true;
                }

                if unicode_index == range.end {
                    end = i;
                    break;
                }
                if started {
                    utf16_len += c.len_utf16();
                }

                last_unicode_index = unicode_index;
            }

            assert!(started);
            if end == 0 {
                assert_eq!(last_unicode_index + 1, range.end);
                end = self.bytes.len();
            }

            let ans = Self {
                unicode_len: range.len() as i32,
                bytes: self.bytes.slice_clone(start..end),
                utf16_len: utf16_len as i32,
                id: self.id.inc(range.start as i32),
            };
            ans.check();
            ans
        }

        fn split(&mut self, pos: usize) -> Self {
            let mut utf16_len = 0;
            let mut byte_offset = 0;
            for (unicode_index, (i, c)) in self.as_str().char_indices().enumerate() {
                if unicode_index == pos {
                    byte_offset = i;
                    break;
                }

                utf16_len += c.len_utf16();
            }
            let right = Self {
                unicode_len: self.unicode_len - pos as i32,
                bytes: self.bytes.slice_clone(byte_offset..),
                utf16_len: self.utf16_len - utf16_len as i32,
                id: self.id.inc(pos as i32),
            };

            self.unicode_len = pos as i32;
            self.utf16_len = utf16_len as i32;
            self.bytes.slice_(..byte_offset);
            right.check();
            self.check();
            right
        }
    }

    impl generic_btree::rle::Mergeable for TextChunk {
        fn can_merge(&self, rhs: &Self) -> bool {
            self.bytes.can_merge(&rhs.bytes) && self.id.inc(self.unicode_len) == rhs.id
        }

        fn merge_right(&mut self, rhs: &Self) {
            self.bytes.try_merge(&rhs.bytes).unwrap();
            self.utf16_len += rhs.utf16_len;
            self.unicode_len += rhs.unicode_len;
            self.check();
        }

        fn merge_left(&mut self, left: &Self) {
            let mut new = left.bytes.clone();
            new.try_merge(&self.bytes).unwrap();
            self.bytes = new;
            self.utf16_len += left.utf16_len;
            self.unicode_len += left.unicode_len;
            self.id = left.id;
            self.check();
        }
    }
}

// TODO: change visibility back to crate after #116 is done
#[derive(Clone, Debug, PartialEq)]
pub(crate) enum RichtextStateChunk {
    Text(TextChunk),
    Style {
        style: Arc<StyleOp>,
        anchor_type: AnchorType,
    },
}

impl RichtextStateChunk {
    pub fn new_text(s: BytesSlice, id: IdFull) -> Self {
        Self::Text(TextChunk::new(s, id))
    }

    pub fn new_style(style: Arc<StyleOp>, anchor_type: AnchorType) -> Self {
        Self::Style { style, anchor_type }
    }

    pub(crate) fn get_id_lp_span(&self) -> IdLpSpan {
        match self {
            RichtextStateChunk::Text(t) => {
                let id = t.idlp();
                IdLpSpan::new(id.peer, id.lamport, id.lamport + t.unicode_len() as Lamport)
            }
            RichtextStateChunk::Style { style, anchor_type } => match anchor_type {
                AnchorType::Start => style.idlp().into(),
                AnchorType::End => {
                    let id = style.idlp();
                    IdLpSpan::new(id.peer, id.lamport + 1, id.lamport + 2)
                }
            },
        }
    }

    pub(crate) fn get_id_span(&self) -> IdSpan {
        match self {
            RichtextStateChunk::Text(t) => {
                let id = t.id();
                IdSpan::new(id.peer, id.counter, id.counter + t.unicode_len() as Counter)
            }
            RichtextStateChunk::Style { style, anchor_type } => match anchor_type {
                AnchorType::Start => style.id().into(),
                AnchorType::End => {
                    let id = style.id();
                    id.to_span(1)
                }
            },
        }
    }

    pub fn entity_range_to_event_range(&self, range: Range<usize>) -> Range<usize> {
        match self {
            RichtextStateChunk::Text(t) => t.entity_range_to_event_range(range),
            RichtextStateChunk::Style { .. } => {
                assert_eq!(range.start, 0);
                assert_eq!(range.end, 1);
                0..1
            }
        }
    }
}

impl DeltaValue for RichtextStateChunk {
    fn value_extend(&mut self, other: Self) -> Result<(), Self> {
        Err(other)
    }

    fn take(&mut self, length: usize) -> Self {
        let mut right = self.split(length);
        std::mem::swap(self, &mut right);
        right
    }

    fn length(&self) -> usize {
        self.rle_len()
    }
}

impl Serialize for RichtextStateChunk {
    fn serialize<S>(&self, serializer: S) -> Result<S::Ok, S::Error>
    where
        S: serde::Serializer,
    {
        match self {
            RichtextStateChunk::Text(text) => {
                let mut state = serializer.serialize_struct("RichtextStateChunk", 3)?;
                state.serialize_field("type", "Text")?;
                state.serialize_field("unicode_len", &text.unicode_len())?;
                state.serialize_field("text", text.as_str())?;
                state.end()
            }
            RichtextStateChunk::Style { style, anchor_type } => {
                let mut state = serializer.serialize_struct("RichtextStateChunk", 3)?;
                state.serialize_field("type", "Style")?;
                state.serialize_field("style", &style.key)?;
                state.serialize_field("anchor_type", anchor_type)?;
                state.end()
            }
        }
    }
}

impl RichtextStateChunk {
    pub fn try_new(s: BytesSlice, id: IdFull) -> Result<Self, Utf8Error> {
        std::str::from_utf8(&s)?;
        Ok(RichtextStateChunk::Text(TextChunk::new(s, id)))
    }

    pub fn from_style(style: Arc<StyleOp>, anchor_type: AnchorType) -> Self {
        Self::Style { style, anchor_type }
    }

    pub fn as_str(&self) -> Option<&str> {
        match self {
            RichtextStateChunk::Text(text) => Some(text.as_str()),
            _ => None,
        }
    }
}

impl HasLength for RichtextStateChunk {
    fn rle_len(&self) -> usize {
        match self {
            RichtextStateChunk::Text(s) => s.rle_len(),
            RichtextStateChunk::Style { .. } => 1,
        }
    }
}

impl Mergeable for RichtextStateChunk {
    fn can_merge(&self, rhs: &Self) -> bool {
        match (self, rhs) {
            (RichtextStateChunk::Text(l), RichtextStateChunk::Text(r)) => l.can_merge(r),
            _ => false,
        }
    }

    fn merge_right(&mut self, rhs: &Self) {
        match (self, rhs) {
            (RichtextStateChunk::Text(l), RichtextStateChunk::Text(r)) => l.merge_right(r),
            _ => unreachable!(),
        }
    }

    fn merge_left(&mut self, left: &Self) {
        match (self, left) {
            (RichtextStateChunk::Text(this), RichtextStateChunk::Text(left)) => {
                this.merge_left(left)
            }
            _ => unreachable!(),
        }
    }
}

impl Sliceable for RichtextStateChunk {
    fn _slice(&self, range: Range<usize>) -> Self {
        match self {
            RichtextStateChunk::Text(s) => RichtextStateChunk::Text(s._slice(range)),
            RichtextStateChunk::Style { style, anchor_type } => {
                assert_eq!(range.start, 0);
                assert_eq!(range.end, 1);
                RichtextStateChunk::Style {
                    style: style.clone(),
                    anchor_type: *anchor_type,
                }
            }
        }
    }

    fn split(&mut self, pos: usize) -> Self {
        match self {
            RichtextStateChunk::Text(s) => RichtextStateChunk::Text(s.split(pos)),
            RichtextStateChunk::Style { .. } => {
                unreachable!()
            }
        }
    }
}

pub(crate) fn unicode_to_utf8_index(s: &str, unicode_index: usize) -> Option<usize> {
    let mut current_unicode_index = 0;
    for (byte_index, _) in s.char_indices() {
        if current_unicode_index == unicode_index {
            return Some(byte_index);
        }
        current_unicode_index += 1;
    }

    if current_unicode_index == unicode_index {
        return Some(s.len());
    }

    None
}

pub(crate) fn unicode_to_utf16_index(s: &str, unicode_index: usize) -> Option<usize> {
    if unicode_index == 0 {
        return Some(0);
    }

    let mut current_unicode_index = 0;
    let mut current_utf16_index = 0;
    for c in s.chars() {
        let len = c.len_utf16();
        current_unicode_index += 1;
        current_utf16_index += len;
        if current_unicode_index == unicode_index {
            return Some(current_utf16_index);
        }
    }

    None
}

pub(crate) fn utf16_to_utf8_index(s: &str, utf16_index: usize) -> Option<usize> {
    if utf16_index == 0 {
        return Some(0);
    }

    let mut current_utf16_index = 0;
    for (byte_index, c) in s.char_indices() {
        let len = c.len_utf16();
        current_utf16_index += len;
        if current_utf16_index == utf16_index {
            return Some(byte_index + c.len_utf8());
        }
    }

    if current_utf16_index == utf16_index {
        return Some(s.len());
    }

    None
}

/// Returns the unicode index of the character at the given utf16 index.
///
/// If the given utf16 index is not at the correct boundary, returns the unicode index of the
/// character before the given utf16 index.
pub(crate) fn utf16_to_unicode_index(s: &str, utf16_index: usize) -> Result<usize, usize> {
    if utf16_index == 0 {
        return Ok(0);
    }

    let mut current_utf16_index = 0;
    let mut current_unicode_index = 0;
    for (i, c) in s.chars().enumerate() {
        let len = c.len_utf16();
        current_utf16_index += len;
        if current_utf16_index == utf16_index {
            return Ok(i + 1);
        }
        if current_utf16_index > utf16_index {
            tracing::info!("WARNING: UTF16 MISMATCHED!");
            return Err(i);
        }
        current_unicode_index = i + 1;
    }

    tracing::info!("WARNING: UTF16 MISMATCHED!");
    Err(current_unicode_index)
}

fn pos_to_unicode_index(s: &str, pos: usize, kind: PosType) -> Option<usize> {
    match kind {
        PosType::Bytes => todo!(),
        PosType::Unicode => Some(pos),
        PosType::Utf16 => utf16_to_unicode_index(s, pos).ok(),
        PosType::Entity => Some(pos),
        PosType::Event => {
            if cfg!(feature = "wasm") {
                utf16_to_unicode_index(s, pos).ok()
            } else {
                Some(pos)
            }
        }
    }
}

#[derive(Clone, Debug, Copy, PartialEq, Eq, Default)]
pub(crate) struct PosCache {
    pub(super) unicode_len: i32,
    pub(super) bytes: i32,
    pub(super) utf16_len: i32,
    pub(crate) entity_len: i32,
}

impl PosCache {
    pub(crate) fn event_len(&self) -> i32 {
        if cfg!(feature = "wasm") {
            self.utf16_len
        } else {
            self.unicode_len
        }
    }

    #[allow(unused)]
    fn get_len(&self, pos_type: PosType) -> i32 {
        match pos_type {
            PosType::Bytes => self.bytes,
            PosType::Unicode => self.unicode_len,
            PosType::Utf16 => self.utf16_len,
            PosType::Entity => self.entity_len,
            PosType::Event => self.event_len(),
        }
    }
}

impl AddAssign for PosCache {
    fn add_assign(&mut self, rhs: Self) {
        self.unicode_len += rhs.unicode_len;
        self.bytes += rhs.bytes;
        self.utf16_len += rhs.utf16_len;
        self.entity_len += rhs.entity_len;
    }
}

impl Add for PosCache {
    type Output = Self;

    fn add(self, rhs: Self) -> Self::Output {
        Self {
            bytes: self.bytes + rhs.bytes,
            unicode_len: self.unicode_len + rhs.unicode_len,
            utf16_len: self.utf16_len + rhs.utf16_len,
            entity_len: self.entity_len + rhs.entity_len,
        }
    }
}

impl Sub for PosCache {
    type Output = Self;

    fn sub(self, rhs: Self) -> Self::Output {
        Self {
            bytes: self.bytes - rhs.bytes,
            unicode_len: self.unicode_len - rhs.unicode_len,
            utf16_len: self.utf16_len - rhs.utf16_len,
            entity_len: self.entity_len - rhs.entity_len,
        }
    }
}

pub(crate) struct RichtextTreeTrait;

pub(crate) struct EntityRangeInfo {
    pub id_start: ID,
    pub entity_start: usize,
    pub entity_end: usize,
    pub event_len: usize,
}

impl EntityRangeInfo {
    pub fn entity_len(&self) -> usize {
        self.entity_end - self.entity_start
    }
}

impl BTreeTrait for RichtextTreeTrait {
    type Elem = RichtextStateChunk;

    type Cache = PosCache;

    type CacheDiff = PosCache;

    fn calc_cache_internal(
        cache: &mut Self::Cache,
        caches: &[generic_btree::Child<Self>],
    ) -> Self::CacheDiff {
        let mut new_cache = PosCache::default();
        for child in caches {
            new_cache += child.cache;
        }

        let diff = new_cache - *cache;
        *cache = new_cache;
        diff
    }

    #[inline(always)]
    fn merge_cache_diff(diff1: &mut Self::CacheDiff, diff2: &Self::CacheDiff) {
        *diff1 += *diff2;
    }

    #[inline(always)]
    fn apply_cache_diff(cache: &mut Self::Cache, diff: &Self::CacheDiff) {
        *cache += *diff;
    }

    #[inline]
    fn get_elem_cache(elem: &Self::Elem) -> Self::Cache {
        match elem {
            RichtextStateChunk::Text(s) => PosCache {
                bytes: s.bytes().len() as i32,
                unicode_len: s.unicode_len(),
                utf16_len: s.utf16_len(),
                entity_len: s.unicode_len(),
            },
            RichtextStateChunk::Style { .. } => PosCache {
                bytes: 0,
                unicode_len: 0,
                utf16_len: 0,
                entity_len: 1,
            },
        }
    }

    #[inline(always)]
    fn new_cache_to_diff(cache: &Self::Cache) -> Self::CacheDiff {
        *cache
    }

    #[inline(always)]
    fn sub_cache(cache_lhs: &Self::Cache, cache_rhs: &Self::Cache) -> Self::CacheDiff {
        PosCache {
            bytes: cache_lhs.bytes - cache_rhs.bytes,
            unicode_len: cache_lhs.unicode_len - cache_rhs.unicode_len,
            utf16_len: cache_lhs.utf16_len - cache_rhs.utf16_len,
            entity_len: cache_lhs.entity_len - cache_rhs.entity_len,
        }
    }
}

// This query implementation will prefer right element when both left element and right element are valid.
mod query {
    use crate::utils::query_by_len::{IndexQuery, QueryByLen};

    use super::*;

    #[derive(Debug, Clone, Copy, PartialEq, Eq)]
    pub(crate) enum PosType {
        #[allow(unused)]
        Bytes,
        #[allow(unused)]
        Unicode,
        #[allow(unused)]
        Utf16,
        Entity,
        Event,
    }

    #[cfg(not(feature = "wasm"))]
    pub(super) type EventIndexQuery = UnicodeQuery;
    #[cfg(feature = "wasm")]
    pub(super) type EventIndexQuery = Utf16Query;

    #[cfg(not(feature = "wasm"))]
    pub(super) type EventIndexQueryT = UnicodeQueryT;
    #[cfg(feature = "wasm")]
    pub(super) type EventIndexQueryT = Utf16QueryT;

    pub(super) struct UnicodeQueryT;
    pub(super) type UnicodeQuery = IndexQuery<UnicodeQueryT, RichtextTreeTrait>;

    impl QueryByLen<RichtextTreeTrait> for UnicodeQueryT {
        fn get_cache_len(cache: &<RichtextTreeTrait as BTreeTrait>::Cache) -> usize {
            cache.unicode_len as usize
        }

        fn get_elem_len(elem: &<RichtextTreeTrait as BTreeTrait>::Elem) -> usize {
            match elem {
                RichtextStateChunk::Text(s) => s.rle_len(),
                RichtextStateChunk::Style { .. } => 0,
            }
        }

        fn get_offset_and_found(
            left: usize,
            elem: &<RichtextTreeTrait as BTreeTrait>::Elem,
        ) -> (usize, bool) {
            match elem {
                RichtextStateChunk::Text(s) => {
                    if s.rle_len() >= left {
                        return (left, true);
                    }

                    (left, false)
                }
                RichtextStateChunk::Style { .. } => (1, false),
            }
        }

        fn get_cache_entity_len(cache: &<RichtextTreeTrait as BTreeTrait>::Cache) -> usize {
            cache.entity_len as usize
        }
    }

    pub(crate) struct Utf16QueryT;
    pub(crate) type Utf16Query = IndexQuery<Utf16QueryT, RichtextTreeTrait>;

    impl QueryByLen<RichtextTreeTrait> for Utf16QueryT {
        fn get_cache_len(cache: &<RichtextTreeTrait as BTreeTrait>::Cache) -> usize {
            cache.utf16_len as usize
        }

        fn get_elem_len(elem: &<RichtextTreeTrait as BTreeTrait>::Elem) -> usize {
            match elem {
                RichtextStateChunk::Text(s) => s.utf16_len() as usize,
                RichtextStateChunk::Style { .. } => 0,
            }
        }

        fn get_offset_and_found(
            left: usize,
            elem: &<RichtextTreeTrait as BTreeTrait>::Elem,
        ) -> (usize, bool) {
            match elem {
                RichtextStateChunk::Text(s) => {
                    if left == 0 {
                        return (0, true);
                    }

                    // Allow left to not at the correct utf16 boundary. If so fallback to the last position.
                    // TODO: if we remove the use of query(pos-1), we won't need this fallback behavior
                    let offset = utf16_to_unicode_index(s.as_str(), left).unwrap_or_else(|e| e);
                    (offset, true)
                }
                RichtextStateChunk::Style { .. } => (1, false),
            }
        }

        fn get_cache_entity_len(cache: &<RichtextTreeTrait as BTreeTrait>::Cache) -> usize {
            cache.entity_len as usize
        }
    }

    pub(super) struct EntityQueryT;
    pub(super) type EntityQuery = IndexQuery<EntityQueryT, RichtextTreeTrait>;

    impl QueryByLen<RichtextTreeTrait> for EntityQueryT {
        fn get_cache_len(cache: &<RichtextTreeTrait as BTreeTrait>::Cache) -> usize {
            cache.entity_len as usize
        }

        fn get_elem_len(elem: &<RichtextTreeTrait as BTreeTrait>::Elem) -> usize {
            match elem {
                RichtextStateChunk::Text(s) => s.rle_len(),
                RichtextStateChunk::Style { .. } => 1,
            }
        }

        fn get_offset_and_found(
            left: usize,
            elem: &<RichtextTreeTrait as BTreeTrait>::Elem,
        ) -> (usize, bool) {
            match elem {
                RichtextStateChunk::Text(s) => {
                    if s.rle_len() >= left {
                        return (left, true);
                    }

                    (left, false)
                }
                RichtextStateChunk::Style { .. } => {
                    if left == 0 {
                        return (0, true);
                    }

                    (left, false)
                }
            }
        }

        fn get_cache_entity_len(cache: &<RichtextTreeTrait as BTreeTrait>::Cache) -> usize {
            cache.entity_len as usize
        }
    }
}

mod cursor_cache {
    use std::sync::atomic::AtomicUsize;

    use super::{pos_to_unicode_index, unicode_to_utf16_index, PosType, RichtextTreeTrait};
    use generic_btree::{rle::HasLength, BTree, Cursor, LeafIndex};

    #[derive(Debug, Clone)]
    struct CursorCacheItem {
        pos: usize,
        pos_type: PosType,
        leaf: LeafIndex,
    }

    #[derive(Debug, Clone)]
    struct EntityIndexCacheItem {
        pos: usize,
        pos_type: PosType,
        entity_index: usize,
        leaf: LeafIndex,
    }

    #[derive(Debug, Clone, Default)]
    pub(super) struct CursorCache {
        cursor: Option<CursorCacheItem>,
        entity: Option<EntityIndexCacheItem>,
    }

    static CACHE_HIT: AtomicUsize = AtomicUsize::new(0);
    static CACHE_MISS: AtomicUsize = AtomicUsize::new(0);

    impl CursorCache {
        // TODO: some of the invalidation can be changed into shifting pos
        pub fn invalidate(&mut self) {
            self.cursor.take();
            self.entity.take();
        }

        pub fn invalidate_entity_cache_after(&mut self, entity_index: usize) {
            if let Some(c) = self.entity.as_mut() {
                if entity_index < c.entity_index {
                    self.entity = None;
                }
            }
        }

        pub fn record_cursor(
            &mut self,
            pos: usize,
            kind: PosType,
            cursor: Cursor,
            _tree: &BTree<RichtextTreeTrait>,
        ) {
            match kind {
                PosType::Unicode | PosType::Entity => {
                    self.cursor = Some(CursorCacheItem {
                        pos: pos - cursor.offset,
                        pos_type: kind,
                        leaf: cursor.leaf,
                    });
                }
                PosType::Utf16 => todo!(),
                PosType::Event => todo!(),
                PosType::Bytes => todo!(),
            }
        }

        pub fn record_entity_index(
            &mut self,
            pos: usize,
            kind: PosType,
            entity_index: usize,
            cursor: Cursor,
            tree: &BTree<RichtextTreeTrait>,
        ) {
            match kind {
                PosType::Bytes => todo!(),
                PosType::Unicode | PosType::Entity => {
                    self.entity = Some(EntityIndexCacheItem {
                        pos: pos - cursor.offset,
                        pos_type: kind,
                        entity_index: entity_index - cursor.offset,
                        leaf: cursor.leaf,
                    });
                }
                PosType::Event if cfg!(not(feature = "wasm")) => {
                    self.entity = Some(EntityIndexCacheItem {
                        pos: pos - cursor.offset,
                        pos_type: kind,
                        entity_index: entity_index - cursor.offset,
                        leaf: cursor.leaf,
                    });
                }
                _ => {
                    // utf16
                    if cursor.offset == 0 {
                        self.entity = Some(EntityIndexCacheItem {
                            pos,
                            pos_type: kind,
                            entity_index,
                            leaf: cursor.leaf,
                        });
                    } else {
                        let elem = tree.get_elem(cursor.leaf).unwrap();
                        let Some(s) = elem.as_str() else { return };
                        let utf16offset = unicode_to_utf16_index(s, cursor.offset).unwrap();
                        self.entity = Some(EntityIndexCacheItem {
                            pos: pos - utf16offset,
                            pos_type: kind,
                            entity_index: entity_index - cursor.offset,
                            leaf: cursor.leaf,
                        });
                    }
                }
            }
        }

        pub fn get_cursor(
            &self,
            pos: usize,
            pos_type: PosType,
            tree: &BTree<RichtextTreeTrait>,
        ) -> Option<Cursor> {
            for c in self.cursor.iter() {
                if c.pos_type != pos_type {
                    continue;
                }

                let elem = tree.get_elem(c.leaf).unwrap();
                let Some(s) = elem.as_str() else { continue };
                if pos < c.pos {
                    continue;
                }

                let offset = pos - c.pos;
                let Some(offset) = pos_to_unicode_index(s, offset, pos_type) else {
                    continue;
                };

                if offset <= elem.rle_len() {
                    cache_hit();
                    return Some(Cursor {
                        leaf: c.leaf,
                        offset,
                    });
                }
            }

            cache_miss();
            None
        }

        pub fn get_entity_index(
            &self,
            pos: usize,
            pos_type: PosType,
            tree: &BTree<RichtextTreeTrait>,
            has_style: bool,
        ) -> Option<usize> {
            if has_style {
                return None;
            }

            for c in self.entity.iter() {
                if c.pos_type != pos_type {
                    continue;
                }
                if pos < c.pos {
                    continue;
                }

                let offset = pos - c.pos;
                let leaf = tree.get_leaf(c.leaf.into());
                let s = leaf.elem().as_str()?;
<<<<<<< HEAD
=======

>>>>>>> 454b4088
                let Some(offset) = pos_to_unicode_index(s, offset, pos_type) else {
                    continue;
                };

                if offset < leaf.elem().rle_len() {
                    cache_hit();
                    return Some(offset + c.entity_index);
                }

                cache_hit();
                return Some(offset + c.entity_index);
            }

            cache_miss();
            None
        }

        #[allow(unused)]
        pub fn diagnose() {
            let hit = CACHE_HIT.load(std::sync::atomic::Ordering::Relaxed);
            let miss = CACHE_MISS.load(std::sync::atomic::Ordering::Relaxed);
            println!(
                "hit: {}, miss: {}, hit rate: {}",
                hit,
                miss,
                hit as f64 / (hit + miss) as f64
            );
        }
    }

    fn cache_hit() {
        #[cfg(debug_assertions)]
        {
            CACHE_HIT.fetch_add(1, std::sync::atomic::Ordering::Relaxed);
        }
    }

    fn cache_miss() {
        #[cfg(debug_assertions)]
        {
            CACHE_MISS.fetch_add(1, std::sync::atomic::Ordering::Relaxed);
        }
    }
}

impl RichtextState {
    pub(crate) fn from_chunks<I: Iterator<Item = impl Into<RichtextStateChunk>>>(i: I) -> Self {
        Self {
            tree: i.collect(),
            style_ranges: Default::default(),
            cursor_cache: Default::default(),
        }
    }

    pub(crate) fn get_entity_index_for_text_insert(
        &mut self,
        pos: usize,
        pos_type: PosType,
    ) -> usize {
        if self.tree.is_empty() {
            return 0;
        }

        if let Some(pos) =
            self.cursor_cache
                .get_entity_index(pos, pos_type, &self.tree, self.has_styles())
        {
            debug_assert!(
                pos <= self.len_entity(),
                "tree:{:#?}\ncache:{:#?}",
                &self.tree,
                &self.cursor_cache
            );
            return pos;
        }

        let (c, entity_index) = match pos_type {
            PosType::Bytes => todo!(),
            PosType::Unicode => self.find_best_insert_pos::<UnicodeQueryT>(pos),
            PosType::Utf16 => self.find_best_insert_pos::<Utf16QueryT>(pos),
            PosType::Entity => self.find_best_insert_pos::<EntityQueryT>(pos),
            PosType::Event => self.find_best_insert_pos::<EventIndexQueryT>(pos),
        };

        if let Some(c) = c {
            // cache to reduce the cost of the next query
            self.cursor_cache
                .record_cursor(entity_index, PosType::Entity, c, &self.tree);
            if !self.has_styles() {
                self.cursor_cache
                    .record_entity_index(pos, pos_type, entity_index, c, &self.tree);
            }
        }

        entity_index
    }

    fn has_styles(&self) -> bool {
        self.style_ranges
            .as_ref()
            .map(|x| x.has_style())
            .unwrap_or(false)
    }

    pub(crate) fn get_entity_range_and_text_styles_at_range(
        &mut self,
        range: Range<usize>,
        pos_type: PosType,
    ) -> (Range<usize>, Option<&Styles>) {
        if self.tree.is_empty() {
            return (0..0, None);
        }

        let start = self.get_entity_index_for_text_insert(range.start, pos_type);
        let end = self.get_entity_index_for_text_insert(range.end, pos_type);
        if self.has_styles() {
            (
                start..end,
                self.style_ranges
                    .as_ref()
                    .unwrap()
                    .get_styles_of_range(start..end),
            )
        } else {
            (start..end, None)
        }
    }

    /// Get the insert text styles at the given entity index if we insert text at that position
    ///
    // TODO: PERF we can avoid this calculation by getting it when inserting new text
    // but that requires a lot of changes
    pub(crate) fn get_styles_at_entity_index_for_insert(
        &mut self,
        entity_index: usize,
    ) -> StyleMeta {
        if !self.has_styles() {
            return Default::default();
        }

        self.style_ranges
            .as_mut()
            .unwrap()
            .get_styles_for_insert(entity_index)
    }

    /// This is used to accept changes from DiffCalculator
    pub(crate) fn insert_at_entity_index(
        &mut self,
        entity_index: usize,
        text: BytesSlice,
        id: IdFull,
    ) {
        let elem = RichtextStateChunk::try_new(text, id).unwrap();
        self.style_ranges
            .as_mut()
            .map(|x| x.insert(entity_index, elem.rle_len()));
        let leaf;
        if let Some(cursor) =
            self.cursor_cache
                .get_cursor(entity_index, PosType::Entity, &self.tree)
        {
            let p = self.tree.prefer_left(cursor).unwrap_or(cursor);
            leaf = self.tree.insert_by_path(p, elem).0;
        } else {
            leaf = {
                let q = &entity_index;
                match self.tree.query::<EntityQuery>(q) {
                    Some(result) => {
                        let p = self
                            .tree
                            .prefer_left(result.cursor)
                            .unwrap_or(result.cursor);
                        self.tree.insert_by_path(p, elem).0
                    }
                    None => self.tree.push(elem),
                }
            };
        }

        self.cursor_cache
            .invalidate_entity_cache_after(entity_index);
        self.cursor_cache
            .record_cursor(entity_index, PosType::Entity, leaf, &self.tree);
    }

    /// This is used to accept changes from DiffCalculator.
    ///
    /// Return (event_index, styles)
    pub(crate) fn insert_elem_at_entity_index(
        &mut self,
        entity_index: usize,
        elem: RichtextStateChunk,
    ) -> (usize, &Styles) {
        debug_assert!(
            entity_index <= self.len_entity(),
            "entity_index={} len={} self={:#?}",
            entity_index,
            self.len_entity(),
            &self
        );

        let cursor;
        let event_index;
        if let Some(cached_cursor) =
            self.cursor_cache
                .get_cursor(entity_index, PosType::Entity, &self.tree)
        {
            cursor = Some(cached_cursor);
            // PERF: how can we avoid this convert
            event_index = self.cursor_to_event_index(cached_cursor);
        } else {
            let (c, f) = self
                .tree
                .query_with_finder_return::<EntityIndexQueryWithEventIndex>(&entity_index);
            cursor = c.map(|x| x.cursor);
            event_index = f.event_index;
        }

        self.cursor_cache.invalidate();
        match cursor {
            Some(cursor) => {
                let styles = self
                    .style_ranges
                    .as_mut()
                    .map(|x| x.insert(entity_index, elem.rle_len()))
                    .unwrap_or(&EMPTY_STYLES);
                let cursor = self.tree.insert_by_path(cursor, elem).0;
                self.cursor_cache
                    .record_cursor(entity_index, PosType::Entity, cursor, &self.tree);
                (event_index, styles)
            }
            None => {
                let styles = self
                    .style_ranges
                    .as_mut()
                    .map(|x| x.insert(entity_index, elem.rle_len()))
                    .unwrap_or(&EMPTY_STYLES);
                let cursor = self.tree.push(elem);
                self.cursor_cache
                    .record_cursor(entity_index, PosType::Entity, cursor, &self.tree);
                (0, styles)
            }
        }
    }

    /// Convert cursor position to event index:
    ///
    /// - If feature="wasm", index is utf16 index,
    /// - If feature!="wasm", index is unicode index,
    ///
    // PERF: this is slow
    pub(crate) fn cursor_to_event_index(&self, cursor: Cursor) -> usize {
        if cfg!(feature = "wasm") {
            let mut ans = 0;
            self.tree
                .visit_previous_caches(cursor, |cache| match cache {
                    generic_btree::PreviousCache::NodeCache(c) => {
                        ans += c.utf16_len as usize;
                    }
                    generic_btree::PreviousCache::PrevSiblingElem(c) => match c {
                        RichtextStateChunk::Text(s) => {
                            ans += s.utf16_len() as usize;
                        }
                        RichtextStateChunk::Style { .. } => {}
                    },
                    generic_btree::PreviousCache::ThisElemAndOffset { elem, offset } => {
                        match elem {
                            RichtextStateChunk::Text(s) => {
                                ans += s.convert_unicode_offset_to_event_offset(offset);
                            }
                            RichtextStateChunk::Style { .. } => {}
                        }
                    }
                });

            ans
        } else {
            let mut ans = 0;
            self.tree
                .visit_previous_caches(cursor, |cache| match cache {
                    generic_btree::PreviousCache::NodeCache(c) => {
                        ans += c.unicode_len;
                    }
                    generic_btree::PreviousCache::PrevSiblingElem(c) => match c {
                        RichtextStateChunk::Text(s) => {
                            ans += s.unicode_len();
                        }
                        RichtextStateChunk::Style { .. } => {}
                    },
                    generic_btree::PreviousCache::ThisElemAndOffset { elem, offset } => {
                        match elem {
                            RichtextStateChunk::Text { .. } => {
                                ans += offset as i32;
                            }
                            RichtextStateChunk::Style { .. } => {}
                        }
                    }
                });
            ans as usize
        }
    }

    /// This method only updates `style_ranges`.
    /// When this method is called, the style start anchor and the style end anchor should already have been inserted.
    pub(crate) fn annotate_style_range(&mut self, range: Range<usize>, style: Arc<StyleOp>) {
        self.ensure_style_ranges_mut().annotate(range, style, None)
    }

    /// This method only updates `style_ranges`.
    /// When this method is called, the style start anchor and the style end anchor should already have been inserted.
    ///
    /// This method will return the event of this annotation in event length
    pub(crate) fn annotate_style_range_with_event(
        &mut self,
        range: Range<usize>,
        style: Arc<StyleOp>,
    ) -> impl Iterator<Item = (StyleMeta, usize)> + '_ {
        let mut ranges_in_entity_index: Vec<(StyleMeta, Range<usize>)> = Vec::new();
        let mut start = range.start;
        let end = range.end;
        self.ensure_style_ranges_mut().annotate(
            range,
            style,
            Some(&mut |s, len| {
                let range = start..start + len;
                start += len;
                ranges_in_entity_index.push((s.into(), range));
            }),
        );

        assert_eq!(ranges_in_entity_index.last().unwrap().1.end, end);
        let mut converter = ContinuousIndexConverter::new(self);
        ranges_in_entity_index
            .into_iter()
            .filter_map(move |(meta, range)| {
                let start = converter.convert_entity_index_to_event_index(range.start);
                let end = converter.convert_entity_index_to_event_index(range.end);
                if end == start {
                    return None;
                }

                Some((meta, end - start))
            })
    }

    /// init style ranges if not initialized
    fn ensure_style_ranges_mut(&mut self) -> &mut StyleRangeMap {
        if self.style_ranges.is_none() {
            self.style_ranges = Some(Box::default());
        }

        self.style_ranges.as_mut().unwrap()
    }

    /// Find the best insert position based on algorithm similar to Peritext.
    /// The result is only different from `query` when there are style anchors around the insert pos.
    /// Returns the right neighbor of the insert pos and the entity index.
    ///
    /// 1. Insertions occur before style anchors that contain the beginning of new marks.
    /// 2. Insertions occur before style anchors that contain the end of bold-like marks
    /// 3. Insertions occur after style anchors that contain the end of link-like marks
    ///
    /// Rule 1 should be satisfied before rules 2 and 3 to avoid creating a new style out of nowhere
    ///
    /// The current method will scan forward to find the last position that satisfies 1 and 2.
    /// Then it scans backward to find the first position that satisfies 3.
    fn find_best_insert_pos<Q: QueryByLen<RichtextTreeTrait>>(
        &self,
        pos: usize,
    ) -> (Option<generic_btree::Cursor>, usize) {
        type Query<Q> = IndexQueryWithEntityIndex<Q, RichtextTreeTrait>;
        if self.tree.is_empty() {
            return (None, 0);
        }

        // There are a range of elements may share the same unicode index
        // because style anchors' lengths are zero in unicode index.

        // Find the start and the end of the range, and entity index of left cursor
        let (left, right, mut entity_index) = if pos == 0 {
            let left = self.tree.start_cursor();
            let mut right = left;
            let mut elem = self.tree.get_elem(right.leaf).unwrap();
            let entity_index = 0;
            if matches!(elem, RichtextStateChunk::Text { .. }) {
                return (Some(right), 0);
            } else {
                while Q::get_elem_len(elem) == 0 {
                    match self.tree.next_elem(right) {
                        Some(r) => {
                            right = r;
                            elem = self.tree.get_elem(right.leaf).unwrap();
                        }
                        None => {
                            right.offset = elem.rle_len();
                            break;
                        }
                    }
                }

                (left, right, entity_index)
            }
        } else {
            // The query prefers right when there are empty elements (style anchors)
            // So the nodes between (pos-1) and pos are all style anchors.
            let (q, f) = self.tree.query_with_finder_return::<Query<Q>>(&(pos - 1));
            let q = q.unwrap();
            let mut entity_index = f.entity_index();

            let elem = self.tree.get_elem(q.leaf()).unwrap();
            let mut right = q.cursor;
            right.offset += 1;
            entity_index += 1;
            if elem.rle_len() > right.offset {
                // The cursor is in the middle of a style anchor
                return (Some(right), entity_index);
            }

            match self.tree.next_elem(q.cursor) {
                // If next is None, we know the range is empty, return directly
                None => return (Some(self.tree.end_cursor()), entity_index),
                Some(x) => {
                    assert_eq!(right.offset, elem.rle_len());
                    right = x;
                    let mut elem = self.tree.get_elem(right.leaf).unwrap();
                    if matches!(elem, RichtextStateChunk::Text { .. }) {
                        return (Some(right), entity_index);
                    }

                    let left = x;
                    while matches!(elem, RichtextStateChunk::Style { .. }) {
                        match self.tree.next_elem(right) {
                            Some(r) => {
                                right = r;
                                elem = self.tree.get_elem(right.leaf).unwrap();
                            }
                            None => {
                                // this is last element
                                right.offset = 1;
                                break;
                            }
                        }
                    }

                    (left, right, entity_index)
                }
            }
        };

        let mut iter = left;

        // need to scan from left to right
        let mut visited = Vec::new();
        while iter != right {
            let Some(elem) = self.tree.get_elem(iter.leaf) else {
                break;
            };

            let (style, anchor_type) = match elem {
                RichtextStateChunk::Text { .. } => unreachable!(),
                RichtextStateChunk::Style { style, anchor_type } => (style, *anchor_type),
            };

            visited.push((style, anchor_type, iter, entity_index));
            if anchor_type == AnchorType::Start
                && (!style.value.is_null() || !style.value.is_false())
            {
                // case 1. should be before this anchor
                break;
            }

            if style.info.prefer_insert_before(anchor_type) {
                // case 2.
                break;
            }

            iter = match self.tree.next_elem(iter) {
                Some(x) => x,
                None => self.tree.end_cursor(),
            };
            entity_index += 1;
        }

        while let Some((style, anchor_type, top_elem, top_entity_index)) = visited.pop() {
            if !style.info.prefer_insert_before(anchor_type) {
                // case 3.
                break;
            }

            iter = top_elem;
            entity_index = top_entity_index;
        }

        (Some(iter), entity_index)
    }

    fn get_entity_index_from_path(&self, right: generic_btree::Cursor) -> usize {
        let mut entity_index = 0;
        self.tree.visit_previous_caches(right, |cache| match cache {
            generic_btree::PreviousCache::NodeCache(cache) => {
                entity_index += EntityQueryT::get_cache_len(cache);
            }
            generic_btree::PreviousCache::PrevSiblingElem(elem) => {
                entity_index += EntityQueryT::get_elem_len(elem);
            }
            generic_btree::PreviousCache::ThisElemAndOffset { elem: _, offset } => {
                entity_index += offset;
            }
        });
        entity_index
    }

    pub(crate) fn get_text_entity_ranges(
        &self,
        pos: usize,
        len: usize,
        pos_type: PosType,
    ) -> Vec<EntityRangeInfo> {
        if self.tree.is_empty() {
            return Vec::new();
        }

        if len == 0 {
            return Vec::new();
        }

        if pos == self.len(pos_type) {
            return Vec::new();
        }

        let mut ans: Vec<EntityRangeInfo> = Vec::new();
        let (start, end) = match pos_type {
            PosType::Bytes => todo!(),
            PosType::Unicode => (
                self.tree.query::<UnicodeQuery>(&pos).unwrap().cursor,
                self.tree
                    .query::<UnicodeQuery>(&(pos + len))
                    .unwrap()
                    .cursor,
            ),
            PosType::Utf16 => (
                self.tree.query::<Utf16Query>(&pos).unwrap().cursor,
                self.tree.query::<Utf16Query>(&(pos + len)).unwrap().cursor,
            ),
            PosType::Entity => (
                self.tree.query::<EntityQuery>(&pos).unwrap().cursor,
                self.tree.query::<EntityQuery>(&(pos + len)).unwrap().cursor,
            ),
            PosType::Event => (
                self.tree.query::<EventIndexQuery>(&pos).unwrap().cursor,
                self.tree
                    .query::<EventIndexQuery>(&(pos + len))
                    .unwrap()
                    .cursor,
            ),
        };

        // TODO: assert end cursor is valid
        let mut entity_index = self.get_entity_index_from_path(start);
        for span in self.tree.iter_range(start..end) {
            let start = span.start.unwrap_or(0);
            let end = span.end.unwrap_or(span.elem.rle_len());
            if end == 0 {
                break;
            }

            let len = end - start;
            match span.elem {
                RichtextStateChunk::Text(s) => {
                    let event_len = s.entity_range_to_event_range(start..end).len();
                    let id = s.id().inc(start as i32);
                    match ans.last_mut() {
                        Some(last)
                            if last.entity_end == entity_index
                                && last.id_start.inc(last.event_len as i32) == id =>
                        {
                            last.entity_end += len;
                            last.event_len += event_len;
                        }
                        _ => {
                            ans.push(EntityRangeInfo {
                                id_start: id,
                                entity_start: entity_index,
                                entity_end: entity_index + len,
                                event_len,
                            });
                        }
                    }
                    entity_index += len;
                }
                RichtextStateChunk::Style { .. } => {
                    entity_index += 1;
                }
            }
        }

        ans
    }

    // PERF: can be splitted into two methods. One is without cursor_to_event_index
    // PERF: can be speed up a lot by detecting whether the range is in a single leaf first
    /// This is used to accept changes from DiffCalculator
    #[instrument(skip(self, f))]
    pub(crate) fn drain_by_entity_index(
        &mut self,
        pos: usize,
        len: usize,
        mut f: Option<&mut dyn FnMut(RichtextStateChunk)>,
    ) -> DrainInfo {
        assert!(
            pos + len <= self.len_entity(),
            "pos: {}, len: {}, self.len(): {}",
            pos,
            len,
            &self.len_entity(),
        );

        // PERF: may use cache to speed up
        self.cursor_cache.invalidate();
        let range = pos..pos + len;
        let (start, start_f) = self
            .tree
            .query_with_finder_return::<EntityIndexQueryWithEventIndex>(&range.start);
        let start_cursor = start.unwrap().cursor();
        let elem = self.tree.get_elem(start_cursor.leaf).unwrap();

        /// This struct remove the corresponding style ranges if the start style anchor is removed
        struct StyleRangeUpdater<'a> {
            style_ranges: Option<&'a mut StyleRangeMap>,
            current_index: usize,
            start: usize,
            end: usize,
        }

        impl<'a> StyleRangeUpdater<'a> {
            fn update(&mut self, elem: &RichtextStateChunk) {
                match &elem {
                    RichtextStateChunk::Text(t) => {
                        self.current_index += t.unicode_len() as usize;
                    }
                    RichtextStateChunk::Style { style, anchor_type } => {
                        if matches!(anchor_type, AnchorType::End) {
                            self.end = self.end.max(self.current_index);
                            if let Some(s) = self.style_ranges.as_mut() {
                                let start =
                                    s.remove_style_scanning_backward(style, self.current_index);
                                self.start = self.start.min(start);
                            }
                        }

                        self.current_index += 1;
                    }
                }
            }

            fn new(style_ranges: Option<&'a mut Box<StyleRangeMap>>, start_index: usize) -> Self {
                Self {
                    style_ranges: style_ranges.map(|x| &mut **x),
                    current_index: start_index,
                    end: 0,
                    start: usize::MAX,
                }
            }

            fn get_affected_range(&self, pos: usize) -> Option<Range<usize>> {
                if self.start == usize::MAX {
                    None
                } else {
                    let start = self.start.min(pos);
                    let end = self.end.min(pos);
                    if start == end {
                        None
                    } else {
                        Some(start..end)
                    }
                }
            }
        }

        if elem.rle_len() >= start_cursor.offset + len {
            // drop in place
            let mut event_len = 0;
            let mut updater = StyleRangeUpdater::new(self.style_ranges.as_mut(), pos);
            self.tree.update_leaf(start_cursor.leaf, |elem| {
                updater.update(&*elem);
                match elem {
                    RichtextStateChunk::Text(text) => {
                        if let Some(f) = f {
                            let span = text.slice(start_cursor.offset..start_cursor.offset + len);
                            f(RichtextStateChunk::Text(span));
                        }
                        let (next, event_len_) =
                            text.delete_by_entity_index(start_cursor.offset, len);
                        event_len = event_len_;
                        (true, next.map(RichtextStateChunk::Text), None)
                    }
                    RichtextStateChunk::Style { .. } => {
                        if let Some(f) = f {
                            let v = std::mem::replace(
                                elem,
                                RichtextStateChunk::Text(TextChunk::new_empty()),
                            );
                            f(v);
                        } else {
                            *elem = RichtextStateChunk::Text(TextChunk::new_empty());
                        }
                        (true, None, None)
                    }
                }
            });

            let affected_range = updater.get_affected_range(pos);
            if let Some(s) = self.style_ranges.as_mut() {
                s.delete(pos..pos + len);
            }

            DrainInfo {
                start_event_index: start_f.event_index,
                end_event_index: (start_f.event_index + event_len),
                affected_style_range: affected_range.map(|entity_range| {
                    (
                        entity_range.clone(),
                        self.entity_index_to_event_index(entity_range.start)
                            ..self.entity_index_to_event_index(entity_range.end),
                    )
                }),
            }
        } else {
            let (end, end_f) = self
                .tree
                .query_with_finder_return::<EntityIndexQueryWithEventIndex>(&range.end);
            let mut updater = StyleRangeUpdater::new(self.style_ranges.as_mut(), pos);
            for iter in generic_btree::iter::Drain::new(&mut self.tree, start, end) {
                updater.update(&iter);
                if let Some(f) = f.as_mut() {
                    f(iter)
                }
            }

            let affected_range = updater.get_affected_range(pos);
            if let Some(s) = self.style_ranges.as_mut() {
                s.delete(pos..pos + len);
            }

            DrainInfo {
                start_event_index: start_f.event_index,
                end_event_index: end_f.event_index,
                affected_style_range: affected_range.map(|entity_range| {
                    (
                        entity_range.clone(),
                        self.entity_index_to_event_index(entity_range.start)
                            ..self.entity_index_to_event_index(entity_range.end),
                    )
                }),
            }
        }
    }

    pub fn entity_index_to_event_index(&self, index: usize) -> usize {
        let cursor = self.tree.query::<EntityQuery>(&index).unwrap();
        self.cursor_to_event_index(cursor.cursor)
    }

    #[allow(unused)]
    pub(crate) fn check(&self) {
        self.tree.check();
        self.check_consistency_between_content_and_style_ranges();
        self.check_style_anchors_appear_in_pairs();
    }

    pub(crate) fn mark_with_entity_index(&mut self, range: Range<usize>, style: Arc<StyleOp>) {
        if self.tree.is_empty() {
            panic!("Cannot mark an empty tree");
        }

        self.insert_elem_at_entity_index(
            range.end,
            RichtextStateChunk::from_style(style.clone(), AnchorType::End),
        );
        self.insert_elem_at_entity_index(
            range.start,
            RichtextStateChunk::from_style(style.clone(), AnchorType::Start),
        );
        // end_entity_index + 2, because
        // 1. We inserted a start anchor before end_entity_index, so we need to +1
        // 2. We need to include the end anchor in the range, so we need to +1
        self.ensure_style_ranges_mut()
            .annotate(range.start..range.end + 2, style, None);
    }

    pub fn iter(&self) -> impl Iterator<Item = RichtextSpan> + '_ {
        let mut entity_index = 0;
        let mut style_range_iter: Box<dyn Iterator<Item = (Range<usize>, &Styles)>> =
            match &self.style_ranges {
                Some(s) => Box::new(s.iter()),
                None => Box::new(Some((0..usize::MAX / 2, &*EMPTY_STYLES)).into_iter()),
            };
        let mut cur_style_range = style_range_iter.next();
        let mut cur_styles: Option<StyleMeta> =
            cur_style_range.as_ref().map(|x| x.1.clone().into());

        self.tree.iter().filter_map(move |x| match x {
            RichtextStateChunk::Text(s) => {
                let mut styles = Default::default();
                while let Some((inner_cur_range, _)) = cur_style_range.as_ref() {
                    if entity_index < inner_cur_range.start {
                        break;
                    }

                    if entity_index < inner_cur_range.end {
                        styles = cur_styles.as_ref().unwrap().clone();
                        break;
                    } else {
                        cur_style_range = style_range_iter.next();
                        cur_styles = cur_style_range.as_ref().map(|x| x.1.clone().into());
                    }
                }

                entity_index += s.rle_len();
                Some(RichtextSpan {
                    text: s.bytes().clone().into(),
                    attributes: styles,
                })
            }
            RichtextStateChunk::Style { .. } => {
                entity_index += 1;
                None
            }
        })
    }

    #[inline]
    pub fn iter_chunk(&self) -> impl Iterator<Item = &RichtextStateChunk> {
        self.tree.iter()
    }

    pub fn get_richtext_value(&self) -> LoroValue {
        let mut ans: Vec<LoroValue> = Vec::new();
        let mut last_attributes: Option<LoroValue> = None;
        for span in self.iter() {
            let attributes: LoroValue = span.attributes.to_value();
            if let Some(last) = last_attributes.as_ref() {
                if &attributes == last {
                    let hash_map = ans.last_mut().unwrap().as_map_mut().unwrap();
                    let s = Arc::make_mut(hash_map)
                        .get_mut("insert")
                        .unwrap()
                        .as_string_mut()
                        .unwrap();
                    Arc::make_mut(s).push_str(span.text.as_str());
                    continue;
                }
            }

            let mut value = FxHashMap::default();
            value.insert(
                "insert".into(),
                LoroValue::String(Arc::new(span.text.as_str().into())),
            );

            if !attributes.as_map().unwrap().is_empty() {
                value.insert("attributes".into(), attributes.clone());
            }

            ans.push(LoroValue::Map(Arc::new(value)));
            last_attributes = Some(attributes);
        }

        LoroValue::List(Arc::new(ans))
    }

    #[allow(unused)]
    pub fn to_vec(&self) -> Vec<RichtextSpan> {
        self.iter().collect()
    }

    #[cfg(test)]
    #[allow(unused)]
    pub(crate) fn debug(&self) {
        dbg!(&self.tree);
        dbg!(&self.style_ranges);
    }

    #[inline(always)]
    pub fn len_unicode(&self) -> usize {
        self.tree.root_cache().unicode_len as usize
    }

    #[inline(always)]
    pub fn len_utf16(&self) -> usize {
        self.tree.root_cache().utf16_len as usize
    }

    #[inline(always)]
    pub fn len_utf8(&self) -> usize {
        self.tree.root_cache().bytes as usize
    }

    #[inline(always)]
    pub fn is_empty(&self) -> bool {
        self.tree.root_cache().entity_len == 0
    }

    #[inline(always)]
    pub fn len_entity(&self) -> usize {
        self.tree.root_cache().entity_len as usize
    }

    pub fn diagnose(&self) {
        CursorCache::diagnose();
        println!(
            "rope_nodes: {}, style_nodes: {}, text_len: {}",
            self.tree.node_len(),
            self.style_ranges
                .as_ref()
                .map(|x| x.tree.node_len())
                .unwrap_or(0),
            self.tree.root_cache().bytes
        );
    }

    /// Check if the content and style ranges are consistent.
    ///
    /// Panic if inconsistent.
    pub(crate) fn check_consistency_between_content_and_style_ranges(&self) {
        if !cfg!(debug_assertions) {
            return;
        }

        let mut entity_index_to_style_anchor: FxHashMap<usize, &RichtextStateChunk> =
            FxHashMap::default();
        let mut index = 0;
        for c in self.iter_chunk() {
            if matches!(c, RichtextStateChunk::Style { .. }) {
                entity_index_to_style_anchor.insert(index, c);
            }

            index += c.length()
        }

        if let Some(s) = &self.style_ranges {
            for IterAnchorItem {
                index,
                op,
                anchor_type: iter_anchor_type,
            } in s.iter_anchors()
            {
                let c = entity_index_to_style_anchor
                    .remove(&index)
                    .unwrap_or_else(|| {
                        panic!(
                            "Inconsistency found {} {:?} {:?}",
                            index, iter_anchor_type, &op
                        );
                    });

                match c {
                    RichtextStateChunk::Text(_) => {
                        unreachable!()
                    }
                    RichtextStateChunk::Style { style, anchor_type } => {
                        assert_eq!(style, &op);
                        assert_eq!(&iter_anchor_type, anchor_type);
                    }
                }
            }
        }

        assert!(
            entity_index_to_style_anchor.is_empty(),
            "Inconsistency found. Some anchors are not reflected in style ranges {:#?}",
            &entity_index_to_style_anchor
        );
    }

    /// Allow StyleAnchors to appear in pairs, so that there won't be unmatched single StyleAnchors.
    pub(crate) fn check_style_anchors_appear_in_pairs(&self) {
        if !cfg!(debug_assertions) {
            return;
        }

        let mut start_ops: FxHashSet<&Arc<StyleOp>> = Default::default();
        for item in self.iter_chunk() {
            match item {
                RichtextStateChunk::Text(_) => {}
                RichtextStateChunk::Style { style, anchor_type } => match anchor_type {
                    AnchorType::Start => {
                        start_ops.insert(style);
                    }
                    AnchorType::End => {
                        assert!(start_ops.remove(style), "End anchor without start anchor");
                    }
                },
            }
        }
        assert!(
            start_ops.is_empty(),
            "Only has start anchors {:#?}",
            &start_ops
        );
    }

    pub(crate) fn estimate_size(&self) -> usize {
        // TODO: this is inaccurate
        self.tree.node_len() * std::mem::size_of::<RichtextStateChunk>()
            + self
                .style_ranges
                .as_ref()
                .map(|x| x.estimate_size())
                .unwrap_or(0)
    }

    /// Iter style ranges in the given range in entity index
    pub(crate) fn iter_range(
        &self,
        range: impl RangeBounds<usize>,
    ) -> impl Iterator<Item = IterRangeItem<'_>> + '_ {
        let start = match range.start_bound() {
            Bound::Included(x) => *x,
            Bound::Excluded(x) => x + 1,
            Bound::Unbounded => 0,
        };
        let end = match range.end_bound() {
            Bound::Included(x) => x + 1,
            Bound::Excluded(x) => *x,
            Bound::Unbounded => self.len_entity(),
        };
        assert!(end > start);
        assert!(end <= self.len_entity());

        let mut style_iter = self
            .style_ranges
            .as_ref()
            .map(|x| x.iter_range(range))
            .into_iter()
            .flatten();

        let start = self.tree.query::<EntityQuery>(&start).unwrap();
        let end = self.tree.query::<EntityQuery>(&end).unwrap();
        let mut content_iter = self.tree.iter_range(start.cursor..end.cursor);
        let mut style_left_len = usize::MAX;
        let mut cur_style = style_iter
            .next()
            .map(|x| {
                style_left_len = x.elem.len - x.start.unwrap_or(0);
                &x.elem.styles
            })
            .unwrap_or(&*EMPTY_STYLES);
        let mut chunk = content_iter.next();
        let mut offset = 0;
        let mut chunk_left_len = chunk
            .as_ref()
            .map(|x| {
                let len = x.elem.rle_len();
                offset = x.start.unwrap_or(0);
                x.end.map(|v| v.min(len)).unwrap_or(len) - offset
            })
            .unwrap_or(0);
        std::iter::from_fn(move || {
            if chunk_left_len == 0 {
                chunk = content_iter.next();
                chunk_left_len = chunk
                    .as_ref()
                    .map(|x| {
                        let len = x.elem.rle_len();
                        x.end.map(|v| v.min(len)).unwrap_or(len)
                    })
                    .unwrap_or(0);
                offset = 0;
            }

            let iter_chunk = chunk.as_ref()?;

            let styles = cur_style;
            let iter_len;
            let event_range;
            if chunk_left_len >= style_left_len {
                iter_len = style_left_len;
                event_range = iter_chunk
                    .elem
                    .entity_range_to_event_range(offset..offset + iter_len);
                chunk_left_len -= style_left_len;
                offset += style_left_len;
                style_left_len = 0;
            } else {
                iter_len = chunk_left_len;
                event_range = iter_chunk
                    .elem
                    .entity_range_to_event_range(offset..offset + iter_len);
                style_left_len -= chunk_left_len;
                chunk_left_len = 0;
            }

            if style_left_len == 0 {
                cur_style = style_iter
                    .next()
                    .map(|x| {
                        style_left_len = x.elem.len;
                        &x.elem.styles
                    })
                    .unwrap_or(&*EMPTY_STYLES);
            }

            Some(IterRangeItem {
                chunk: iter_chunk.elem,
                styles,
                entity_len: iter_len,
                event_len: event_range.len(),
            })
        })
    }

    pub(crate) fn get_stable_position_at_event_index(
        &self,
        pos: usize,
        kind: PosType,
    ) -> Option<ID> {
        let v = &self.get_text_entity_ranges(pos, 1, kind);
        let a = v.first()?;
        Some(a.id_start)
    }

    pub(crate) fn len_event(&self) -> usize {
        if cfg!(feature = "wasm") {
            self.len_utf16()
        } else {
            self.len_unicode()
        }
    }

    fn len(&self, pos_type: PosType) -> usize {
        match pos_type {
            PosType::Unicode => self.len_unicode(),
            PosType::Utf16 => self.len_utf16(),
            PosType::Entity => self.len_entity(),
            PosType::Event => self.len_event(),
            PosType::Bytes => self.len_utf8(),
        }
    }
}

pub(crate) struct DrainInfo {
    pub start_event_index: usize,
    pub end_event_index: usize,
    // entity range, event range
    pub affected_style_range: Option<(Range<usize>, Range<usize>)>,
}

pub(crate) struct IterRangeItem<'a> {
    pub(crate) chunk: &'a RichtextStateChunk,
    pub(crate) styles: &'a Styles,
    pub(crate) entity_len: usize,
    pub(crate) event_len: usize,
}

use converter::ContinuousIndexConverter;
mod converter {
    use generic_btree::{rle::HasLength, Cursor};

    use super::{query::EntityQuery, RichtextState};

    /// Convert entity index into event index.
    /// It assumes the entity_index are in ascending order
    pub(super) struct ContinuousIndexConverter<'a> {
        state: &'a RichtextState,
        last_entity_index_cache: Option<ConverterCache>,
    }

    struct ConverterCache {
        entity_index: usize,
        cursor: Cursor,
        event_index: usize,
        cursor_elem_len: usize,
    }

    impl<'a> ContinuousIndexConverter<'a> {
        pub fn new(state: &'a RichtextState) -> Self {
            Self {
                state,
                last_entity_index_cache: None,
            }
        }

        pub fn convert_entity_index_to_event_index(&mut self, entity_index: usize) -> usize {
            if let Some(last) = self.last_entity_index_cache.as_ref() {
                if last.entity_index == entity_index {
                    return last.event_index;
                }

                assert!(entity_index > last.entity_index);
                if last.cursor.offset + entity_index - last.entity_index < last.cursor_elem_len {
                    // in the same cursor
                    return self.state.cursor_to_event_index(Cursor {
                        leaf: last.cursor.leaf,
                        offset: last.cursor.offset + entity_index - last.entity_index,
                    });
                }
            }

            let cursor = self
                .state
                .tree
                .query::<EntityQuery>(&entity_index)
                .unwrap()
                .cursor;
            let ans = self.state.cursor_to_event_index(cursor);
            let len = self.state.tree.get_elem(cursor.leaf).unwrap().rle_len();
            self.last_entity_index_cache = Some(ConverterCache {
                entity_index,
                cursor,
                event_index: ans,
                cursor_elem_len: len,
            });
            ans
        }
    }
}

#[cfg(test)]
mod test {
    use append_only_bytes::AppendOnlyBytes;
    use serde_json::json;

    use crate::{container::richtext::TextStyleInfoFlag, ToJson};

    use super::*;

    #[derive(Debug, Default, Clone)]
    struct SimpleWrapper {
        state: RichtextState,
        bytes: AppendOnlyBytes,
    }

    impl SimpleWrapper {
        fn insert(&mut self, pos: usize, text: &str) {
            let start = self.bytes.len();
            self.bytes.push_str(text);
            {
                let state = &mut self.state;
                let text = self.bytes.slice(start..);
                let entity_index = state.get_entity_index_for_text_insert(pos, PosType::Unicode);
                state.insert_at_entity_index(entity_index, text, IdFull::new(0, 0, 0));
            };
        }

        fn delete(&mut self, pos: usize, len: usize) {
            let ranges = self
                .state
                .get_text_entity_ranges(pos, len, PosType::Unicode);
            for range in ranges.into_iter().rev() {
                self.state.drain_by_entity_index(
                    range.entity_start,
                    range.entity_end - range.entity_start,
                    None,
                );
            }
        }

        fn mark(&mut self, range: Range<usize>, style: Arc<StyleOp>) {
            let start = self
                .state
                .get_entity_index_for_text_insert(range.start, PosType::Unicode);
            let end = self
                .state
                .get_entity_index_for_text_insert(range.end, PosType::Unicode);
            self.state.mark_with_entity_index(start..end, style);
        }
    }

    fn bold(n: isize) -> Arc<StyleOp> {
        Arc::new(StyleOp::new_for_test(
            n,
            "bold",
            true.into(),
            TextStyleInfoFlag::BOLD,
        ))
    }

    fn comment(n: isize) -> Arc<StyleOp> {
        Arc::new(StyleOp::new_for_test(
            n,
            &format!("comment:{}", n),
            "comment".into(),
            TextStyleInfoFlag::COMMENT,
        ))
    }

    fn unbold(n: isize) -> Arc<StyleOp> {
        Arc::new(StyleOp::new_for_test(
            n,
            "bold",
            LoroValue::Null,
            TextStyleInfoFlag::BOLD.to_delete(),
        ))
    }

    fn link(n: isize) -> Arc<StyleOp> {
        Arc::new(StyleOp::new_for_test(
            n,
            "link",
            true.into(),
            TextStyleInfoFlag::LINK,
        ))
    }

    #[test]
    fn test() {
        let mut wrapper = SimpleWrapper::default();
        wrapper.insert(0, "Hello World!");
        wrapper.mark(0..5, bold(0));
        assert_eq!(
            wrapper.state.get_richtext_value().to_json_value(),
            json!([
                {
                    "insert": "Hello",
                    "attributes": {
                        "bold": true
                    }
                },
                {
                    "insert": " World!"
                }
            ])
        );
        wrapper.mark(2..7, link(1));
        assert_eq!(
            wrapper.state.get_richtext_value().to_json_value(),
            json!([
                {
                    "insert": "He",
                    "attributes": {
                        "bold": true
                    }
                },
                {
                    "insert": "llo",
                    "attributes": {
                        "bold": true,
                        "link": true
                    }
                },
                {
                    "insert": " W",
                    "attributes": {
                        "link": true
                    }
                },
                {
                    "insert": "orld!"
                }

            ])
        );
    }

    #[test]
    fn delete_text() {
        let mut wrapper = SimpleWrapper::default();
        wrapper.insert(0, "Hello World!");
        assert_eq!(wrapper.state.len_unicode(), 12);
        assert_eq!(wrapper.state.len_entity(), 12);
        wrapper.delete(0, 5);
        assert_eq!(
            wrapper.state.get_richtext_value().to_json_value(),
            json!([
                {
                    "insert": " World!"
                }
            ])
        );

        assert_eq!(wrapper.state.len_unicode(), 7);
        assert_eq!(wrapper.state.len_entity(), 7);
        wrapper.delete(1, 1);

        assert_eq!(wrapper.state.len_unicode(), 6);
        assert_eq!(wrapper.state.len_entity(), 6);
        assert_eq!(
            wrapper.state.get_richtext_value().to_json_value(),
            json!([
                {
                    "insert": " orld!"
                }
            ])
        );

        wrapper.delete(5, 1);
        assert_eq!(wrapper.state.len_unicode(), 5);
        assert_eq!(wrapper.state.len_entity(), 5);
        assert_eq!(
            wrapper.state.get_richtext_value().to_json_value(),
            json!([
                {
                    "insert": " orld"
                }
            ])
        );

        wrapper.delete(0, 5);
        assert_eq!(wrapper.state.len_unicode(), 0);
        assert_eq!(
            wrapper.state.get_richtext_value().to_json_value(),
            json!([])
        );
    }

    #[test]
    #[ignore]
    fn insert_cache_hit() {
        let mut wrapper = SimpleWrapper::default();
        wrapper.insert(0, "H");
        wrapper.insert(1, "H");
        dbg!(&wrapper);
        wrapper.insert(2, "e");
        dbg!(&wrapper);
        wrapper.insert(3, "k");
        wrapper.state.diagnose();
    }

    #[test]
    fn bold_should_expand() {
        let mut wrapper = SimpleWrapper::default();
        wrapper.insert(0, "Hello World!");
        wrapper.mark(0..5, bold(0));
        wrapper.insert(5, " Test");
        assert_eq!(
            wrapper.state.get_richtext_value().to_json_value(),
            json!([
                {
                    "insert": "Hello Test",
                    "attributes": {
                        "bold": true
                    }
                },
                {
                    "insert": " World!"
                }
            ])
        );
    }

    #[test]
    fn link_should_not_expand() {
        let mut wrapper = SimpleWrapper::default();
        wrapper.insert(0, "Hello World!");
        wrapper.mark(0..5, link(0));
        wrapper.insert(5, " Test");
        assert_eq!(
            wrapper.state.get_richtext_value().to_json_value(),
            json!([
                {
                    "insert": "Hello",
                    "attributes": {
                        "link": true
                    }
                },
                {
                    "insert": " Test World!"
                },
            ])
        );
    }

    #[test]
    fn continuous_text_insert_should_be_merged() {
        let mut wrapper = SimpleWrapper::default();
        wrapper.insert(0, "Hello");
        wrapper.insert(5, " World!");
        assert_eq!(
            wrapper.state.get_richtext_value().to_json_value(),
            json!([
                {
                    "insert": "Hello World!"
                },
            ])
        );
    }

    #[test]
    fn continuous_text_insert_should_be_merged_and_have_bold() {
        let mut wrapper = SimpleWrapper::default();
        wrapper.insert(0, "Hello");
        wrapper.mark(0..5, bold(0));
        wrapper.insert(5, " World!");
        dbg!(&wrapper.state);
        assert_eq!(
            wrapper.state.get_richtext_value().to_json_value(),
            json!([
                {
                    "insert": "Hello World!",
                    "attributes": {
                        "bold": true
                    }
                },
            ])
        );
    }

    #[test]
    fn continuous_text_insert_should_not_be_merged_when_prev_is_link() {
        let mut wrapper = SimpleWrapper::default();
        wrapper.insert(0, "Hello");
        wrapper.mark(0..5, link(0));
        wrapper.insert(5, " World!");
        assert_eq!(
            wrapper.state.get_richtext_value().to_json_value(),
            json!([
                {
                    "insert": "Hello",
                    "attributes": {
                        "link": true
                    }
                },
                {

                    "insert": " World!",
                }
            ])
        );
    }

    #[test]
    fn delete_bold() {
        let mut wrapper = SimpleWrapper::default();
        wrapper.insert(0, "Hello World!");
        wrapper.mark(0..12, bold(0));
        wrapper.mark(5..12, unbold(1));
        assert_eq!(
            wrapper.state.get_richtext_value().to_json_value(),
            json!([
                {
                    "insert": "Hello",
                    "attributes": {
                        "bold": true
                    }
                },
                {
                    "insert": " World!"
                }
            ])
        );
        wrapper.insert(5, "A");
        assert_eq!(
            wrapper.state.get_richtext_value().to_json_value(),
            json!([
                {
                    "insert": "HelloA",
                    "attributes": {
                        "bold": true
                    }
                },
                {
                    "insert": " World!",
                }
            ])
        );

        wrapper.insert(0, "A");
        assert_eq!(
            wrapper.state.get_richtext_value().to_json_value(),
            json!([
                {
                    "insert": "A",
                },
                {
                    "insert": "HelloA",
                    "attributes": {
                        "bold": true
                    }
                },
                {
                    "insert": " World!",
                }
            ])
        );
    }

    #[test]
    fn bold_and_link_at_the_same_place() {
        let mut wrapper = SimpleWrapper::default();
        wrapper.insert(0, "Hello");
        wrapper.mark(0..5, link(0));
        wrapper.mark(0..5, bold(1));
        wrapper.insert(5, "A");
        assert_eq!(
            wrapper.state.get_richtext_value().to_json_value(),
            json!([
                {
                    "insert": "Hello",
                    "attributes": {
                        "bold": true,
                        "link": true
                    }
                },
                {
                    "insert": "A",
                    "attributes": {
                        "bold": true,
                    }
                },
            ])
        );
    }

    #[test]
    fn test_comments() {
        let mut wrapper = SimpleWrapper::default();
        wrapper.insert(0, "Hello World!");
        wrapper.mark(0..5, comment(0));
        wrapper.mark(1..6, comment(1));
        assert_eq!(
            wrapper.state.get_richtext_value().to_json_value(),
            json!([
                {
                    "insert": "H",
                    "attributes": {
                        "comment:0": "comment",
                    },
                },
                {
                    "insert": "ello",
                    "attributes": {
                        "comment:0": "comment",
                        "comment:1": "comment",
                    },
                },

                {
                    "insert": " ",
                    "attributes": {
                        "comment:1": "comment",
                    },
                },
                {
                    "insert": "World!",
                }
            ])
        );
    }

    #[test]
    fn remove_style_anchors_should_also_delete_style() {
        let mut wrapper = SimpleWrapper::default();
        wrapper.insert(0, "Hello World!");
        wrapper.mark(0..5, bold(0));
        let mut count = 0;
        wrapper.state.drain_by_entity_index(
            0,
            7,
            Some(&mut |span| {
                if matches!(span, RichtextStateChunk::Style { .. }) {
                    count += 1;
                }
            }),
        );

        assert_eq!(count, 2);
        assert_eq!(
            wrapper.state.get_richtext_value().to_json_value(),
            json!([{
                "insert": " World!"
            }])
        );
    }

    #[test]
    fn remove_start_anchor_should_remove_style() {
        let mut wrapper = SimpleWrapper::default();
        wrapper.insert(0, "Hello World!");
        wrapper.mark(0..5, bold(0));
        wrapper.state.drain_by_entity_index(6, 1, None);
        wrapper.state.drain_by_entity_index(0, 1, None);
        assert_eq!(
            wrapper.state.get_richtext_value().to_json_value(),
            json!([{
                "insert": "Hello World!"
            }])
        );
    }

    #[test]
    fn remove_start_anchor_in_the_middle_should_remove_style() {
        let mut wrapper = SimpleWrapper::default();
        wrapper.insert(0, "Hello World!");
        wrapper.mark(2..5, bold(0));
        wrapper.state.drain_by_entity_index(6, 1, None);
        wrapper.state.drain_by_entity_index(1, 2, None);
        assert_eq!(
            wrapper.state.get_richtext_value().to_json_value(),
            json!([{
                "insert": "Hllo World!"
            }])
        );
    }
}<|MERGE_RESOLUTION|>--- conflicted
+++ resolved
@@ -1116,10 +1116,6 @@
                 let offset = pos - c.pos;
                 let leaf = tree.get_leaf(c.leaf.into());
                 let s = leaf.elem().as_str()?;
-<<<<<<< HEAD
-=======
-
->>>>>>> 454b4088
                 let Some(offset) = pos_to_unicode_index(s, offset, pos_type) else {
                     continue;
                 };
