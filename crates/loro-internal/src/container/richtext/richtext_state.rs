use append_only_bytes::BytesSlice;
use fxhash::FxHashMap;
use generic_btree::{
    rle::{HasLength, Mergeable, Sliceable},
    BTree, BTreeTrait, Cursor,
};
use loro_common::LoroValue;
use serde::{ser::SerializeStruct, Serialize};
use std::fmt::{Display, Formatter};
use std::{
    ops::{Add, AddAssign, Range, Sub},
    str::Utf8Error,
    sync::Arc,
};

use crate::{
    container::richtext::query_by_len::{
        EntityIndexQueryWithEventIndex, IndexQueryWithEntityIndex,
    },
    delta::{DeltaValue, Meta, StyleMeta},
};

// FIXME: Check splice and other things are using unicode index
use self::{
    cursor_cache::CursorCache,
    query::{
        EntityQuery, EntityQueryT, EventIndexQuery, EventIndexQueryT, UnicodeQuery, UnicodeQueryT,
        Utf16Query, Utf16QueryT,
    },
};

use super::{
    query_by_len::{IndexQuery, QueryByLen},
    style_range_map::{StyleRangeMap, Styles},
    AnchorType, RichtextSpan, StyleOp,
};

pub(crate) use query::PosType;

#[derive(Clone, Debug, Default)]
pub(crate) struct RichtextState {
    tree: BTree<RichtextTreeTrait>,
    style_ranges: StyleRangeMap,
    cursor_cache: CursorCache,
}

impl Display for RichtextState {
    fn fmt(&self, f: &mut Formatter<'_>) -> std::fmt::Result {
        for span in self.tree.iter() {
            match span {
                RichtextStateChunk::Style { .. } => {}
                RichtextStateChunk::Text(s) => {
                    f.write_str(s.as_str())?;
                }
            }
        }

        Ok(())
    }
}

pub(crate) use text_chunk::TextChunk;
mod text_chunk {
    use std::ops::Range;

    use append_only_bytes::BytesSlice;

    #[derive(Clone, Debug)]
    pub(crate) struct TextChunk {
        unicode_len: i32,
        bytes: BytesSlice,
        // TODO: make this field only available in wasm mode
        utf16_len: i32,
    }

    impl TextChunk {
        pub fn from_bytes(bytes: BytesSlice) -> Self {
            let mut utf16_len = 0;
            let mut unicode_len = 0;
            for c in std::str::from_utf8(&bytes).unwrap().chars() {
                utf16_len += c.len_utf16();
                unicode_len += 1;
            }

            Self {
                unicode_len,
                bytes,
                utf16_len: utf16_len as i32,
            }
        }

        pub fn bytes(&self) -> &BytesSlice {
            &self.bytes
        }

        pub fn as_str(&self) -> &str {
            // SAFETY: We know that the text is valid UTF-8
            unsafe { std::str::from_utf8_unchecked(&self.bytes) }
        }

        pub fn len(&self) -> i32 {
            self.unicode_len
        }

        pub fn unicode_len(&self) -> i32 {
            self.unicode_len
        }

        pub fn utf16_len(&self) -> i32 {
            self.utf16_len
        }

        pub fn event_len(&self) -> i32 {
            if cfg!(feature = "wasm") {
                self.utf16_len
            } else {
                self.unicode_len
            }
        }

        /// Convert a unicode index on this text to an event index
        pub fn convert_unicode_offset_to_event_offset(&self, offset: usize) -> usize {
            if cfg!(feature = "wasm") {
                let mut event_offset = 0;
                for (i, c) in self.as_str().chars().enumerate() {
                    if i == offset {
                        return event_offset;
                    }
                    event_offset += c.len_utf16();
                }
                event_offset
            } else {
                offset
            }
        }

        pub fn new_empty() -> Self {
            Self {
                unicode_len: 0,
                bytes: BytesSlice::empty(),
                utf16_len: 0,
            }
        }

        pub(crate) fn delete_by_entity_index(
            &mut self,
            unicode_offset: usize,
            unicode_len: usize,
        ) -> (Option<Self>, usize) {
            let s = self.as_str();
            let mut start_byte = 0;
            let mut end_byte = self.bytes().len();
            let start_unicode_index = unicode_offset;
            let end_unicode_index = unicode_offset + unicode_len;
            let mut start_utf16_index = 0;
            let mut current_utf16_index = 0;
            let mut current_utf8_index = 0;
            for (current_unicode_index, c) in s.chars().enumerate() {
                if current_unicode_index == start_unicode_index {
                    start_utf16_index = current_utf16_index;
                    start_byte = current_utf8_index;
                }

                if current_unicode_index == end_unicode_index {
                    end_byte = current_utf8_index;
                    break;
                }

                current_utf16_index += c.len_utf16();
                current_utf8_index += c.len_utf8();
            }

            self.utf16_len -= (current_utf16_index - start_utf16_index) as i32;

            let event_len = if cfg!(feature = "wasm") {
                current_utf16_index - start_utf16_index
            } else {
                unicode_len
            };

            self.unicode_len -= unicode_len as i32;
            let next = match (start_byte == 0, end_byte == self.bytes.len()) {
                (true, true) => {
                    self.bytes = BytesSlice::empty();
                    None
                }
                (true, false) => {
                    self.bytes.slice_(end_byte..);
                    None
                }
                (false, true) => {
                    self.bytes.slice_(..start_byte);
                    None
                }
                (false, false) => {
                    let next = self.bytes.slice_clone(end_byte..);
                    let next = Self::from_bytes(next);
                    self.unicode_len -= next.unicode_len;
                    self.utf16_len -= next.utf16_len;
                    self.bytes.slice_(..start_byte);
                    Some(next)
                }
            };

            self.check();
            if let Some(next) = next.as_ref() {
                next.check();
            }
            (next, event_len)
        }

        fn check(&self) {
            if cfg!(debug_assertions) {
                assert_eq!(self.unicode_len, self.as_str().chars().count() as i32);
                assert_eq!(
                    self.utf16_len,
                    self.as_str().chars().map(|c| c.len_utf16()).sum::<usize>() as i32
                );
            }
        }
    }

    impl generic_btree::rle::HasLength for TextChunk {
        fn rle_len(&self) -> usize {
            self.unicode_len as usize
        }
    }

    impl generic_btree::rle::Sliceable for TextChunk {
        fn _slice(&self, range: Range<usize>) -> Self {
            assert!(range.start < range.end);
            let mut utf16_len = 0;
            let mut start = 0;
            let mut end = 0;
            let mut started = false;
            for (unicode_index, (i, c)) in self.as_str().char_indices().enumerate() {
                if unicode_index == range.start {
                    start = i;
                    started = true;
                }
                if unicode_index == range.end {
                    end = i;
                    break;
                }
                if started {
                    utf16_len += c.len_utf16();
                }
            }

            let ans = Self {
                unicode_len: range.len() as i32,
                bytes: self.bytes.slice_clone(start..end),
                utf16_len: utf16_len as i32,
            };
            ans.check();
            ans
        }

        fn split(&mut self, pos: usize) -> Self {
            let mut utf16_len = 0;
            let mut byte_offset = 0;
            for (unicode_index, (i, c)) in self.as_str().char_indices().enumerate() {
                if unicode_index == pos {
                    byte_offset = i;
                    break;
                }

                utf16_len += c.len_utf16();
            }
            let right = Self {
                unicode_len: self.unicode_len - pos as i32,
                bytes: self.bytes.slice_clone(byte_offset..),
                utf16_len: self.utf16_len - utf16_len as i32,
            };

            self.unicode_len = pos as i32;
            self.utf16_len = utf16_len as i32;
            self.bytes.slice_(..byte_offset);
            right.check();
            self.check();
            right
        }
    }

    impl generic_btree::rle::Mergeable for TextChunk {
        fn can_merge(&self, rhs: &Self) -> bool {
            self.bytes.can_merge(&rhs.bytes)
        }

        fn merge_right(&mut self, rhs: &Self) {
            self.bytes.try_merge(&rhs.bytes).unwrap();
            self.utf16_len += rhs.utf16_len;
            self.unicode_len += rhs.unicode_len;
            self.check();
        }

        fn merge_left(&mut self, left: &Self) {
            let mut new = left.bytes.clone();
            new.try_merge(&self.bytes).unwrap();
            self.bytes = new;
            self.utf16_len += left.utf16_len;
            self.unicode_len += left.unicode_len;
            self.check();
        }
    }
}

// TODO: change visibility back to crate after #116 is done
#[derive(Clone, Debug)]
pub(crate) enum RichtextStateChunk {
    Text(TextChunk),
    Style {
        style: Arc<StyleOp>,
        anchor_type: AnchorType,
    },
}

impl RichtextStateChunk {
    pub fn new_text(s: BytesSlice) -> Self {
        Self::Text(TextChunk::from_bytes(s))
    }

    pub fn new_style(style: Arc<StyleOp>, anchor_type: AnchorType) -> Self {
        Self::Style { style, anchor_type }
    }
}

impl DeltaValue for RichtextStateChunk {
    fn value_extend(&mut self, other: Self) -> Result<(), Self> {
        Err(other)
    }

    fn take(&mut self, length: usize) -> Self {
        let mut right = self.split(length);
        std::mem::swap(self, &mut right);
        right
    }

    fn length(&self) -> usize {
        self.rle_len()
    }
}

impl Serialize for RichtextStateChunk {
    fn serialize<S>(&self, serializer: S) -> Result<S::Ok, S::Error>
    where
        S: serde::Serializer,
    {
        match self {
            RichtextStateChunk::Text(text) => {
                let mut state = serializer.serialize_struct("RichtextStateChunk", 3)?;
                state.serialize_field("type", "Text")?;
                state.serialize_field("unicode_len", &text.unicode_len())?;
                state.serialize_field("text", text.as_str())?;
                state.end()
            }
            RichtextStateChunk::Style { style, anchor_type } => {
                let mut state = serializer.serialize_struct("RichtextStateChunk", 3)?;
                state.serialize_field("type", "Style")?;
                state.serialize_field("style", &style.key)?;
                state.serialize_field("anchor_type", anchor_type)?;
                state.end()
            }
        }
    }
}

impl RichtextStateChunk {
    pub fn try_from_bytes(s: BytesSlice) -> Result<Self, Utf8Error> {
        std::str::from_utf8(&s)?;
        Ok(RichtextStateChunk::Text(TextChunk::from_bytes(s)))
    }

    pub fn from_style(style: Arc<StyleOp>, anchor_type: AnchorType) -> Self {
        Self::Style { style, anchor_type }
    }

    pub fn as_str(&self) -> Option<&str> {
        match self {
            RichtextStateChunk::Text(text) => Some(text.as_str()),
            _ => None,
        }
    }
}

impl HasLength for RichtextStateChunk {
    fn rle_len(&self) -> usize {
        match self {
            RichtextStateChunk::Text(s) => s.rle_len(),
            RichtextStateChunk::Style { .. } => 1,
        }
    }
}

impl Mergeable for RichtextStateChunk {
    fn can_merge(&self, rhs: &Self) -> bool {
        match (self, rhs) {
            (RichtextStateChunk::Text(l), RichtextStateChunk::Text(r)) => l.can_merge(r),
            _ => false,
        }
    }

    fn merge_right(&mut self, rhs: &Self) {
        match (self, rhs) {
            (RichtextStateChunk::Text(l), RichtextStateChunk::Text(r)) => l.merge_right(r),
            _ => unreachable!(),
        }
    }

    fn merge_left(&mut self, left: &Self) {
        match (self, left) {
            (RichtextStateChunk::Text(this), RichtextStateChunk::Text(left)) => {
                this.merge_left(left)
            }
            _ => unreachable!(),
        }
    }
}

impl Sliceable for RichtextStateChunk {
    fn _slice(&self, range: Range<usize>) -> Self {
        match self {
            RichtextStateChunk::Text(s) => RichtextStateChunk::Text(s._slice(range)),
            RichtextStateChunk::Style { style, anchor_type } => {
                assert_eq!(range.start, 0);
                assert_eq!(range.end, 1);
                RichtextStateChunk::Style {
                    style: style.clone(),
                    anchor_type: *anchor_type,
                }
            }
        }
    }

    fn split(&mut self, pos: usize) -> Self {
        match self {
            RichtextStateChunk::Text(s) => RichtextStateChunk::Text(s.split(pos)),
            RichtextStateChunk::Style { .. } => {
                unreachable!()
            }
        }
    }
}

pub(crate) fn unicode_to_utf8_index(s: &str, unicode_index: usize) -> Option<usize> {
    let mut current_unicode_index = 0;
    for (byte_index, _) in s.char_indices() {
        if current_unicode_index == unicode_index {
            return Some(byte_index);
        }
        current_unicode_index += 1;
    }

    if current_unicode_index == unicode_index {
        return Some(s.len());
    }

    None
}

pub(crate) fn unicode_to_utf16_index(s: &str, unicode_index: usize) -> Option<usize> {
    if unicode_index == 0 {
        return Some(0);
    }

    let mut current_unicode_index = 0;
    let mut current_utf16_index = 0;
    for c in s.chars() {
        let len = c.len_utf16();
        current_unicode_index += 1;
        current_utf16_index += len;
        if current_unicode_index == unicode_index {
            return Some(current_utf16_index);
        }
    }

    None
}

pub(crate) fn utf16_to_utf8_index(s: &str, utf16_index: usize) -> Option<usize> {
    if utf16_index == 0 {
        return Some(0);
    }

    let mut current_utf16_index = 0;
    for (byte_index, c) in s.char_indices() {
        let len = c.len_utf16();
        current_utf16_index += len;
        if current_utf16_index == utf16_index {
            return Some(byte_index + c.len_utf8());
        }
    }

    if current_utf16_index == utf16_index {
        return Some(s.len());
    }

    None
}

/// Returns the unicode index of the character at the given utf16 index.
///
/// If the given utf16 index is not at the correct boundary, returns the unicode index of the
/// character before the given utf16 index.
pub(crate) fn utf16_to_unicode_index(s: &str, utf16_index: usize) -> Result<usize, usize> {
    if utf16_index == 0 {
        return Ok(0);
    }

    let mut current_utf16_index = 0;
    let mut current_unicode_index = 0;
    for (i, c) in s.chars().enumerate() {
        let len = c.len_utf16();
        current_utf16_index += len;
        if current_utf16_index == utf16_index {
            return Ok(i + 1);
        }
        if current_utf16_index > utf16_index {
<<<<<<< HEAD
=======
            debug_log::debug_log!("WARNING: UTF16 MISMATCHED!");
>>>>>>> 8bd953e3
            return Err(i);
        }
        current_unicode_index = i + 1;
    }

<<<<<<< HEAD
=======
    debug_log::debug_log!("WARNING: UTF16 MISMATCHED!");
>>>>>>> 8bd953e3
    Err(current_unicode_index)
}

fn pos_to_unicode_index(s: &str, pos: usize, kind: PosType) -> Option<usize> {
    match kind {
        PosType::Bytes => todo!(),
        PosType::Unicode => Some(pos),
        PosType::Utf16 => utf16_to_unicode_index(s, pos).ok(),
        PosType::Entity => Some(pos),
        PosType::Event => {
            if cfg!(feature = "wasm") {
                utf16_to_unicode_index(s, pos).ok()
            } else {
                Some(pos)
            }
        }
    }
}

#[derive(Clone, Debug, Copy, PartialEq, Eq, Default)]
pub(crate) struct PosCache {
    pub(super) unicode_len: i32,
    pub(super) bytes: i32,
    pub(super) utf16_len: i32,
    pub(super) entity_len: i32,
}

impl PosCache {
    pub(crate) fn event_len(&self) -> i32 {
        if cfg!(feature = "wasm") {
            self.utf16_len
        } else {
            self.unicode_len
        }
    }

    #[allow(unused)]
    fn get_len(&self, pos_type: PosType) -> i32 {
        match pos_type {
            PosType::Bytes => self.bytes,
            PosType::Unicode => self.unicode_len,
            PosType::Utf16 => self.utf16_len,
            PosType::Entity => self.entity_len,
            PosType::Event => self.event_len(),
        }
    }
}

impl AddAssign for PosCache {
    fn add_assign(&mut self, rhs: Self) {
        self.unicode_len += rhs.unicode_len;
        self.bytes += rhs.bytes;
        self.utf16_len += rhs.utf16_len;
        self.entity_len += rhs.entity_len;
    }
}

impl Add for PosCache {
    type Output = Self;

    fn add(self, rhs: Self) -> Self::Output {
        Self {
            bytes: self.bytes + rhs.bytes,
            unicode_len: self.unicode_len + rhs.unicode_len,
            utf16_len: self.utf16_len + rhs.utf16_len,
            entity_len: self.entity_len + rhs.entity_len,
        }
    }
}

impl Sub for PosCache {
    type Output = Self;

    fn sub(self, rhs: Self) -> Self::Output {
        Self {
            bytes: self.bytes - rhs.bytes,
            unicode_len: self.unicode_len - rhs.unicode_len,
            utf16_len: self.utf16_len - rhs.utf16_len,
            entity_len: self.entity_len - rhs.entity_len,
        }
    }
}

pub(crate) struct RichtextTreeTrait;

impl BTreeTrait for RichtextTreeTrait {
    type Elem = RichtextStateChunk;

    type Cache = PosCache;

    type CacheDiff = PosCache;

    fn calc_cache_internal(
        cache: &mut Self::Cache,
        caches: &[generic_btree::Child<Self>],
    ) -> Self::CacheDiff {
        let mut new_cache = PosCache::default();
        for child in caches {
            new_cache += child.cache;
        }

        let diff = new_cache - *cache;
        *cache = new_cache;
        diff
    }

    #[inline(always)]
    fn merge_cache_diff(diff1: &mut Self::CacheDiff, diff2: &Self::CacheDiff) {
        *diff1 += *diff2;
    }

    #[inline(always)]
    fn apply_cache_diff(cache: &mut Self::Cache, diff: &Self::CacheDiff) {
        *cache += *diff;
    }

    #[inline]
    fn get_elem_cache(elem: &Self::Elem) -> Self::Cache {
        match elem {
            RichtextStateChunk::Text(s) => PosCache {
                bytes: s.bytes().len() as i32,
                unicode_len: s.unicode_len(),
                utf16_len: s.utf16_len(),
                entity_len: s.unicode_len(),
            },
            RichtextStateChunk::Style { .. } => PosCache {
                bytes: 0,
                unicode_len: 0,
                utf16_len: 0,
                entity_len: 1,
            },
        }
    }

    #[inline(always)]
    fn new_cache_to_diff(cache: &Self::Cache) -> Self::CacheDiff {
        *cache
    }

    #[inline(always)]
    fn sub_cache(cache_lhs: &Self::Cache, cache_rhs: &Self::Cache) -> Self::CacheDiff {
        PosCache {
            bytes: cache_lhs.bytes - cache_rhs.bytes,
            unicode_len: cache_lhs.unicode_len - cache_rhs.unicode_len,
            utf16_len: cache_lhs.utf16_len - cache_rhs.utf16_len,
            entity_len: cache_lhs.entity_len - cache_rhs.entity_len,
        }
    }
}

// This query implementation will prefer right element when both left element and right element are valid.
mod query {
    use super::*;

    #[derive(Debug, Clone, Copy, PartialEq, Eq)]
    pub(crate) enum PosType {
        #[allow(unused)]
        Bytes,
        #[allow(unused)]
        Unicode,
        #[allow(unused)]
        Utf16,
        Entity,
        Event,
    }

    #[cfg(not(feature = "wasm"))]
    pub(super) type EventIndexQuery = UnicodeQuery;
    #[cfg(feature = "wasm")]
    pub(super) type EventIndexQuery = Utf16Query;

    #[cfg(not(feature = "wasm"))]
    pub(super) type EventIndexQueryT = UnicodeQueryT;
    #[cfg(feature = "wasm")]
    pub(super) type EventIndexQueryT = Utf16QueryT;

    pub(super) struct UnicodeQueryT;
    pub(super) type UnicodeQuery = IndexQuery<UnicodeQueryT, RichtextTreeTrait>;

    impl QueryByLen<RichtextTreeTrait> for UnicodeQueryT {
        fn get_cache_len(cache: &<RichtextTreeTrait as BTreeTrait>::Cache) -> usize {
            cache.unicode_len as usize
        }

        fn get_elem_len(elem: &<RichtextTreeTrait as BTreeTrait>::Elem) -> usize {
            match elem {
                RichtextStateChunk::Text(s) => s.rle_len(),
                RichtextStateChunk::Style { .. } => 0,
            }
        }

        fn get_offset_and_found(
            left: usize,
            elem: &<RichtextTreeTrait as BTreeTrait>::Elem,
        ) -> (usize, bool) {
            match elem {
                RichtextStateChunk::Text(s) => {
                    if s.rle_len() >= left {
                        return (left, true);
                    }

                    (left, false)
                }
                RichtextStateChunk::Style { .. } => (1, false),
            }
        }

        fn get_cache_entity_len(cache: &<RichtextTreeTrait as BTreeTrait>::Cache) -> usize {
            cache.entity_len as usize
        }
    }

    pub(crate) struct Utf16QueryT;
    pub(crate) type Utf16Query = IndexQuery<Utf16QueryT, RichtextTreeTrait>;

    impl QueryByLen<RichtextTreeTrait> for Utf16QueryT {
        fn get_cache_len(cache: &<RichtextTreeTrait as BTreeTrait>::Cache) -> usize {
            cache.utf16_len as usize
        }

        fn get_elem_len(elem: &<RichtextTreeTrait as BTreeTrait>::Elem) -> usize {
            match elem {
                RichtextStateChunk::Text(s) => s.utf16_len() as usize,
                RichtextStateChunk::Style { .. } => 0,
            }
        }

        fn get_offset_and_found(
            left: usize,
            elem: &<RichtextTreeTrait as BTreeTrait>::Elem,
        ) -> (usize, bool) {
            match elem {
                RichtextStateChunk::Text(s) => {
                    if left == 0 {
                        return (0, true);
                    }

<<<<<<< HEAD
                    // TODO: extract this behavior to a dedicated type
                    // SAFETY: we know that `text` is valid utf8
                    let s = unsafe { std::str::from_utf8_unchecked(text) };
                    // Allow left to not at the correct utf16 boundary. If so fallback to the last position.
                    // TODO: if we remove the use of query(pos-1), we won't need this fallback behaviro
                    let offset = utf16_to_unicode_index(s, left).unwrap_or_else(|e| e);
=======
                    // Allow left to not at the correct utf16 boundary. If so fallback to the last position.
                    // TODO: if we remove the use of query(pos-1), we won't need this fallback behaviro
                    let offset = utf16_to_unicode_index(s.as_str(), left).unwrap_or_else(|e| e);
>>>>>>> 8bd953e3
                    (offset, true)
                }
                RichtextStateChunk::Style { .. } => (1, false),
            }
        }

        fn get_cache_entity_len(cache: &<RichtextTreeTrait as BTreeTrait>::Cache) -> usize {
            cache.entity_len as usize
        }
    }

    pub(super) struct EntityQueryT;
    pub(super) type EntityQuery = IndexQuery<EntityQueryT, RichtextTreeTrait>;

    impl QueryByLen<RichtextTreeTrait> for EntityQueryT {
        fn get_cache_len(cache: &<RichtextTreeTrait as BTreeTrait>::Cache) -> usize {
            cache.entity_len as usize
        }

        fn get_elem_len(elem: &<RichtextTreeTrait as BTreeTrait>::Elem) -> usize {
            match elem {
                RichtextStateChunk::Text(s) => s.rle_len(),
                RichtextStateChunk::Style { .. } => 1,
            }
        }

        fn get_offset_and_found(
            left: usize,
            elem: &<RichtextTreeTrait as BTreeTrait>::Elem,
        ) -> (usize, bool) {
            match elem {
                RichtextStateChunk::Text(s) => {
                    if s.rle_len() >= left {
                        return (left, true);
                    }

                    (left, false)
                }
                RichtextStateChunk::Style { .. } => {
                    if left == 0 {
                        return (0, true);
                    }

                    (left, false)
                }
            }
        }

        fn get_cache_entity_len(cache: &<RichtextTreeTrait as BTreeTrait>::Cache) -> usize {
            cache.entity_len as usize
        }
    }
}

mod cursor_cache {
    use std::sync::atomic::AtomicUsize;

    use super::{pos_to_unicode_index, unicode_to_utf16_index, PosType, RichtextTreeTrait};
    use generic_btree::{rle::HasLength, BTree, Cursor, LeafIndex};

    #[derive(Debug, Clone)]
    struct CursorCacheItem {
        pos: usize,
        pos_type: PosType,
        leaf: LeafIndex,
    }

    #[derive(Debug, Clone)]
    struct EntityIndexCacheItem {
        pos: usize,
        pos_type: PosType,
        entity_index: usize,
        leaf: LeafIndex,
    }

    #[derive(Debug, Clone, Default)]
    pub(super) struct CursorCache {
        cursor: Option<CursorCacheItem>,
        entity: Option<EntityIndexCacheItem>,
    }

    static CACHE_HIT: AtomicUsize = AtomicUsize::new(0);
    static CACHE_MISS: AtomicUsize = AtomicUsize::new(0);

    impl CursorCache {
        // TODO: some of the invalidation can be changed into shifting pos
        pub fn invalidate(&mut self) {
            self.cursor.take();
            self.entity.take();
        }

        pub fn invalidate_entity_cache_after(&mut self, entity_index: usize) {
            if let Some(c) = self.entity.as_mut() {
                if entity_index < c.entity_index {
                    self.entity = None;
                }
            }
        }

        pub fn record_cursor(
            &mut self,
            pos: usize,
            kind: PosType,
            cursor: Cursor,
            _tree: &BTree<RichtextTreeTrait>,
        ) {
            match kind {
                PosType::Unicode | PosType::Entity => {
                    self.cursor = Some(CursorCacheItem {
                        pos: pos - cursor.offset,
                        pos_type: kind,
                        leaf: cursor.leaf,
                    });
                }
                PosType::Utf16 => todo!(),
                PosType::Event => todo!(),
                PosType::Bytes => todo!(),
            }
        }

        pub fn record_entity_index(
            &mut self,
            pos: usize,
            kind: PosType,
            entity_index: usize,
            cursor: Cursor,
            tree: &BTree<RichtextTreeTrait>,
        ) {
            match kind {
                PosType::Bytes => todo!(),
                PosType::Unicode | PosType::Entity => {
                    self.entity = Some(EntityIndexCacheItem {
                        pos: pos - cursor.offset,
                        pos_type: kind,
                        entity_index: entity_index - cursor.offset,
                        leaf: cursor.leaf,
                    });
                }
                PosType::Event if cfg!(not(feature = "wasm")) => {
                    self.entity = Some(EntityIndexCacheItem {
                        pos: pos - cursor.offset,
                        pos_type: kind,
                        entity_index: entity_index - cursor.offset,
                        leaf: cursor.leaf,
                    });
                }
                _ => {
                    // utf16
                    if cursor.offset == 0 {
                        self.entity = Some(EntityIndexCacheItem {
                            pos,
                            pos_type: kind,
                            entity_index,
                            leaf: cursor.leaf,
                        });
                    } else {
                        let elem = tree.get_elem(cursor.leaf).unwrap();
                        let Some(s) = elem.as_str() else { return };
                        let utf16offset = unicode_to_utf16_index(s, cursor.offset).unwrap();
                        self.entity = Some(EntityIndexCacheItem {
                            pos: pos - utf16offset,
                            pos_type: kind,
                            entity_index: entity_index - cursor.offset,
                            leaf: cursor.leaf,
                        });
                    }
                }
            }
        }

        pub fn get_cursor(
            &self,
            pos: usize,
            pos_type: PosType,
            tree: &BTree<RichtextTreeTrait>,
        ) -> Option<Cursor> {
            for c in self.cursor.iter() {
                if c.pos_type != pos_type {
                    continue;
                }

                let elem = tree.get_elem(c.leaf).unwrap();
                let Some(s) = elem.as_str() else { continue };
                if pos < c.pos {
                    continue;
                }

                let offset = pos - c.pos;
                let Some(offset) = pos_to_unicode_index(s, offset, pos_type) else {
                    continue;
                };

                if offset <= elem.rle_len() {
                    cache_hit();
                    return Some(Cursor {
                        leaf: c.leaf,
                        offset,
                    });
                }
            }

            cache_miss();
            None
        }

        pub fn get_entity_index(
            &self,
            pos: usize,
            pos_type: PosType,
            tree: &BTree<RichtextTreeTrait>,
            has_style: bool,
        ) -> Option<usize> {
            if has_style {
                return None;
            }

            for c in self.entity.iter() {
                if c.pos_type != pos_type {
                    continue;
                }
                if pos < c.pos {
                    continue;
                }

                let offset = pos - c.pos;
                let leaf = tree.get_leaf(c.leaf.into());
                let Some(s) = leaf.elem().as_str() else {
                    return None;
                };

                let Some(offset) = pos_to_unicode_index(s, offset, pos_type) else {
                    continue;
                };

                if offset < leaf.elem().rle_len() {
                    cache_hit();
                    return Some(offset + c.entity_index);
                }

                cache_hit();
                return Some(offset + c.entity_index);
            }

            cache_miss();
            None
        }

        pub fn diagnose() {
            let hit = CACHE_HIT.load(std::sync::atomic::Ordering::Relaxed);
            let miss = CACHE_MISS.load(std::sync::atomic::Ordering::Relaxed);
            println!(
                "hit: {}, miss: {}, hit rate: {}",
                hit,
                miss,
                hit as f64 / (hit + miss) as f64
            );
        }
    }

    fn cache_hit() {
        #[cfg(debug_assertions)]
        {
            CACHE_HIT.fetch_add(1, std::sync::atomic::Ordering::Relaxed);
        }
    }

    fn cache_miss() {
        #[cfg(debug_assertions)]
        {
            CACHE_MISS.fetch_add(1, std::sync::atomic::Ordering::Relaxed);
        }
    }
}

impl RichtextState {
    pub(crate) fn from_chunks<I: Iterator<Item = impl Into<RichtextStateChunk>>>(i: I) -> Self {
        Self {
            tree: i.collect(),
            style_ranges: Default::default(),
            cursor_cache: Default::default(),
        }
    }

    pub(crate) fn get_entity_index_for_text_insert(
        &mut self,
        pos: usize,
        pos_type: PosType,
    ) -> usize {
        if self.tree.is_empty() {
            return 0;
        }

        if let Some(pos) = self.cursor_cache.get_entity_index(
            pos,
            pos_type,
            &self.tree,
            self.style_ranges.has_style(),
        ) {
            debug_assert!(
                pos <= self.len_entity(),
                "tree:{:#?}\ncache:{:#?}",
                &self.tree,
                &self.cursor_cache
            );
            return pos;
        }

        let (c, entity_index) = match pos_type {
            PosType::Bytes => todo!(),
            PosType::Unicode => self.find_best_insert_pos::<UnicodeQueryT>(pos),
            PosType::Utf16 => self.find_best_insert_pos::<Utf16QueryT>(pos),
            PosType::Entity => self.find_best_insert_pos::<EntityQueryT>(pos),
            PosType::Event => self.find_best_insert_pos::<EventIndexQueryT>(pos),
        };

        if let Some(c) = c {
            self.cursor_cache
                .record_cursor(entity_index, PosType::Entity, c, &self.tree);
            if !self.style_ranges.has_style() {
                self.cursor_cache
                    .record_entity_index(pos, pos_type, entity_index, c, &self.tree);
            }
        }

        entity_index
    }

    /// Get the insert text styles at the given entity index if we insert text at that position
    ///
    // TODO: PERF we can avoid this calculation by getting it when inserting new text
    // but that requires a lot of changes
    pub(crate) fn get_styles_at_entity_index_for_insert(
        &mut self,
        entity_index: usize,
    ) -> StyleMeta {
        if !self.style_ranges.has_style() {
            return Default::default();
        }

        self.style_ranges.get_styles_for_insert(entity_index)
    }

    /// This is used to accept changes from DiffCalculator
    pub(crate) fn insert_at_entity_index(&mut self, entity_index: usize, text: BytesSlice) {
        let elem = RichtextStateChunk::try_from_bytes(text).unwrap();
        self.style_ranges.insert(entity_index, elem.rle_len());
        let leaf;
        if let Some(cursor) =
            self.cursor_cache
                .get_cursor(entity_index, PosType::Entity, &self.tree)
        {
            let p = self.tree.prefer_left(cursor).unwrap_or(cursor);
            leaf = self.tree.insert_by_path(p, elem).0;
        } else {
            leaf = {
                let q = &entity_index;
                match self.tree.query::<EntityQuery>(q) {
                    Some(result) => {
                        let p = self
                            .tree
                            .prefer_left(result.cursor)
                            .unwrap_or(result.cursor);
                        self.tree.insert_by_path(p, elem).0
                    }
                    None => self.tree.push(elem),
                }
            };
        }

        self.cursor_cache
            .invalidate_entity_cache_after(entity_index);
        self.cursor_cache
            .record_cursor(entity_index, PosType::Entity, leaf, &self.tree);
    }

    /// This is used to accept changes from DiffCalculator.
    ///
    /// Return (event_index, styles)
    pub(crate) fn insert_elem_at_entity_index(
        &mut self,
        entity_index: usize,
        elem: RichtextStateChunk,
    ) -> (usize, &Styles) {
        debug_assert!(
            entity_index <= self.len_entity(),
            "entity_index={} len={} self={:#?}",
            entity_index,
            self.len_entity(),
            &self
        );

        let cursor;
        let event_index;
        if let Some(cached_cursor) =
            self.cursor_cache
                .get_cursor(entity_index, PosType::Entity, &self.tree)
        {
            cursor = Some(cached_cursor);
            // PERF: how can we avoid this convert
            event_index = self.cursor_to_event_index(cached_cursor);
        } else {
            let (c, f) = self
                .tree
                .query_with_finder_return::<EntityIndexQueryWithEventIndex>(&entity_index);
            cursor = c.map(|x| x.cursor);
            event_index = f.event_index;
        }

        self.cursor_cache.invalidate();
        match cursor {
            Some(cursor) => {
                let styles = self.style_ranges.insert(entity_index, elem.rle_len());
                let cursor = self.tree.insert_by_path(cursor, elem).0;
                self.cursor_cache
                    .record_cursor(entity_index, PosType::Entity, cursor, &self.tree);
                (event_index, styles)
            }
            None => {
                let styles = self.style_ranges.insert(entity_index, elem.rle_len());
                let cursor = self.tree.push(elem);
                self.cursor_cache
                    .record_cursor(entity_index, PosType::Entity, cursor, &self.tree);
                (0, styles)
            }
        }
    }

    /// Convert cursor position to event index:
    ///
    /// - If feature="wasm", index is utf16 index,
    /// - If feature!="wasm", index is unicode index,
    ///
    // PERF: this is slow
    pub(crate) fn cursor_to_event_index(&self, cursor: Cursor) -> usize {
        if cfg!(feature = "wasm") {
            let mut ans = 0;
            self.tree
                .visit_previous_caches(cursor, |cache| match cache {
                    generic_btree::PreviousCache::NodeCache(c) => {
                        ans += c.utf16_len as usize;
                    }
                    generic_btree::PreviousCache::PrevSiblingElem(c) => match c {
                        RichtextStateChunk::Text(s) => {
                            ans += s.utf16_len() as usize;
                        }
                        RichtextStateChunk::Style { .. } => {}
                    },
                    generic_btree::PreviousCache::ThisElemAndOffset { elem, offset } => {
                        match elem {
                            RichtextStateChunk::Text(s) => {
                                ans += s.convert_unicode_offset_to_event_offset(offset);
                            }
                            RichtextStateChunk::Style { .. } => {}
                        }
                    }
                });

            ans
        } else {
            let mut ans = 0;
            self.tree
                .visit_previous_caches(cursor, |cache| match cache {
                    generic_btree::PreviousCache::NodeCache(c) => {
                        ans += c.unicode_len;
                    }
                    generic_btree::PreviousCache::PrevSiblingElem(c) => match c {
                        RichtextStateChunk::Text(s) => {
                            ans += s.unicode_len();
                        }
                        RichtextStateChunk::Style { .. } => {}
                    },
                    generic_btree::PreviousCache::ThisElemAndOffset { elem, offset } => {
                        match elem {
                            RichtextStateChunk::Text { .. } => {
                                ans += offset as i32;
                            }
                            RichtextStateChunk::Style { .. } => {}
                        }
                    }
                });
            ans as usize
        }
    }

    /// This method only updates `style_ranges`.
    /// When this method is called, the style start anchor and the style end anchor should already have been inserted.
    pub(crate) fn annotate_style_range(&mut self, range: Range<usize>, style: Arc<StyleOp>) {
        self.style_ranges.annotate(range, style)
    }

    /// Find the best insert position based on algorithm similar to Peritext.
    /// The result is only different from `query` when there are style anchors around the insert pos.
    /// Returns the right neighbor of the insert pos and the entity index.
    ///
    /// 1. Insertions occur before tombstones that contain the beginning of new marks.
    /// 2. Insertions occur before tombstones that contain the end of bold-like marks
    /// 3. Insertions occur after tombstones that contain the end of link-like marks
    ///
    /// Rule 1 should be satisfied before rules 2 and 3 to avoid this problem.
    ///
    /// The current method will scan forward to find the last position that satisfies 1 and 2.
    /// Then it scans backward to find the first position that satisfies 3.
    fn find_best_insert_pos<Q: QueryByLen<RichtextTreeTrait>>(
        &self,
        pos: usize,
    ) -> (Option<generic_btree::Cursor>, usize) {
        type Query<Q> = IndexQueryWithEntityIndex<Q, RichtextTreeTrait>;
        if self.tree.is_empty() {
            return (None, 0);
        }

        // There are a range of elements may share the same unicode index
        // because style anchors' lengths are zero in unicode index.

        // Find the start and the end of the range, and entity index of left cursor
        let (left, right, mut entity_index) = if pos == 0 {
            let left = self.tree.start_cursor();
            let mut right = left;
            let mut elem = self.tree.get_elem(right.leaf).unwrap();
            let entity_index = 0;
            if matches!(elem, RichtextStateChunk::Text { .. }) {
                return (Some(right), 0);
            } else {
                while Q::get_elem_len(elem) == 0 {
                    match self.tree.next_elem(right) {
                        Some(r) => {
                            right = r;
                            elem = self.tree.get_elem(right.leaf).unwrap();
                        }
                        None => {
                            right.offset = elem.rle_len();
                            break;
                        }
                    }
                }

                (left, right, entity_index)
            }
        } else {
            // The query perfers right when there are empty elements (style anchors)
            // So the nodes between (pos-1) and pos are all style anchors.
            let (q, f) = self.tree.query_with_finder_return::<Query<Q>>(&(pos - 1));
            let q = q.unwrap();
            let mut entity_index = f.entity_index();

            let elem = self.tree.get_elem(q.leaf()).unwrap();
            let mut right = q.cursor;
            right.offset += 1;
            entity_index += 1;
            if elem.rle_len() > right.offset {
                // The cursor is in the middle of a style anchor
                return (Some(right), entity_index);
            }

            match self.tree.next_elem(q.cursor) {
                // If next is None, we know the range is empty, return directly
                None => return (Some(self.tree.end_cursor()), entity_index),
                Some(x) => {
                    assert_eq!(right.offset, elem.rle_len());
                    right = x;
                    let mut elem = self.tree.get_elem(right.leaf).unwrap();
                    if matches!(elem, RichtextStateChunk::Text { .. }) {
                        return (Some(right), entity_index);
                    }

                    let left = x;
                    while matches!(elem, RichtextStateChunk::Style { .. }) {
                        match self.tree.next_elem(right) {
                            Some(r) => {
                                right = r;
                                elem = self.tree.get_elem(right.leaf).unwrap();
                            }
                            None => {
                                // this is last element
                                right.offset = 1;
                                break;
                            }
                        }
                    }

                    (left, right, entity_index)
                }
            }
        };

        let mut iter = left;

        // need to scan from left to right
        let mut visited = Vec::new();
        while iter != right {
            let Some(elem) = self.tree.get_elem(iter.leaf) else {
                break;
            };

            let (style, anchor_type) = match elem {
                RichtextStateChunk::Text { .. } => unreachable!(),
                RichtextStateChunk::Style { style, anchor_type } => (style, *anchor_type),
            };

            visited.push((style, anchor_type, iter, entity_index));
            if anchor_type == AnchorType::Start {
                // case 1. should be before this anchor
                break;
            }

            if style.info.prefer_insert_before(anchor_type) {
                // case 2.
                break;
            }

            iter = match self.tree.next_elem(iter) {
                Some(x) => x,
                None => self.tree.end_cursor(),
            };
            entity_index += 1;
        }

        while let Some((style, anchor_type, top_elem, top_entity_index)) = visited.pop() {
            if !style.info.prefer_insert_before(anchor_type) {
                // case 3.
                break;
            }

            iter = top_elem;
            entity_index = top_entity_index;
        }

        (Some(iter), entity_index)
    }

    fn get_entity_index_from_path(&self, right: generic_btree::Cursor) -> usize {
        let mut entity_index = 0;
        self.tree.visit_previous_caches(right, |cache| match cache {
            generic_btree::PreviousCache::NodeCache(cache) => {
                entity_index += EntityQueryT::get_cache_len(cache);
            }
            generic_btree::PreviousCache::PrevSiblingElem(elem) => {
                entity_index += EntityQueryT::get_elem_len(elem);
            }
            generic_btree::PreviousCache::ThisElemAndOffset { elem: _, offset } => {
                entity_index += offset;
            }
        });
        entity_index
    }

    pub(crate) fn get_text_entity_ranges(
        &self,
        pos: usize,
        len: usize,
        pos_type: PosType,
    ) -> Vec<Range<usize>> {
        if self.tree.is_empty() {
            return Vec::new();
        }

        if len == 0 {
            return Vec::new();
        }

        let mut ans: Vec<Range<usize>> = Vec::new();
        let (start, end) = match pos_type {
            PosType::Bytes => todo!(),
            PosType::Unicode => (
                self.tree.query::<UnicodeQuery>(&pos).unwrap().cursor,
                self.tree
                    .query::<UnicodeQuery>(&(pos + len))
                    .unwrap()
                    .cursor,
            ),
            PosType::Utf16 => (
                self.tree.query::<Utf16Query>(&pos).unwrap().cursor,
                self.tree.query::<Utf16Query>(&(pos + len)).unwrap().cursor,
            ),
            PosType::Entity => (
                self.tree.query::<EntityQuery>(&pos).unwrap().cursor,
                self.tree.query::<EntityQuery>(&(pos + len)).unwrap().cursor,
            ),
            PosType::Event => (
                self.tree.query::<EventIndexQuery>(&pos).unwrap().cursor,
                self.tree
                    .query::<EventIndexQuery>(&(pos + len))
                    .unwrap()
                    .cursor,
            ),
        };

        // TODO: assert end cursor is valid
        let mut entity_index = self.get_entity_index_from_path(start);
        for span in self.tree.iter_range(start..end) {
            let start = span.start.unwrap_or(0);
            let end = span.end.unwrap_or(span.elem.rle_len());
            if end == 0 {
                break;
            }

            let len = end - start;
            match span.elem {
                RichtextStateChunk::Text { .. } => {
                    match ans.last_mut() {
                        Some(last) if last.end == entity_index => {
                            last.end += len;
                        }
                        _ => {
                            ans.push(entity_index..entity_index + len);
                        }
                    }
                    entity_index += len;
                }
                RichtextStateChunk::Style { .. } => {
                    entity_index += 1;
                }
            }
        }

        ans
    }

    // PERF: can be splitted into two methods. One is without cursor_to_event_index
    // PERF: can be speed up a lot by detecting whether the range is in a single leaf first
    /// This is used to accept changes from DiffCalculator
    pub(crate) fn drain_by_entity_index(
        &mut self,
        pos: usize,
        len: usize,
        mut f: impl FnMut(RichtextStateChunk),
    ) -> (usize, usize) {
        assert!(
            pos + len <= self.len_entity(),
            "pos: {}, len: {}, self.len(): {}",
            pos,
            len,
            self
        );
        // PERF: may use cache to speed up
        self.cursor_cache.invalidate();
        // FIXME: need to check whether style is removed when its anchors are removed
        self.style_ranges.delete(pos..pos + len);
        let range = pos..pos + len;
        let (start, start_f) = self
            .tree
            .query_with_finder_return::<EntityIndexQueryWithEventIndex>(&range.start);
        let start_cursor = start.unwrap().cursor();
        let elem = self.tree.get_elem(start_cursor.leaf).unwrap();
        if elem.rle_len() >= start_cursor.offset + len {
            // drop in place
            let mut event_len = 0;
            self.tree.update_leaf(start_cursor.leaf, |elem| match elem {
                RichtextStateChunk::Text(text) => {
                    let (next, event_len_) = text.delete_by_entity_index(start_cursor.offset, len);
                    event_len = event_len_;
                    (true, next.map(RichtextStateChunk::Text), None)
                }
                RichtextStateChunk::Style { .. } => {
                    *elem = RichtextStateChunk::Text(TextChunk::new_empty());
                    (true, None, None)
                }
            });
            return (start_f.event_index, start_f.event_index + event_len);
        }
        let (end, end_f) = self
            .tree
            .query_with_finder_return::<EntityIndexQueryWithEventIndex>(&range.end);
        for iter in generic_btree::iter::Drain::new(&mut self.tree, start, end) {
            f(iter)
        }
        (start_f.event_index, end_f.event_index)
    }

    #[allow(unused)]
    pub(crate) fn check(&self) {
        self.tree.check();
    }

    pub(crate) fn mark_with_entity_index(&mut self, range: Range<usize>, style: Arc<StyleOp>) {
        if self.tree.is_empty() {
            panic!("Cannot mark an empty tree");
        }

        self.insert_elem_at_entity_index(
            range.end,
            RichtextStateChunk::from_style(style.clone(), AnchorType::End),
        );
        self.insert_elem_at_entity_index(
            range.start,
            RichtextStateChunk::from_style(style.clone(), AnchorType::Start),
        );
        // end_entity_index + 2, because
        // 1. We inserted a start anchor before end_entity_index, so we need to +1
        // 2. We need to include the end anchor in the range, so we need to +1
        self.style_ranges
            .annotate(range.start..range.end + 2, style);
    }

    pub fn iter(&self) -> impl Iterator<Item = RichtextSpan> + '_ {
        let mut entity_index = 0;
        let mut style_range_iter = self.style_ranges.iter();
        let mut cur_style_range = style_range_iter.next();
        let mut cur_styles: Option<StyleMeta> =
            cur_style_range.as_ref().map(|x| x.1.clone().into());

        self.tree.iter().filter_map(move |x| match x {
            RichtextStateChunk::Text(s) => {
                let mut styles = Default::default();
                while let Some((inner_cur_range, _)) = cur_style_range.as_ref() {
                    if entity_index < inner_cur_range.start {
                        break;
                    }

                    if entity_index < inner_cur_range.end {
                        styles = cur_styles.as_ref().unwrap().clone();
                        break;
                    } else {
                        cur_style_range = style_range_iter.next();
                        cur_styles = cur_style_range.as_ref().map(|x| x.1.clone().into());
                    }
                }

                entity_index += s.rle_len();
                Some(RichtextSpan {
                    text: s.bytes().clone().into(),
                    attributes: styles,
                })
            }
            RichtextStateChunk::Style { .. } => {
                entity_index += 1;
                None
            }
        })
    }

    #[inline]
    pub fn iter_chunk(&self) -> impl Iterator<Item = &RichtextStateChunk> {
        self.tree.iter()
    }

    pub fn get_richtext_value(&self) -> LoroValue {
        let mut ans: Vec<LoroValue> = Vec::new();
        let mut last_attributes: Option<LoroValue> = None;
        for span in self.iter() {
            let attributes: LoroValue = span.attributes.to_value();
            if let Some(last) = last_attributes.as_ref() {
                if &attributes == last {
                    let hash_map = ans.last_mut().unwrap().as_map_mut().unwrap();
                    let s = Arc::make_mut(hash_map)
                        .get_mut("insert")
                        .unwrap()
                        .as_string_mut()
                        .unwrap();
                    Arc::make_mut(s).push_str(span.text.as_str());
                    continue;
                }
            }

            let mut value = FxHashMap::default();
            value.insert(
                "insert".into(),
                LoroValue::String(Arc::new(span.text.as_str().into())),
            );

            if !span.attributes.is_empty() {
                value.insert("attributes".into(), attributes.clone());
            }

            ans.push(LoroValue::Map(Arc::new(value)));
            last_attributes = Some(attributes);
        }

        LoroValue::List(Arc::new(ans))
    }

    #[allow(unused)]
    pub fn to_vec(&self) -> Vec<RichtextSpan> {
        self.iter().collect()
    }

    #[cfg(test)]
    #[allow(unused)]
    pub(crate) fn debug(&self) {
        dbg!(&self.tree);
        dbg!(&self.style_ranges);
    }

    #[inline(always)]
    pub fn len_unicode(&self) -> usize {
        self.tree.root_cache().unicode_len as usize
    }

    #[inline(always)]
    pub fn len_utf16(&self) -> usize {
        self.tree.root_cache().utf16_len as usize
    }

    #[inline(always)]
    pub fn len_utf8(&self) -> usize {
        self.tree.root_cache().bytes as usize
    }

    #[inline(always)]
    pub fn is_emtpy(&self) -> bool {
        self.tree.root_cache().bytes == 0
    }

    #[inline(always)]
    pub fn len_entity(&self) -> usize {
        self.tree.root_cache().entity_len as usize
    }

    pub fn diagnose(&self) {
        CursorCache::diagnose();
        println!(
            "rope_nodes: {}, style_nodes: {}, text_len: {}",
            self.tree.node_len(),
            self.style_ranges.tree.node_len(),
            self.tree.root_cache().bytes
        );
    }
}

#[cfg(test)]
mod test {
    use append_only_bytes::AppendOnlyBytes;
    use serde_json::json;

    use crate::{container::richtext::TextStyleInfoFlag, ToJson};

    use super::*;

    #[derive(Debug, Default, Clone)]
    struct SimpleWrapper {
        state: RichtextState,
        bytes: AppendOnlyBytes,
    }

    impl SimpleWrapper {
        fn insert(&mut self, pos: usize, text: &str) {
            let start = self.bytes.len();
            self.bytes.push_str(text);
            {
                let state = &mut self.state;
                let text = self.bytes.slice(start..);
                let entity_index = state.get_entity_index_for_text_insert(pos, PosType::Unicode);
                state.insert_at_entity_index(entity_index, text);
            };
        }

        fn delete(&mut self, pos: usize, len: usize) {
            let ranges = self
                .state
                .get_text_entity_ranges(pos, len, PosType::Unicode);
            for range in ranges {
                self.state
                    .drain_by_entity_index(range.start, range.end - range.start, |_| {});
            }
        }

        fn mark(&mut self, range: Range<usize>, style: Arc<StyleOp>) {
            let start = self
                .state
                .get_entity_index_for_text_insert(range.start, PosType::Unicode);
            let end = self
                .state
                .get_entity_index_for_text_insert(range.end, PosType::Unicode);
            self.state.mark_with_entity_index(start..end, style);
        }
    }

    fn bold(n: isize) -> Arc<StyleOp> {
        Arc::new(StyleOp::new_for_test(
            n,
            "bold",
            true.into(),
            TextStyleInfoFlag::BOLD,
        ))
    }

    fn comment(n: isize) -> Arc<StyleOp> {
        Arc::new(StyleOp::new_for_test(
            n,
            "comment",
            "comment".into(),
            TextStyleInfoFlag::COMMENT,
        ))
    }

    fn unbold(n: isize) -> Arc<StyleOp> {
        Arc::new(StyleOp::new_for_test(
            n,
            "bold",
            LoroValue::Null,
            TextStyleInfoFlag::BOLD.to_delete(),
        ))
    }

    fn link(n: isize) -> Arc<StyleOp> {
        Arc::new(StyleOp::new_for_test(
            n,
            "link",
            true.into(),
            TextStyleInfoFlag::LINK,
        ))
    }

    #[test]
    fn test() {
        let mut wrapper = SimpleWrapper::default();
        wrapper.insert(0, "Hello World!");
        wrapper.mark(0..5, bold(0));
        assert_eq!(
            wrapper.state.get_richtext_value().to_json_value(),
            json!([
                {
                    "insert": "Hello",
                    "attributes": {
                        "bold": true
                    }
                },
                {
                    "insert": " World!"
                }
            ])
        );
        wrapper.mark(2..7, link(1));
        assert_eq!(
            wrapper.state.get_richtext_value().to_json_value(),
            json!([
                {
                    "insert": "He",
                    "attributes": {
                        "bold": true
                    }
                },
                {
                    "insert": "llo",
                    "attributes": {
                        "bold": true,
                        "link": true
                    }
                },
                {
                    "insert": " W",
                    "attributes": {
                        "link": true
                    }
                },
                {
                    "insert": "orld!"
                }

            ])
        );
    }

    #[test]
    fn delete_text() {
        let mut wrapper = SimpleWrapper::default();
        wrapper.insert(0, "Hello World!");
        wrapper.delete(0, 5);
        assert_eq!(
            wrapper.state.get_richtext_value().to_json_value(),
            json!([
                {
                    "insert": " World!"
                }
            ])
        );

        wrapper.delete(1, 1);

        assert_eq!(
            wrapper.state.get_richtext_value().to_json_value(),
            json!([
                {
                    "insert": " orld!"
                }
            ])
        );

        wrapper.delete(5, 1);
        assert_eq!(
            wrapper.state.get_richtext_value().to_json_value(),
            json!([
                {
                    "insert": " orld"
                }
            ])
        );

        wrapper.delete(0, 5);
        assert_eq!(
            wrapper.state.get_richtext_value().to_json_value(),
            json!([])
        );
    }

    #[test]
    #[ignore]
    fn insert_cache_hit() {
        let mut wrapper = SimpleWrapper::default();
        wrapper.insert(0, "H");
        wrapper.insert(1, "H");
        dbg!(&wrapper);
        wrapper.insert(2, "e");
        dbg!(&wrapper);
        wrapper.insert(3, "k");
        wrapper.state.diagnose();
    }

    #[test]
    fn bold_should_expand() {
        let mut wrapper = SimpleWrapper::default();
        wrapper.insert(0, "Hello World!");
        wrapper.mark(0..5, bold(0));
        wrapper.insert(5, " Test");
        assert_eq!(
            wrapper.state.get_richtext_value().to_json_value(),
            json!([
                {
                    "insert": "Hello Test",
                    "attributes": {
                        "bold": true
                    }
                },
                {
                    "insert": " World!"
                }
            ])
        );
    }

    #[test]
    fn link_should_not_expand() {
        let mut wrapper = SimpleWrapper::default();
        wrapper.insert(0, "Hello World!");
        wrapper.mark(0..5, link(0));
        wrapper.insert(5, " Test");
        assert_eq!(
            wrapper.state.get_richtext_value().to_json_value(),
            json!([
                {
                    "insert": "Hello",
                    "attributes": {
                        "link": true
                    }
                },
                {
                    "insert": " Test World!"
                },
            ])
        );
    }

    #[test]
    fn continuous_text_insert_should_be_merged() {
        let mut wrapper = SimpleWrapper::default();
        wrapper.insert(0, "Hello");
        wrapper.insert(5, " World!");
        assert_eq!(
            wrapper.state.get_richtext_value().to_json_value(),
            json!([
                {
                    "insert": "Hello World!"
                },
            ])
        );
    }

    #[test]
    fn continuous_text_insert_should_be_merged_and_have_bold() {
        let mut wrapper = SimpleWrapper::default();
        wrapper.insert(0, "Hello");
        wrapper.mark(0..5, bold(0));
        wrapper.insert(5, " World!");
        dbg!(&wrapper.state);
        assert_eq!(
            wrapper.state.get_richtext_value().to_json_value(),
            json!([
                {
                    "insert": "Hello World!",
                    "attributes": {
                        "bold": true
                    }
                },
            ])
        );
    }

    #[test]
    fn continuous_text_insert_should_not_be_merged_when_prev_is_link() {
        let mut wrapper = SimpleWrapper::default();
        wrapper.insert(0, "Hello");
        wrapper.mark(0..5, link(0));
        wrapper.insert(5, " World!");
        assert_eq!(
            wrapper.state.get_richtext_value().to_json_value(),
            json!([
                {
                    "insert": "Hello",
                    "attributes": {
                        "link": true
                    }
                },
                {

                    "insert": " World!",
                }
            ])
        );
    }

    #[test]
    fn delete_bold() {
        let mut wrapper = SimpleWrapper::default();
        wrapper.insert(0, "Hello World!");
        wrapper.mark(0..12, bold(0));
        wrapper.mark(5..12, unbold(1));
        assert_eq!(
            wrapper.state.get_richtext_value().to_json_value(),
            json!([
                {
                    "insert": "Hello",
                    "attributes": {
                        "bold": true
                    }
                },
                {
                    "insert": " World!",
                    "attributes": {
                        "bold": null
                    }
                }
            ])
        );
        wrapper.insert(5, "A");
        assert_eq!(
            wrapper.state.get_richtext_value().to_json_value(),
            json!([
                {
                    "insert": "HelloA",
                    "attributes": {
                        "bold": true
                    }
                },
                {
                    "insert": " World!",
                    "attributes": {
                        "bold": null
                    }
                }
            ])
        );

        wrapper.insert(0, "A");
        assert_eq!(
            wrapper.state.get_richtext_value().to_json_value(),
            json!([
                {
                    "insert": "A",
                },
                {
                    "insert": "HelloA",
                    "attributes": {
                        "bold": true
                    }
                },
                {
                    "insert": " World!",
                    "attributes": {
                        "bold": null
                    }
                }
            ])
        );
    }

    #[test]
    fn bold_and_link_at_the_same_place() {
        let mut wrapper = SimpleWrapper::default();
        wrapper.insert(0, "Hello");
        wrapper.mark(0..5, link(0));
        wrapper.mark(0..5, bold(1));
        wrapper.insert(5, "A");
        assert_eq!(
            wrapper.state.get_richtext_value().to_json_value(),
            json!([
                {
                    "insert": "Hello",
                    "attributes": {
                        "bold": true,
                        "link": true
                    }
                },
                {
                    "insert": "A",
                    "attributes": {
                        "bold": true,
                    }
                },
            ])
        );
    }

    #[test]
    fn test_comments() {
        let mut wrapper = SimpleWrapper::default();
        wrapper.insert(0, "Hello World!");
        wrapper.mark(0..5, comment(0));
        wrapper.mark(1..6, comment(1));
        assert_eq!(
            wrapper.state.get_richtext_value().to_json_value(),
            json!([
                {
                    "insert": "H",
                    "attributes": {
                        "id:0@0": {
                            "key": "comment",
                            "data": "comment"
                        },
                    },
                },
                {
                    "insert": "ello",
                    "attributes": {
                        "id:0@0": {
                            "key": "comment",
                            "data": "comment"
                        },
                        "id:1@1": {
                            "key": "comment",
                            "data": "comment"
                        }
                    },
                },

                {
                    "insert": " ",
                    "attributes": {
                        "id:1@1": {
                            "key": "comment",
                            "data": "comment"
                        }
                    },
                },
                {
                    "insert": "World!",
                }
            ])
        );
    }

    #[test]
    fn remove_style_anchors_should_also_delete_style() {
        let mut wrapper = SimpleWrapper::default();
        wrapper.insert(0, "Hello World!");
        wrapper.mark(0..5, bold(0));
        let mut count = 0;
        wrapper.state.drain_by_entity_index(0, 7, |span| {
            if matches!(span, RichtextStateChunk::Style { .. }) {
                count += 1;
            }
        });

        assert_eq!(count, 2);
        assert_eq!(
            wrapper.state.get_richtext_value().to_json_value(),
            json!([{
                "insert": " World!"
            }])
        );
    }
}<|MERGE_RESOLUTION|>--- conflicted
+++ resolved
@@ -516,19 +516,13 @@
             return Ok(i + 1);
         }
         if current_utf16_index > utf16_index {
-<<<<<<< HEAD
-=======
             debug_log::debug_log!("WARNING: UTF16 MISMATCHED!");
->>>>>>> 8bd953e3
             return Err(i);
         }
         current_unicode_index = i + 1;
     }
 
-<<<<<<< HEAD
-=======
     debug_log::debug_log!("WARNING: UTF16 MISMATCHED!");
->>>>>>> 8bd953e3
     Err(current_unicode_index)
 }
 
@@ -766,18 +760,9 @@
                         return (0, true);
                     }
 
-<<<<<<< HEAD
-                    // TODO: extract this behavior to a dedicated type
-                    // SAFETY: we know that `text` is valid utf8
-                    let s = unsafe { std::str::from_utf8_unchecked(text) };
-                    // Allow left to not at the correct utf16 boundary. If so fallback to the last position.
-                    // TODO: if we remove the use of query(pos-1), we won't need this fallback behaviro
-                    let offset = utf16_to_unicode_index(s, left).unwrap_or_else(|e| e);
-=======
                     // Allow left to not at the correct utf16 boundary. If so fallback to the last position.
                     // TODO: if we remove the use of query(pos-1), we won't need this fallback behaviro
                     let offset = utf16_to_unicode_index(s.as_str(), left).unwrap_or_else(|e| e);
->>>>>>> 8bd953e3
                     (offset, true)
                 }
                 RichtextStateChunk::Style { .. } => (1, false),
@@ -1510,7 +1495,7 @@
             "pos: {}, len: {}, self.len(): {}",
             pos,
             len,
-            self
+            &self.to_string()
         );
         // PERF: may use cache to speed up
         self.cursor_cache.invalidate();
