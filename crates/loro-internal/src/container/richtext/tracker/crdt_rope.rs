use std::cmp::Ordering;

use generic_btree::{
    rle::{HasLength, Sliceable},
    BTree, BTreeTrait, Cursor, FindResult, LeafIndex, Query, SplittedLeaves,
};
use itertools::Itertools;
use loro_common::{Counter, HasCounter, HasCounterSpan, HasIdSpan, IdSpan, Lamport, ID};
use smallvec::{smallvec, SmallVec};

use crate::container::richtext::{fugue_span::DiffStatus, FugueSpan, RichtextChunk, Status};

use super::UNKNOWN_PEER_ID;

#[derive(Debug, Default, Clone)]
pub(super) struct CrdtRope {
    pub(super) tree: BTree<CrdtRopeTrait>,
}

pub(super) struct InsertResult {
    #[allow(unused)]
    pub content: FugueSpan,
    pub leaf: LeafIndex,
    pub splitted: SplittedLeaves,
}

impl CrdtRope {
    pub fn new() -> Self {
        Self { tree: BTree::new() }
    }

    #[inline(always)]
    #[allow(unused)]
    pub fn len(&self) -> usize {
        self.tree.root_cache().len as usize
    }

    #[inline(always)]
    pub(super) fn tree(&self) -> &BTree<CrdtRopeTrait> {
        &self.tree
    }

    // FIXME: be cautious, check that offset may points to the end of a element
    pub(super) fn insert(
        &mut self,
        pos: usize,
        mut content: FugueSpan,
        find_elem: impl Fn(ID) -> LeafIndex,
    ) -> InsertResult {
        if self.tree.is_empty() {
            assert_eq!(pos, 0);
            let leaf = self.tree.push(content).leaf;
            return InsertResult {
                content,
                leaf,
                splitted: SplittedLeaves::default(),
            };
        }

        // debug_log::group!("Inserting {} len={}", content.id, content.rle_len());
        // debug_log::debug_dbg!(&self.tree);
        let pos = pos as i32;
        let start = self.tree.query::<ActiveLenQueryPreferLeft>(&pos).unwrap();

        let (parent_right_leaf, in_between) = {
            // calculate origin_left and origin_right
            // origin_left is the alive op at `pos-1`, origin_right is the first non-future op between `pos-1` and `pos`.

            // `start` may point to a zero len node that's before the active index.
            let origin_left = if start.cursor.offset == 0 {
                // get left leaf node if offset == 0, so we can calculate the origin_left
                if let Some(left) = self.tree.prev_elem(start.cursor) {
                    let left_node = self.tree.get_leaf(left.leaf.into());
                    assert!(left_node.elem().rle_len() > 0);
                    Some(
                        left_node
                            .elem()
                            .id
                            .inc(left_node.elem().rle_len() as Counter - 1)
                            .id(),
                    )
                } else {
                    None
                }
            } else {
                let left_node = self.tree.get_leaf(start.leaf().into());
                assert!(left_node.elem().rle_len() >= start.offset());
                Some(left_node.elem().id.inc(start.offset() as Counter - 1).id())
            };

            let (origin_right, parent_right_leaf, in_between) = {
                let mut in_between = Vec::new();
                let mut origin_right = None;
                let mut parent_right_idx = None;
                for iter in self.tree.iter_range(start.cursor..) {
                    if let Some(offset) = iter.start {
                        if offset >= iter.elem.rle_len() {
                            continue;
                        }
                    }

                    if !iter.elem.status.future {
                        origin_right =
                            Some(iter.elem.id.inc(iter.start.unwrap_or(0) as Counter).id());
                        let parent_right = match iter.start {
                            Some(offset) if offset > 0 => {
                                // It's guaranteed that origin_right's origin_left == this.origin_left.
                                // Because the first non-future node is just the leaf node in `start.cursor` node (iter.start.is_some())
                                // Thus parent_right = origin_right
                                Some(origin_right)
                            }
                            _ => {
                                // Otherwise, we need to test whether origin_right's origin_left == this.origin_left
                                if iter.elem.origin_left.map(|x| x.to_id()) == origin_left {
                                    Some(origin_right)
                                } else {
                                    None
                                }
                            }
                        };
                        parent_right_idx = parent_right.map(|_| iter.cursor().leaf);
                        break;
                    }

                    // elem must be from future
                    in_between.push((iter.cursor().leaf, *iter.elem));
                }

                (origin_right, parent_right_idx, in_between)
            };

            content.origin_left = origin_left.map(|x| x.try_into().unwrap());
            content.origin_right = origin_right.map(|x| x.try_into().unwrap());
            (parent_right_leaf, in_between)
        };

        // debug_log::debug_dbg!(&parent_right_leaf, &in_between);
        let mut insert_pos = start.cursor;

        if !in_between.is_empty() {
            // find insert pos
            let mut scanning = false;
            let mut visited: SmallVec<[IdSpan; 4]> = Default::default();
            for (other_leaf, other_elem) in in_between.iter() {
                // debug_log::debug_log!("Visiting {}", &other_elem.id);
                let other_origin_left = other_elem.origin_left;
                if other_origin_left != content.origin_left
                    && other_origin_left
                        .map(|left| visited.iter().all(|x| !x.contains_id(left.to_id())))
                        .unwrap_or(true)
                {
                    // The other_elem's origin_left must be at the left side of content's origin_left.
                    // So the content must be at the left side of other_elem.

                    // debug_log::debug_log!("Break because the node's origin_left is at the left side of new_elem's origin left");
                    break;
                }

                visited.push(IdSpan::new(
                    other_elem.id.peer,
                    other_elem.id.counter,
                    other_elem.id.counter + other_elem.rle_len() as Counter,
                ));

                if content.origin_left == other_origin_left {
                    if other_elem.origin_right == content.origin_right {
                        // debug_log::debug_log!("Same right parent");
                        // Same right parent
                        if other_elem.id.peer > content.id.peer {
                            // debug_log::debug_log!("Break on larger peer");
                            break;
                        } else {
                            scanning = false;
                        }
                    } else {
                        // debug_log::debug_log!("Different right parent");
                        // Different right parent, we need to compare the right parents' position

                        let other_parent_right_idx =
                            if let Some(other_origin_right) = other_elem.origin_right {
                                let elem_idx = find_elem(other_origin_right.to_id());
                                let elem = self.tree.get_elem(elem_idx).unwrap();
                                // It must be the start of the elem
                                assert_eq!(elem.id.id(), other_origin_right.to_id());
                                if elem.origin_left == content.origin_left {
                                    Some(elem_idx)
                                } else {
                                    None
                                }
                            } else {
                                None
                            };

                        match self.cmp_pos(other_parent_right_idx, parent_right_leaf) {
                            Ordering::Less => {
                                // debug_log::debug_log!("Less");
                                scanning = true;
                            }
                            Ordering::Equal if other_elem.id.peer > content.id.peer => {
                                // debug_log::debug_log!("Break on eq");
                                break;
                            }
                            _ => {
                                // debug_log::debug_log!("Scanning");
                                scanning = false;
                            }
                        }
                    }
                }

                if !scanning {
                    insert_pos = Cursor {
                        leaf: *other_leaf,
                        offset: other_elem.rle_len(),
                    };
                    // debug_log::debug_log!("updating insert pos {:?}", &insert_pos);
                }
            }
        }

        // debug_log::debug_log!("Inserting at {:?}", insert_pos);
        //
        let (cursor, splitted) = self.tree.insert_by_path(insert_pos, content);
        InsertResult {
            content,
            leaf: cursor.leaf,
            splitted,
        }
    }

    /// - If reversed is true, the deletion will be done in reversed order.
    ///   But the start_id always refers to the first delete op's id.
    /// - If reversed is true, the returned `SplittedLeaves` will be in reversed order.
    pub(super) fn delete(
        &mut self,
        mut start_id: ID,
        pos: usize,
        len: usize,
        reversed: bool,
        notify_deleted_span: &mut dyn FnMut(&FugueSpan),
    ) -> SmallVec<[SplittedLeaves; 1]> {
        if len == 0 {
            return Default::default();
        }

        if reversed && len > 1 {
            let mut ans = SmallVec::with_capacity(len);
            for i in (0..len).rev() {
                let a = self.delete(
                    start_id.inc((len - i - 1) as i32),
                    pos + i,
                    1,
                    false,
                    notify_deleted_span,
                );

                ans.extend(a);
            }

            return ans;
        }

        debug_log::debug_dbg!(&start_id);
        let start = self
            .tree
            .query::<ActiveLenQueryPreferRight>(&(pos as i32))
            .unwrap();
        // avoid pointing to the end of the node
        let start = start.cursor;
        let elem = self.tree.get_elem_mut(start.leaf).unwrap();
        if elem.rle_len() >= start.offset + len {
            // debug_log::debug_log!("len={} offset={} l={} ", elem.rle_len(), start.offset, len,);
            let (_, splitted) = self.tree.update_leaf(start.leaf, |elem| {
                let (a, b) = elem.update_with_split(start.offset..start.offset + len, |elem| {
                    assert!(elem.is_activated());
                    debug_assert_eq!(len, elem.rle_len());
                    notify_deleted_span(elem);
                    elem.status.delete_times += 1;
                    if elem.real_id.is_none() {
                        elem.real_id = Some(start_id);
                    }

                    start_id = start_id.inc(elem.rle_len() as i32);
                });

                (true, a, b)
            });

            // debug_log::debug_dbg!(&splitted);
            return smallvec![splitted];
        }

        let end = self
            .tree
            .query::<ActiveLenQueryPreferLeft>(&((pos + len) as i32))
            .unwrap();
        smallvec![self.tree.update(start..end.cursor(), &mut |elem| {
            if elem.is_activated() {
                notify_deleted_span(elem);
                elem.status.delete_times += 1;
                if elem.real_id.is_none() {
                    elem.real_id = Some(start_id);
                }

                start_id = start_id.inc(elem.rle_len() as i32);
                Some(Cache {
                    len: -(elem.rle_len() as i32),
                    changed_num: 0,
                })
            } else {
                None
            }
        })]
    }

    #[allow(unused)]
    pub(crate) fn diagnose(&self) {
        println!("crdt_rope number of tree nodes = {}", self.tree.node_len());
    }

    /// Update the leaf with given `id_span`
    ///
    /// Return the new leaf indexes that are created by splitting the old leaf nodes
    pub(super) fn update(
        &mut self,
        mut updates: Vec<LeafUpdate>,
        on_diff_status: bool,
    ) -> Vec<LeafIndex> {
        updates.sort_by_key(|x| x.leaf);
        let mut tree_update_info = Vec::with_capacity(updates.len());
        for (leaf, group) in &updates.into_iter().group_by(|x| x.leaf) {
            let elem = self.tree.get_elem(leaf).unwrap();
            for u in group {
                debug_assert_eq!(u.id_span.client_id, elem.id.peer);
                let start = (u.id_span.ctr_start() - elem.id.counter).max(0);
                let end = u.id_span.ctr_end() - elem.id.counter;
                tree_update_info.push((
                    leaf,
                    (start as usize).min(elem.rle_len())..(end as usize).min(elem.rle_len()),
                    u,
                ))
            }
        }

        self.tree
            .update_leaves_with_arg_in_ranges(tree_update_info, |elem, arg| {
                let status = if on_diff_status {
                    if elem.diff_status.is_none() {
                        elem.diff_status = Some(elem.status);
                    }
                    elem.diff_status.as_mut().unwrap()
                } else {
                    &mut elem.status
                };

                if let Some(f) = arg.set_future {
                    status.future = f;
                }

                status.delete_times += arg.delete_times_diff;
            })
    }

    pub(super) fn clear_diff_status(&mut self) {
        self.tree.update_cache_and_elem_with_filter(
            |cache| {
                let drill = cache.changed_num > 0;
                cache.changed_num = 0;
                drill
            },
            |elem| {
                elem.diff_status = None;
            },
        );
    }

    pub(super) fn get_diff(&self) -> impl Iterator<Item = CrdtRopeDelta> + '_ {
        let mut last_pos = 0;
        let mut iter = self
            .tree
            .iter_with_filter(|cache| (cache.changed_num > 0, cache.len));
        let mut next = None;
        std::iter::from_fn(move || {
            if let Some(next) = next.take() {
                return Some(next);
            }

            #[allow(clippy::while_let_on_iterator)]
            while let Some((index, elem)) = iter.next() {
                // The elements will not be changed by this method.
                // This index is current index of the elem (calculated by `status` field rather than `diff_status` field)
                match elem.diff() {
                    DiffStatus::NotChanged => {}
                    DiffStatus::Created => {
                        let rt = Some(CrdtRopeDelta::Insert {
                            chunk: elem.content,
                            id: elem.real_id.unwrap(),
                            lamport: if elem.id.peer == UNKNOWN_PEER_ID {
                                None
                            } else {
                                Some(elem.id.lamport)
                            },
                        });
                        if index > last_pos {
                            next = rt;
                            let len = index - last_pos;
                            // last pos = index, because the creation has not been applied to the elem
                            last_pos = index;
                            return Some(CrdtRopeDelta::Retain(len as usize));
                        } else {
                            return rt;
                        }
                    }
                    DiffStatus::Deleted => {
                        let rt = Some(CrdtRopeDelta::Delete(elem.rle_len()));
                        if index > last_pos {
                            next = rt;
                            let len = index - last_pos;
                            // last pos = index + len, because the deletion has not been applied to the elem
                            last_pos = index + elem.rle_len() as i32;
                            return Some(CrdtRopeDelta::Retain(len as usize));
                        } else {
                            last_pos = index + elem.rle_len() as i32;
                            return rt;
                        }
                    }
                }
            }

            None
        })
    }

    fn cmp_pos(
        &self,
        parent_right: Option<LeafIndex>,
        other_parent_right: Option<LeafIndex>,
    ) -> Ordering {
        match (parent_right, other_parent_right) {
            (Some(a), Some(b)) => self
                .tree
                .compare_pos(Cursor { leaf: a, offset: 0 }, Cursor { leaf: b, offset: 0 }),
            (Some(_), None) => Ordering::Less,
            (None, Some(_)) => Ordering::Greater,
            (None, None) => Ordering::Equal,
        }
    }
}

#[derive(Debug, Clone, PartialEq, Eq, Copy)]
pub(crate) enum CrdtRopeDelta {
    Retain(usize),
    Insert {
        chunk: RichtextChunk,
        id: ID,
        /// This is a optional field, because we may not know the correct lamport
        /// for chunk id with UNKNOWN_PEER_ID.
        ///
        /// This case happens when the chunk is created by default placeholder and
        /// the deletion happens that marks the chunk with its start_id. But it doesn't
        /// know the correct lamport for the chunk.
        lamport: Option<Lamport>,
    },
    Delete(usize),
}

#[derive(Debug, Clone, Copy)]
pub(super) struct CrdtRopeTrait;

#[derive(Debug, Default, Clone, PartialEq, Eq, Copy)]
pub(super) struct Cache {
    pub(super) len: i32,
    pub(super) changed_num: i32,
}

impl BTreeTrait for CrdtRopeTrait {
    type Elem = FugueSpan;
    type Cache = Cache;
    type CacheDiff = Cache;
    const USE_DIFF: bool = true;

    #[inline(always)]
    fn calc_cache_internal(
        cache: &mut Self::Cache,
        caches: &[generic_btree::Child<Self>],
    ) -> Self::CacheDiff {
        let new_len = caches.iter().map(|x| x.cache.len).sum();
        let new_changed_num = caches.iter().map(|x| x.cache.changed_num).sum();
        let len_diff = new_len - cache.len;
        let changed_num_diff = new_changed_num - cache.changed_num;
        cache.len = new_len;
        cache.changed_num = new_changed_num;
        Cache {
            len: len_diff,
            changed_num: changed_num_diff,
        }
    }

    #[inline(always)]
    fn apply_cache_diff(cache: &mut Self::Cache, diff: &Self::CacheDiff) {
        cache.len += diff.len;
        cache.changed_num += diff.changed_num;
    }

    #[inline(always)]
    fn merge_cache_diff(diff1: &mut Self::CacheDiff, diff2: &Self::CacheDiff) {
        diff1.len += diff2.len;
        diff1.changed_num += diff2.changed_num;
    }

    #[inline(always)]
    fn get_elem_cache(elem: &Self::Elem) -> Self::Cache {
        Cache {
            len: elem.activated_len() as i32,
            changed_num: if elem.diff_status.is_some() { 1 } else { 0 },
        }
    }

    #[inline(always)]
    fn new_cache_to_diff(cache: &Self::Cache) -> Self::CacheDiff {
        *cache
    }

    fn sub_cache(cache_lhs: &Self::Cache, cache_rhs: &Self::Cache) -> Self::CacheDiff {
        Cache {
            len: cache_lhs.len - cache_rhs.len,
            changed_num: cache_lhs.changed_num - cache_rhs.changed_num,
        }
    }
}

/// Query for start position, prefer left.
///
/// If there are zero length spans (deleted, or spans from future) at the
/// active index, the query will return the position of the first non-zero length
/// content before them.
///
/// NOTE: it may points to the end of a leaf node (with offset = rle_len) while the next leaf node is available.
struct ActiveLenQueryPreferLeft {
    left: i32,
}

impl Query<CrdtRopeTrait> for ActiveLenQueryPreferLeft {
    type QueryArg = i32;

    fn init(target: &Self::QueryArg) -> Self {
        debug_assert!(*target >= 0);
        ActiveLenQueryPreferLeft { left: *target }
    }

    fn find_node(
        &mut self,
        _: &Self::QueryArg,
        child_caches: &[generic_btree::Child<CrdtRopeTrait>],
    ) -> generic_btree::FindResult {
        let mut left = self.left;
        for (i, child) in child_caches.iter().enumerate() {
            let cache = &child.cache;
            if left <= cache.len {
                // Prefer left. So if both `cache.len` and `left` equal zero, return here.
                self.left = left;
                return generic_btree::FindResult::new_found(i, left as usize);
            }

            left -= cache.len;
        }

        if let Some(last) = child_caches.last() {
            left += last.cache.len;
            self.left = left;
            FindResult::new_missing(child_caches.len() - 1, left as usize)
        } else {
            // TODO: this should be impossible
            unreachable!()
        }
    }

    fn confirm_elem(
        &mut self,
        _: &Self::QueryArg,
        elem: &<CrdtRopeTrait as BTreeTrait>::Elem,
    ) -> (usize, bool) {
        if elem.is_activated() {
            (self.left as usize, (self.left as usize) < elem.rle_len())
        } else {
            // prefer left on zero length spans
            (0, self.left == 0)
        }
    }
}

/// Query for start position, prefer right
///
/// If there are zero length spans (deleted, or spans from future) at the
/// active index, the query will return the position of the first non-zero length
/// content after them.
struct ActiveLenQueryPreferRight {
    left: i32,
}

impl Query<CrdtRopeTrait> for ActiveLenQueryPreferRight {
    type QueryArg = i32;

    fn init(target: &Self::QueryArg) -> Self {
        debug_assert!(*target >= 0);
        Self { left: *target }
    }

    fn find_node(
        &mut self,
        _: &Self::QueryArg,
        child_caches: &[generic_btree::Child<CrdtRopeTrait>],
    ) -> generic_btree::FindResult {
        let mut left = self.left;
        for (i, child) in child_caches.iter().enumerate() {
            let cache = &child.cache;
            if left < cache.len {
                // Prefer left. So if both `cache.len` and `left` equal zero, return here.
                self.left = left;
                return generic_btree::FindResult::new_found(i, left as usize);
            }

            left -= cache.len;
        }

        if let Some(last) = child_caches.last() {
            left += last.cache.len;
            self.left = left;
            FindResult::new_missing(child_caches.len() - 1, left as usize)
        } else {
            // TODO: this should be impossible
            unreachable!()
        }
    }

    fn confirm_elem(
        &mut self,
        _: &Self::QueryArg,
        elem: &<CrdtRopeTrait as BTreeTrait>::Elem,
    ) -> (usize, bool) {
        if elem.is_activated() {
            (self.left as usize, (self.left as usize) < elem.rle_len())
        } else {
            (self.left as usize, self.left == 0)
        }
    }
}

/// This struct describe the ways to update a leaf's status
#[derive(Clone, Debug, Copy)]
pub(super) struct LeafUpdate {
    pub leaf: LeafIndex,
    /// `id_span` should only contains a subset of the leaf content
    pub id_span: IdSpan,
    /// if `set_future` is `None`, the `future` field will not be changed
    pub set_future: Option<bool>,
    pub delete_times_diff: i16,
}

impl LeafUpdate {
    #[allow(unused)]
    fn apply_to(&self, s: &mut Status) {
        s.delete_times += self.delete_times_diff;
        if let Some(f) = self.set_future {
            s.future = f;
        }
    }
}

#[cfg(test)]
mod test {
    use std::ops::Range;

<<<<<<< HEAD
    use loro_common::{Counter, IdFull, PeerID, ID};
=======
    use loro_common::{CompactId, Counter, PeerID, ID};
>>>>>>> 06e3a542

    use crate::container::richtext::RichtextChunk;

    use super::*;

    fn span(id: u32, range: Range<u32>) -> FugueSpan {
        FugueSpan::new(
            IdFull::new(id as PeerID, 0 as Counter, 0),
            RichtextChunk::new_text(range),
        )
    }

    #[allow(unused)]
    fn unknown_span(id: u32, len: usize) -> FugueSpan {
        FugueSpan::new(
            IdFull::new(id as PeerID, 0 as Counter, 0),
            RichtextChunk::new_unknown(len as u32),
        )
    }

    fn future_span(id: u32, range: Range<u32>) -> FugueSpan {
        let mut fugue = FugueSpan::new(
            IdFull::new(id as PeerID, 0 as Counter, 0),
            RichtextChunk::new_text(range),
        );

        fugue.status.future = true;
        fugue
    }

    fn dead_span(id: u32, range: Range<u32>) -> FugueSpan {
        let mut span = FugueSpan::new(
            IdFull::new(id as PeerID, 0 as Counter, 0),
            RichtextChunk::new_text(range),
        );

        span.status.delete_times += 1;
        span
    }

    #[test]
    fn len_test() {
        let mut rope = CrdtRope::new();
        rope.insert(0, span(0, 0..10), |_| panic!());
        assert_eq!(rope.len(), 10);
        rope.insert(5, span(1, 0..10), |_| panic!());
        assert_eq!(rope.len(), 20);
        rope.insert(20, span(1, 0..10), |_| panic!());
        assert_eq!(rope.len(), 30);
        for i in 3..30 {
            assert_eq!(rope.len(), i * 10);
            rope.insert(
                i,
                span(i as u32, i as u32 * 10..(i as u32 + 1) * 10),
                |_| panic!(),
            );
        }
    }

    #[test]
    fn content_insert_middle() {
        let mut rope = CrdtRope::new();
        rope.insert(0, span(0, 0..10), |_| panic!());
        rope.insert(5, span(1, 10..20), |_| panic!());
        let arr: Vec<_> = rope.tree.iter().collect();
        assert_eq!(arr.len(), 3);
        assert_eq!(arr[0].rle_len(), 5);
        assert_eq!(arr[1].rle_len(), 10);
        assert_eq!(arr[2].rle_len(), 5);

        assert_eq!(arr[0].id.counter, 0);
        assert_eq!(arr[0].id.peer, 0);
        assert_eq!(arr[1].id.counter, 0);
        assert_eq!(arr[1].id.peer, 1);
        assert_eq!(arr[2].id.counter, 5);
        assert_eq!(arr[2].id.peer, 0);
    }

    #[test]
    fn content_insert_should_ignore_tombstone() {
        let mut rope = CrdtRope::new();
        rope.insert(0, span(0, 0..10), |_| panic!());
        // 0..10

        rope.insert(5, dead_span(1, 10..20), |_| panic!());
        // 0..5, 10..20(dead), 5..10

        rope.insert(10, span(0, 20..30), |_| panic!());
        // 0..5, 10..20(dead), 5..10, 20..30

        let arr: Vec<_> = rope.tree.iter().collect();
        assert_eq!(arr.len(), 4);
        assert_eq!(arr[0].rle_len(), 5);
        assert_eq!(arr[1].rle_len(), 10);
        assert_eq!(arr[1].activated_len(), 0);
        assert_eq!(arr[2].rle_len(), 5);
        assert_eq!(arr[3].rle_len(), 10);
    }

    #[test]
    fn get_origin_left_and_right() {
        let mut rope = CrdtRope::new();
        rope.insert(0, span(0, 0..10), |_| panic!());
        let fugue = rope.insert(5, span(1, 10..20), |_| panic!()).content;
        assert_eq!(fugue.origin_left, Some(CompactId::new(0, 4)));
        assert_eq!(fugue.origin_right, Some(CompactId::new(0, 5)));
    }

    #[test]
    fn get_origin_left_and_right_among_tombstones() {
        let mut rope = CrdtRope::new();
        rope.insert(0, span(0, 0..10), |_| panic!());
        assert_eq!(rope.len(), 10);
        rope.delete(ID::NONE_ID, 5, 2, false, &mut |_| {});
        assert_eq!(rope.len(), 8);
        let fugue = rope.insert(6, span(1, 10..20), |_| panic!()).content;
        assert_eq!(fugue.origin_left, Some(CompactId::new(0, 7)));
        assert_eq!(fugue.origin_right, Some(CompactId::new(0, 8)));
        let fugue = rope.insert(5, span(1, 10..11), |_| panic!()).content;
        assert_eq!(fugue.origin_left, Some(CompactId::new(0, 4)));
        assert_eq!(fugue.origin_right, Some(CompactId::new(0, 5)));
    }

    #[test]
    fn should_ignore_future_spans_when_getting_origin_left() {
        {
            // insert future
            let mut rope = CrdtRope::new();
            rope.insert(0, span(0, 0..10), |_| panic!());
            rope.insert(5, future_span(1, 10..20), |_| panic!());
            let fugue = rope.insert(5, span(1, 10..20), |_| panic!()).content;
            assert_eq!(fugue.origin_left, Some(CompactId::new(0, 4)));
            assert_eq!(fugue.origin_right, Some(CompactId::new(0, 5)));
        }
        {
            // insert deleted
            let mut rope = CrdtRope::new();
            rope.insert(0, span(0, 0..10), |_| panic!());
            rope.insert(5, dead_span(1, 10..20), |_| panic!());
            let fugue = rope.insert(5, span(1, 10..20), |_| panic!()).content;
            assert_eq!(fugue.origin_left, Some(CompactId::new(0, 4)));
            assert_eq!(fugue.origin_right, Some(CompactId::new(1, 0)));
        }
    }

    #[test]
    fn update() {
        let mut rope = CrdtRope::new();
        let result = rope.insert(0, span(0, 0..10), |_| panic!());
        let split = rope.update(
            vec![LeafUpdate {
                leaf: result.leaf,
                id_span: IdSpan::new(0, 2, 8),
                set_future: None,
                delete_times_diff: 1,
            }],
            false,
        );

        assert_eq!(rope.len(), 4);
        assert_eq!(split.len(), 2);
        let split = rope.update(
            vec![LeafUpdate {
                leaf: split[0],
                id_span: IdSpan::new(0, 2, 8),
                set_future: None,
                delete_times_diff: -1,
            }],
            false,
        );

        assert_eq!(rope.len(), 10);
        assert_eq!(split.len(), 0);
    }

    #[test]
    fn checkout() {
        let mut rope = CrdtRope::new();
        let result1 = rope.insert(0, span(0, 0..10), |_| panic!());
        let result2 = rope.insert(10, dead_span(1, 10..20), |_| panic!());
        rope.update(
            vec![
                LeafUpdate {
                    leaf: result1.leaf,
                    id_span: IdSpan::new(0, 2, 8),
                    set_future: None,
                    delete_times_diff: 1,
                },
                LeafUpdate {
                    leaf: result2.leaf,
                    id_span: IdSpan::new(1, 0, 3),
                    set_future: None,
                    delete_times_diff: -1,
                },
            ],
            true,
        );
        let vec: Vec<_> = rope.get_diff().collect();
        assert_eq!(
            vec![
                CrdtRopeDelta::Retain(2),
                CrdtRopeDelta::Delete(6),
                CrdtRopeDelta::Retain(2),
                CrdtRopeDelta::Insert {
                    chunk: RichtextChunk::new_text(10..13),
                    id: ID::new(1, 0),
                    lamport: Some(0)
                }
            ],
            vec,
        );
    }

    #[test]
    fn checkout_future() {
        let mut rope = CrdtRope::new();
        let result = rope.insert(0, future_span(0, 0..10), |_| panic!());
        rope.update(
            vec![LeafUpdate {
                leaf: result.leaf,
                id_span: IdSpan::new(0, 2, 10),
                set_future: Some(false),
                delete_times_diff: 0,
            }],
            true,
        );
        let vec: Vec<_> = rope.get_diff().collect();
        assert_eq!(
            vec![CrdtRopeDelta::Insert {
                chunk: RichtextChunk::new_text(2..10),
                id: ID::new(0, 2),
                lamport: Some(2)
            }],
            vec,
        );
    }

    #[test]
    fn checkout_future_with_delete() {
        let mut rope = CrdtRope::new();
        let result = rope.insert(0, future_span(0, 0..10), |_| panic!());
        rope.update(
            vec![LeafUpdate {
                leaf: result.leaf,
                id_span: IdSpan::new(0, 2, 10),
                set_future: Some(false),
                delete_times_diff: 1,
            }],
            true,
        );
        let vec: Vec<_> = rope.get_diff().collect();
        assert!(vec.is_empty());
    }
}<|MERGE_RESOLUTION|>--- conflicted
+++ resolved
@@ -671,11 +671,7 @@
 mod test {
     use std::ops::Range;
 
-<<<<<<< HEAD
-    use loro_common::{Counter, IdFull, PeerID, ID};
-=======
-    use loro_common::{CompactId, Counter, PeerID, ID};
->>>>>>> 06e3a542
+    use loro_common::{CompactId, Counter, IdFull, PeerID, ID};
 
     use crate::container::richtext::RichtextChunk;
 
