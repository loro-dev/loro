--- conflicted
+++ resolved
@@ -205,10 +205,6 @@
         let end_id = op_id.inc(len as Counter);
         self.current_vv.extend_to_include_end_id(end_id);
         self.applied_vv.extend_to_include_end_id(end_id);
-<<<<<<< HEAD
-=======
-        // debug_log::debug_dbg!(&self);
->>>>>>> 76e3f97f
     }
 
     #[inline]
@@ -364,10 +360,6 @@
         self._checkout(to, true);
         // self.id_to_cursor.diagnose();
         // debug_log::debug_dbg!(&self);
-<<<<<<< HEAD
-        // self.check();
-=======
->>>>>>> 76e3f97f
         self.rope.get_diff()
     }
 }
