--- conflicted
+++ resolved
@@ -140,36 +140,21 @@
 }
 
 impl Mergable for DeleteSpanWithId {
-<<<<<<< HEAD
     /// If two spans are mergeable, their ids should be continuous.
     /// LHS's end id should be equal to RHS's start id.
     /// But their spans may be in a reversed order.
-=======
->>>>>>> 06e3a542
     fn is_mergable(&self, rhs: &Self, _conf: &()) -> bool
     where
         Self: Sized,
     {
-<<<<<<< HEAD
-        if self.span.is_mergable(&rhs.span, &()) {
-            self.id_end() == rhs.id_start
-        } else {
-            false
-        }
-=======
         self.id_end() == rhs.id_start && self.span.is_mergable(&rhs.span, &())
->>>>>>> 06e3a542
     }
 
     fn merge(&mut self, rhs: &Self, _conf: &())
     where
         Self: Sized,
     {
-<<<<<<< HEAD
-        self.span.merge(&rhs.span, &());
-=======
         self.span.merge(&rhs.span, &())
->>>>>>> 06e3a542
     }
 }
 
