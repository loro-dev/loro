--- conflicted
+++ resolved
@@ -116,14 +116,12 @@
     }
 
     pub(crate) fn delete(&mut self, txn: &mut Transaction, pos: usize, len: usize) {
-<<<<<<< HEAD
-=======
         if len == 0 {
             return;
         }
 
+        self._record_delete_op(txn, pos, len, None, None);
         self.state.delete_range(Some(pos), Some(pos + len));
-        self._record_delete_op(txn, pos, len);
     }
 
     pub(crate) fn delete_utf16(
@@ -137,12 +135,18 @@
         }
 
         let (pos, len) = self.state.delete_utf16(utf16_pos, utf16_len)?;
-        self._record_delete_op(txn, pos, len);
+        self._record_delete_op(txn, pos, len, Some(utf16_pos), Some(utf16_len));
         Ok(())
     }
 
-    fn _record_delete_op(&mut self, txn: &mut Transaction, pos: usize, len: usize) {
->>>>>>> 82b5f8dc
+    fn _record_delete_op(
+        &mut self,
+        txn: &mut Transaction,
+        pos: usize,
+        len: usize,
+        utf16_pos: Option<usize>,
+        utf16_len: Option<usize>,
+    ) {
         txn.with_store_hierarchy_mut(|txn, store, hierarchy| {
             let id = store.next_id();
             let op = Op::new(
@@ -154,15 +158,15 @@
             txn.update_version(store.frontiers().into());
 
             if hierarchy.should_notify(&self.id) {
-                let utf16_pos = self.state.utf8_to_utf16(pos);
-                let utf16_end = self.state.utf8_to_utf16(pos + len);
+                let utf16_pos = utf16_pos.unwrap_or_else(|| self.state.utf8_to_utf16(pos));
+                let utf16_len =
+                    utf16_len.unwrap_or_else(|| self.state.utf8_to_utf16(pos + len) - utf16_pos);
                 let delta = Delta::new()
                     .retain_with_meta(pos, Utf16Meta::new(utf16_pos))
-                    .delete_with_meta(len, Utf16Meta::new(utf16_end - utf16_pos));
+                    .delete_with_meta(len, Utf16Meta::new(utf16_len));
                 txn.append_event_diff(self.idx, Diff::Text(delta), true);
             }
         });
-        self.state.delete_range(Some(pos), Some(pos + len));
     }
 
     pub fn text_len(&self) -> usize {
@@ -596,13 +600,11 @@
         }
         self.with_transaction(txn, |txn, x| {
             let current_length = x.text_len();
-            if pos > current_length {
-                return Err(LoroError::OutOfBound { pos, len: current_length });
-            }
             if pos + len > current_length {
-                return Err(LoroError::TransactionError(
-                    format!("`ContainerIdx-{:?}` can not apply delete op: the current len is {} but the delete range is {:?}", self.container_idx, current_length, pos..pos+len).into(),
-                ));
+                return Err(LoroError::OutOfBound {
+                    pos: pos + len,
+                    len: current_length,
+                });
             }
             x.delete(txn, pos, len);
             Ok(())
