--- conflicted
+++ resolved
@@ -62,6 +62,7 @@
     peer: Arc<AtomicU64>,
 }
 
+pub(crate) const FRONTIERS_KEY: &[u8] = b"fr";
 impl std::fmt::Debug for ContainerStore {
     fn fmt(&self, f: &mut std::fmt::Formatter<'_>) -> std::fmt::Result {
         f.debug_struct("ContainerStore")
@@ -123,13 +124,8 @@
         self.store.encode()
     }
 
-<<<<<<< HEAD
-    pub fn encode_with_frontiers(&mut self, f: &Frontiers) -> Bytes {
-        self.store.encode_with_frontiers(f)
-=======
     pub(crate) fn flush(&mut self) {
         self.store.flush()
->>>>>>> 3d5a5da4
     }
 
     pub fn encode_gc(&mut self) -> Bytes {
