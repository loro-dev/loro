--- conflicted
+++ resolved
@@ -77,7 +77,6 @@
         }
     }
 
-<<<<<<< HEAD
     fn get_last_insert_index_by_position(
         &self,
         node_position: &NodePosition,
@@ -88,8 +87,6 @@
         }
     }
 
-=======
->>>>>>> 2940029b
     fn get_node_position_at(&self, pos: usize) -> Option<&NodePosition> {
         match self {
             NodeChildren::Vec(v) => v.get(pos).map(|x| &x.0),
