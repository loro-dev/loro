--- conflicted
+++ resolved
@@ -67,13 +67,9 @@
 
 pub mod list;
 pub mod map;
-<<<<<<< HEAD
-pub mod text;
 pub mod tree;
-=======
 pub mod richtext;
 pub(crate) mod text;
->>>>>>> 6a968ab0
 
 use idx::ContainerIdx;
 
