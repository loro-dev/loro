--- conflicted
+++ resolved
@@ -54,8 +54,10 @@
         self.compare_and_swap(key, old, new)
     }
 
-    fn remove(&mut self, key: &[u8]) {
-        self.remove(key)
+    fn remove(&mut self, key: &[u8]) -> Option<Bytes> {
+        let ans = self.get(key);
+        self.remove(key);
+        ans
     }
 
     fn contains_key(&self, key: &[u8]) -> bool {
@@ -203,15 +205,9 @@
         }
     }
 
-<<<<<<< HEAD
-        fn remove(&mut self, key: &[u8]) -> Option<Bytes> {
-            self.remove(key)
-        }
-=======
-    fn remove(&mut self, key: &[u8]) {
-        self.remove(key);
-    }
->>>>>>> 4c325ab8
+    fn remove(&mut self, key: &[u8]) -> Option<Bytes> {
+        self.remove(key)
+    }
 
     fn contains_key(&self, key: &[u8]) -> bool {
         self.contains_key(key)
