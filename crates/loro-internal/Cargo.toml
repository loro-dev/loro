[package]
name = "loro-internal"
version = "0.1.0"
edition = "2021"

# See more keys and their definitions at https://doc.rust-lang.org/cargo/reference/manifest.html

[dependencies]
string_cache = "0.8.7"
rle = { path = "../rle" }
loro-preload = { path = "../loro-preload" }
loro-common = { path = "../loro-common" }
smallvec = { version = "1.8.0", features = ["serde"] }
postcard = "1"
fxhash = "0.2.1"
serde = { version = "1", features = ["derive"] }
thiserror = "1"
enum-as-inner = "0.5.1"
num = "0.4.0"
crdt-list = { version = "0.4.0" }
rand = { version = "0.8.5", optional = true }
arbitrary = { version = "1", optional = true }
tabled = { version = "0.10.0", optional = true }
wasm-bindgen = { version = "=0.2.86", optional = true }
serde-wasm-bindgen = { version = "0.5.0", optional = true }
js-sys = { version = "0.3.60", optional = true }
serde_json = { version = "1" }
arref = "0.1.0"
<<<<<<< HEAD
debug-log = { version = "0.2.1", features = [] }
=======
debug-log = { version = "0.2.2", features = [] }
>>>>>>> 8bd953e3
serde_columnar = { version = "0.3.2" }
tracing = { version = "0.1.37" }
append-only-bytes = { version = "0.1.12", features = ["u32_range"] }
itertools = "0.11.0"
enum_dispatch = "0.3.11"
im = "15.1.0"
generic-btree = { version = "0.8.2" }
miniz_oxide = "0.7.1"
getrandom = "0.2.10"
zerovec = { version = "0.9.4", features = ["serde", "derive"] }
once_cell = "1.18.0"

[dev-dependencies]
serde_json = "1.0.87"
dhat = "0.3.1"
rand = { version = "0.8.5" }
proptest = "1.0.0"
proptest-derive = "0.3.0"
static_assertions = "1.1.0"
tabled = "0.10.0"
color-backtrace = { version = "0.5" }
ctor = "0.1.23"
criterion = "0.4.0"
flate2 = "1.0.24"
arbtest = "0.2.0"
bench-utils = { path = "../bench-utils" }

# See https://matklad.github.io/2021/02/27/delete-cargo-integration-tests.html
[lib]
doctest = false
bench = false

[features]
default = []
compress = ["serde_columnar/compress"]
# "wasm" will use utf-16 index by default when using text related stuff; But it'll use utf-8 encoding internally.
wasm = ["wasm-bindgen", "js-sys", "serde-wasm-bindgen", "loro-common/wasm"]
# whether to use list slice instead of raw str in text container
test_utils = ["crdt-list/fuzzing", "rand", "arbitrary", "tabled"]

[[bench]]
name = "text_r"
harness = false

[[bench]]
name = "list"
harness = false

[[bench]]
name = "encode"
harness = false

[[bench]]
name = "pending"
harness = false

[[bench]]
name = "tree"
harness = false<|MERGE_RESOLUTION|>--- conflicted
+++ resolved
@@ -26,11 +26,7 @@
 js-sys = { version = "0.3.60", optional = true }
 serde_json = { version = "1" }
 arref = "0.1.0"
-<<<<<<< HEAD
-debug-log = { version = "0.2.1", features = [] }
-=======
 debug-log = { version = "0.2.2", features = [] }
->>>>>>> 8bd953e3
 serde_columnar = { version = "0.3.2" }
 tracing = { version = "0.1.37" }
 append-only-bytes = { version = "0.1.12", features = ["u32_range"] }
@@ -85,8 +81,4 @@
 
 [[bench]]
 name = "pending"
-harness = false
-
-[[bench]]
-name = "tree"
 harness = false