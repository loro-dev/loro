[package]
name = "loro-internal"
version = "0.5.1"
edition = "2021"
license = "MIT"
description = "Loro internal library. Do not use it directly as it's not stable."
documentation = "https://docs.rs/loro/"
homepage = "https://loro.dev"
repository = "https://github.com/loro-dev/loro/"
authors = ["Zixuan Chen", "Liang Zhao"]
categories = ["data-structures", "crdt", "collaborative-editing", "local-first"]
keywords = ["crdt", "local-first"]

# See more keys and their definitions at https://doc.rust-lang.org/cargo/reference/manifest.html

[dependencies]
<<<<<<< HEAD
loro-delta = { path = "../delta", package = "loro-delta" }
rle = { path = "../rle", package = "loro-rle" }
fractional_index = { path = "../fractional_index", features = ["serde"] }
loro-common = { path = "../loro-common" }
=======
loro-delta = { path = "../delta", version = "0.5.1", package = "loro-delta" }
rle = { path = "../rle", version = "0.5.1", package = "loro-rle" }
loro-common = { path = "../loro-common", version = "0.5.1" }
>>>>>>> 910a5538
smallvec = { version = "1.8.0", features = ["serde"] }
postcard = "1"
fxhash = { workspace = true }
serde = { version = "1", features = ["derive"] }
thiserror = "1"
enum-as-inner = { workspace = true }
num = "0.4.0"
rand = { version = "0.8.5" }
arbitrary = { version = "1", optional = true }
tabled = { version = "0.10.0", optional = true }
wasm-bindgen = { version = "=0.2.90", optional = true }
serde-wasm-bindgen = { version = "0.5.0", optional = true }
js-sys = { version = "0.3.60", optional = true }
serde_json = { version = "1" }
arref = "0.1.0"
serde_columnar = { workspace = true }
append-only-bytes = { version = "0.1.12", features = ["u32_range"] }
itertools = "0.11.0"
enum_dispatch = { workspace = true }
im = "15.1.0"
generic-btree = { version = "^0.10.5" }
getrandom = "0.2.10"
once_cell = "1.18.0"
leb128 = "0.2.5"
num-traits = "0.2"
num-derive = "0.3"
either = "1"
md5 = "0.7.0"
tracing = { version = "0.1", features = ["release_max_level_warn"] }

[dev-dependencies]
miniz_oxide = "0.7.1"
serde_json = "1.0.87"
dhat = "0.3.1"
rand = { version = "0.8.5" }
base64 = "0.21.5"
proptest = "1.0.0"
proptest-derive = "0.3.0"
static_assertions = "1.1.0"
tabled = "0.10.0"
ctor = "0.1.23"
criterion = "0.5.0"
arbtest = "0.2.0"
bench-utils = { path = "../bench-utils" }
dev-utils = { path = "../dev-utils" }
zstd = "0.13.0"

# See https://matklad.github.io/2021/02/27/delete-cargo-integration-tests.html
[lib]
doctest = false
bench = false

[features]
default = []
# "wasm" will use utf-16 index by default when using text related stuff; But it'll use utf-8 encoding internally.
wasm = ["wasm-bindgen", "js-sys", "serde-wasm-bindgen", "loro-common/wasm"]
# whether to use list slice instead of raw str in text container
test_utils = ["arbitrary", "tabled"]

[[bench]]
name = "text_r"
harness = false

[[bench]]
name = "list"
harness = false

[[bench]]
name = "encode"
harness = false

[[bench]]
name = "pending"
harness = false

[[bench]]
name = "event"
harness = false

[[bench]]
name = "map"
harness = false

[[bench]]
name = "tree"
harness = false<|MERGE_RESOLUTION|>--- conflicted
+++ resolved
@@ -14,16 +14,10 @@
 # See more keys and their definitions at https://doc.rust-lang.org/cargo/reference/manifest.html
 
 [dependencies]
-<<<<<<< HEAD
-loro-delta = { path = "../delta", package = "loro-delta" }
-rle = { path = "../rle", package = "loro-rle" }
-fractional_index = { path = "../fractional_index", features = ["serde"] }
-loro-common = { path = "../loro-common" }
-=======
 loro-delta = { path = "../delta", version = "0.5.1", package = "loro-delta" }
 rle = { path = "../rle", version = "0.5.1", package = "loro-rle" }
 loro-common = { path = "../loro-common", version = "0.5.1" }
->>>>>>> 910a5538
+fractional_index = { path = "../fractional_index", features = ["serde"] }
 smallvec = { version = "1.8.0", features = ["serde"] }
 postcard = "1"
 fxhash = { workspace = true }
