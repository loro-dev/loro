--- conflicted
+++ resolved
@@ -14,21 +14,13 @@
 # See more keys and their definitions at https://doc.rust-lang.org/cargo/reference/manifest.html
 
 [dependencies]
-<<<<<<< HEAD
 smallvec = { workspace = true }
-loro-delta = { path = "../delta", version = "0.5.1", package = "loro-delta" }
-rle = { path = "../rle", version = "0.5.1", package = "loro-rle" }
-loro-common = { path = "../loro-common", version = "0.5.1" }
-fractional_index = { path = "../fractional_index", features = ["serde"] }
-=======
 loro-delta = { path = "../delta", version = "0.16.2", package = "loro-delta" }
 rle = { path = "../rle", version = "0.16.2", package = "loro-rle" }
 loro-common = { path = "../loro-common", version = "0.16.2" }
 fractional_index = { path = "../fractional_index", features = [
   "serde",
 ], version = "0.16.2", package = "loro_fractional_index" }
-smallvec = { version = "1.8.0", features = ["serde"] }
->>>>>>> 54637a7b
 postcard = "1"
 fxhash = { workspace = true }
 serde = { workspace = true }
