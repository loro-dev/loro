use bytes::{BufMut, BytesMut};
use loro_common::{ContainerID, InternalString, LoroError, LoroResult, LoroValue, ID};
use serde_columnar::{columnar, to_vec};
use std::borrow::Cow;

use serde::{Deserialize, Serialize};

/// The final phase of the encoding process. It's also the first phase of the decoding process.
///
/// This data structure allows users to only load the state or the oplog.
///
/// - When only the state is needed, the `oplog` and `oplog_extra_arena` can be ignored.
/// - When only the oplog is needed, the `app_state` can be ignored. (state_arena is still needed).
#[derive(Debug, Clone, Serialize, Deserialize)]
pub struct FinalPhase<'a> {
    #[serde(borrow)]
    pub common: Cow<'a, [u8]>, // -> CommonArena
    #[serde(borrow)]
    pub app_state: Cow<'a, [u8]>, // -> EncodedAppState
    #[serde(borrow)]
    pub state_arena: Cow<'a, [u8]>, // -> TempArena<'a>
    #[serde(borrow)]
    pub oplog_extra_arena: Cow<'a, [u8]>, // -> TempArena<'a>. Cannot have full history if this is dropped
    #[serde(borrow)]
    pub oplog: Cow<'a, [u8]>, // -> OpLog. Can be ignored if we only need state
}

impl<'a> FinalPhase<'a> {
    #[inline(always)]
    pub fn encode(&self) -> Vec<u8> {
        let mut bytes = BytesMut::with_capacity(
            self.common.len()
                + self.app_state.len()
                + self.state_arena.len()
                + self.oplog_extra_arena.len()
                + self.oplog.len()
                + 10,
        );

        leb::write_unsigned(&mut bytes, self.common.len() as u64);
        bytes.put_slice(&self.common);
        leb::write_unsigned(&mut bytes, self.app_state.len() as u64);
        bytes.put_slice(&self.app_state);
        leb::write_unsigned(&mut bytes, self.state_arena.len() as u64);
        bytes.put_slice(&self.state_arena);
        leb::write_unsigned(&mut bytes, self.oplog_extra_arena.len() as u64);
        bytes.put_slice(&self.oplog_extra_arena);
        leb::write_unsigned(&mut bytes, self.oplog.len() as u64);
        bytes.put_slice(&self.oplog);
        bytes.to_vec()
    }

    #[inline(always)]
    pub fn decode(bytes: &'a [u8]) -> Result<Self, LoroError> {
        let mut index = 0;
        let len = leb::read_unsigned(bytes, &mut index) as usize;
        let common = &bytes[index..index + len];
        index += len;

        let len = leb::read_unsigned(bytes, &mut index) as usize;
        let app_state = &bytes[index..index + len];
        index += len;

        let len = leb::read_unsigned(bytes, &mut index) as usize;
        let state_arena = &bytes[index..index + len];
        index += len;

        let len = leb::read_unsigned(bytes, &mut index) as usize;
        let additional_arena = &bytes[index..index + len];
        index += len;

        let len = leb::read_unsigned(bytes, &mut index) as usize;
        let oplog = &bytes[index..index + len];

        Ok(FinalPhase {
            common: Cow::Borrowed(common),
            app_state: Cow::Borrowed(app_state),
            state_arena: Cow::Borrowed(state_arena),
            oplog_extra_arena: Cow::Borrowed(additional_arena),
            oplog: Cow::Borrowed(oplog),
        })
    }

    pub fn diagnose_size(&self) {
        println!("common: {}", self.common.len());
        println!("app_state: {}", self.app_state.len());
        println!("state_arena: {}", self.state_arena.len());
        println!("additional_arena: {}", self.oplog_extra_arena.len());
        println!("oplog: {}", self.oplog.len());
    }
}

#[derive(Debug, Default, Clone, Serialize, Deserialize)]
pub struct CommonArena<'a> {
    #[serde(borrow)]
    pub peer_ids: Cow<'a, [u64]>,
    pub container_ids: Vec<ContainerID>,
}

impl<'a> CommonArena<'a> {
    pub fn encode(&self) -> Vec<u8> {
        to_vec(self).unwrap()
    }

    pub fn decode(data: &'a FinalPhase) -> Result<Self, LoroError> {
        serde_columnar::from_bytes(&data.common)
            .map_err(|e| LoroError::DecodeError(e.to_string().into_boxed_str()))
    }
}

#[derive(Debug, Clone, Default, Serialize, Deserialize)]
pub struct EncodedAppState<'a> {
    pub frontiers: Vec<ID>,
    /// container states
    #[serde(borrow)]
    pub states: Vec<EncodedContainerState<'a>>,
    /// containers' parents
    pub parents: Vec<Option<u32>>,
}

impl<'a> EncodedAppState<'a> {
    pub fn encode(&self) -> Vec<u8> {
        to_vec(self).unwrap()
    }

    pub fn decode(data: &'a FinalPhase) -> Result<EncodedAppState<'a>, LoroError> {
        serde_columnar::from_bytes(&data.app_state)
            .map_err(|e| LoroError::DecodeError(e.to_string().into_boxed_str()))
    }
}

#[derive(Debug, Clone, Serialize, Deserialize)]
pub enum EncodedContainerState<'a> {
    Map(Vec<MapEntry>),
    List(Vec<usize>),
<<<<<<< HEAD
    Tree(Vec<(usize, Option<usize>)>),
=======
    #[serde(borrow)]
    Richtext(EncodedRichtextState<'a>),
}

#[derive(Debug, Clone, Serialize, Deserialize)]
pub struct EncodedRichtextState<'a> {
    /// It's composed of interleaved:
    ///
    /// - len of text ranges
    /// - len of styles anchors
    pub len: Vec<u32>,
    /// This is encoded [TextRanges]
    #[serde(borrow)]
    pub text_bytes: Cow<'a, [u8]>,
    /// Style anchor index in the style arena
    // TODO: can be optimized
    pub styles: Vec<CompactStyleOp>,
    /// It is a start or end anchor. It's indexed by bit position.
    pub is_style_start: Vec<u8>,
}

#[columnar(vec, ser, de, iterable)]
#[derive(Debug, Clone, Copy)]
pub struct TextRange {
    #[columnar(strategy = "DeltaRle")]
    pub start: usize,
    #[columnar(strategy = "DeltaRle")]
    pub len: usize,
}

#[columnar(ser, de)]
#[derive(Debug, Default)]
pub struct TextRanges {
    #[columnar(class = "vec", iter = "TextRange")]
    pub ranges: Vec<TextRange>,
}

impl TextRanges {
    #[inline]
    pub fn decode_iter(bytes: &[u8]) -> LoroResult<impl Iterator<Item = TextRange> + '_> {
        let iter = serde_columnar::iter_from_bytes::<TextRanges>(bytes).map_err(|e| {
            LoroError::DecodeError(format!("Failed to decode TextRange: {}", e).into_boxed_str())
        })?;
        Ok(iter.ranges)
    }

    #[inline]
    pub fn encode(&self) -> Vec<u8> {
        to_vec(self).unwrap()
    }
>>>>>>> 6a968ab0
}

impl<'a> EncodedContainerState<'a> {
    pub fn container_type(&self) -> loro_common::ContainerType {
        match self {
            EncodedContainerState::Map(_) => loro_common::ContainerType::Map,
            EncodedContainerState::List(_) => loro_common::ContainerType::List,
<<<<<<< HEAD
            EncodedContainerState::Tree(_) => loro_common::ContainerType::Tree,
=======
            EncodedContainerState::Richtext { .. } => loro_common::ContainerType::Text,
>>>>>>> 6a968ab0
        }
    }
}

#[derive(Debug, Clone, Serialize, Deserialize)]
pub struct MapEntry {
    pub key: usize,   // index to the state arena
    pub value: usize, // index to the state arena + 1. 0 means None
    pub peer: u32,    // index to the peer ids
    pub counter: u32, // index to the peer ids
    pub lamport: u32,
}

#[derive(Debug, Default, Clone, Serialize, Deserialize)]
pub struct CompactStyleOp {
    /// index to the peer idx
    pub peer_idx: u32,
    /// index to the keywords idx
    pub key_idx: u32,
    pub counter: u32,
    pub lamport: u32,
    pub style_info: u8,
}

#[derive(Debug, Default, Clone, Serialize, Deserialize)]
pub struct TempArena<'a> {
    #[serde(borrow)]
    pub text: Cow<'a, [u8]>,
    // PERF: can we use a Cow here?
    pub keywords: Vec<InternalString>,
    pub values: Vec<LoroValue>,
    pub tree_ids: Vec<(u32, i32)>,
}

impl<'a> TempArena<'a> {
    pub fn encode(&self) -> Vec<u8> {
        to_vec(self).unwrap()
    }

    pub fn decode_state_arena(data: &'a FinalPhase) -> Result<Self, LoroError> {
        serde_columnar::from_bytes(&data.state_arena)
            .map_err(|e| LoroError::DecodeError(e.to_string().into_boxed_str()))
    }

    pub fn decode_additional_arena(data: &'a FinalPhase) -> Result<Self, LoroError> {
        serde_columnar::from_bytes(&data.oplog_extra_arena)
            .map_err(|e| LoroError::DecodeError(e.to_string().into_boxed_str()))
    }
}

/// returns a deep LoroValue that wraps the whole state
pub fn decode_state(_bytes: &[u8]) -> LoroValue {
    unimplemented!()
}

mod leb {
    use bytes::{BufMut, BytesMut};
    pub const CONTINUATION_BIT: u8 = 1 << 7;

    pub fn write_unsigned(w: &mut BytesMut, mut val: u64) -> usize {
        let mut bytes_written = 0;
        loop {
            let mut byte = low_bits_of_u64(val);
            val >>= 7;
            if val != 0 {
                // More bytes to come, so set the continuation bit.
                byte |= CONTINUATION_BIT;
            }

            w.put_u8(byte);
            bytes_written += 1;

            if val == 0 {
                return bytes_written;
            }
        }
    }

    #[doc(hidden)]
    #[inline]
    pub fn low_bits_of_byte(byte: u8) -> u8 {
        byte & !CONTINUATION_BIT
    }

    #[doc(hidden)]
    #[inline]
    pub fn low_bits_of_u64(val: u64) -> u8 {
        let byte = val & (std::u8::MAX as u64);
        low_bits_of_byte(byte as u8)
    }

    pub fn read_unsigned(r: &[u8], index: &mut usize) -> u64 {
        let mut result = 0;
        let mut shift = 0;

        loop {
            let mut buf = [r[*index]];
            *index += 1;

            if shift == 63 && buf[0] != 0x00 && buf[0] != 0x01 {
                while buf[0] & CONTINUATION_BIT != 0 {
                    buf = [r[*index]];
                    *index += 1;
                }

                panic!("overflow");
            }

            let low_bits = low_bits_of_byte(buf[0]) as u64;
            result |= low_bits << shift;

            if buf[0] & CONTINUATION_BIT == 0 {
                return result;
            }

            shift += 7;
        }
    }
}<|MERGE_RESOLUTION|>--- conflicted
+++ resolved
@@ -133,11 +133,9 @@
 pub enum EncodedContainerState<'a> {
     Map(Vec<MapEntry>),
     List(Vec<usize>),
-<<<<<<< HEAD
+    #[serde(borrow)]
+    Richtext(EncodedRichtextState<'a>),
     Tree(Vec<(usize, Option<usize>)>),
-=======
-    #[serde(borrow)]
-    Richtext(EncodedRichtextState<'a>),
 }
 
 #[derive(Debug, Clone, Serialize, Deserialize)]
@@ -186,7 +184,6 @@
     pub fn encode(&self) -> Vec<u8> {
         to_vec(self).unwrap()
     }
->>>>>>> 6a968ab0
 }
 
 impl<'a> EncodedContainerState<'a> {
@@ -194,11 +191,8 @@
         match self {
             EncodedContainerState::Map(_) => loro_common::ContainerType::Map,
             EncodedContainerState::List(_) => loro_common::ContainerType::List,
-<<<<<<< HEAD
             EncodedContainerState::Tree(_) => loro_common::ContainerType::Tree,
-=======
             EncodedContainerState::Richtext { .. } => loro_common::ContainerType::Text,
->>>>>>> 6a968ab0
         }
     }
 }
