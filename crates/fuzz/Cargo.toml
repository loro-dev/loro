--- conflicted
+++ resolved
@@ -7,23 +7,8 @@
 # See more keys and their definitions at https://doc.rust-lang.org/cargo/reference/manifest.html
 
 [dependencies]
-<<<<<<< HEAD
-loro-without-counter = { path = "../loro", package = "loro" }
-loro = { git = "https://github.com/loro-dev/loro.git", features = [
-    "counter",
-], rev = "43b4f37f51121d2c52019f09499e5b48e8ff9d7c" }
-loro-common = { git = "https://github.com/loro-dev/loro.git", features = [
-    "counter",
-], rev = "43b4f37f51121d2c52019f09499e5b48e8ff9d7c" }
-# loro = { path = "../loro", package = "loro", features = ["counter"] }
-# loro-common = { path = "../loro-common", package = "loro-common", features = [
-#     "counter",
-# ] }
-# loro-without-counter = { git = "https://github.com/loro-dev/loro.git", branch = "main", package = "loro" }
-=======
 loro = { path = "../loro", features = ["counter"], package = "loro" }
 loro-without-counter = { git = "https://github.com/loro-dev/loro.git", rev = "90470658435ec4c62b5af59ebb82fe9e1f5aa761", package = "loro", default-features = false }
->>>>>>> 86c760ab
 fxhash = { workspace = true }
 enum_dispatch = { workspace = true }
 enum-as-inner = { workspace = true }
