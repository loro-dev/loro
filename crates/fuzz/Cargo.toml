[package]
name = "fuzz"
version = "0.1.0"
edition = "2021"
publish = false

# See more keys and their definitions at https://doc.rust-lang.org/cargo/reference/manifest.html

[dependencies]
<<<<<<< HEAD
loro = { path = "../loro", features = ["test_utils"] }
tracing = "0.1"
=======
loro = { path = "../loro" }
loro-internal = { path = "../loro-internal", features = ["test_utils"] }
>>>>>>> f99bfd8e
arbitrary = "1"
tabled = "0.10"
debug-log = { workspace = true }
fxhash = { workspace = true }
enum_dispatch = { workspace = true }
enum-as-inner = { workspace = true }
rand = "0.8.5"

[dev-dependencies]
arbtest = "^0.2.0"
tracing-subscriber = "0.3.18"
color-backtrace = "0.6.1"
ctor = "0.2"<|MERGE_RESOLUTION|>--- conflicted
+++ resolved
@@ -7,13 +7,9 @@
 # See more keys and their definitions at https://doc.rust-lang.org/cargo/reference/manifest.html
 
 [dependencies]
-<<<<<<< HEAD
-loro = { path = "../loro", features = ["test_utils"] }
 tracing = "0.1"
-=======
 loro = { path = "../loro" }
 loro-internal = { path = "../loro-internal", features = ["test_utils"] }
->>>>>>> f99bfd8e
 arbitrary = "1"
 tabled = "0.10"
 debug-log = { workspace = true }
