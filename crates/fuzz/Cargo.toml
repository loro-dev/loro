[package]
name = "fuzz"
version = "0.1.0"
edition = "2021"
publish = false

# See more keys and their definitions at https://doc.rust-lang.org/cargo/reference/manifest.html

[dependencies]
<<<<<<< HEAD
loro = { path = "../loro", features = ["counter"], package = "loro" }
loro-without-counter = { git = "https://github.com/loro-dev/loro.git", rev = "89dbfe3f3b0eb2d0d2306841f22e56a3879ebd9d", package = "loro", default-features = false}
=======
loro-without-counter = { path = "../loro", package = "loro" }
loro = { git = "https://github.com/loro-dev/loro.git", features = [
    "counter",
], branch = "main" }
loro-common = { git = "https://github.com/loro-dev/loro.git", features = [
    "counter",
], branch = "main" }
# loro = { path = "../loro", package = "loro", features = ["counter"] }
# loro-common = { path = "../loro-common", package = "loro-common", features = [
#     "counter",
# ] }
# loro-without-counter = { git = "https://github.com/loro-dev/loro.git", branch = "main", package = "loro" }
>>>>>>> 2940029b
fxhash = { workspace = true }
enum_dispatch = { workspace = true }
enum-as-inner = { workspace = true }
tracing = { workspace = true }
itertools = { workspace = true }
arbitrary = "1"
tabled = "0.10"
rand = "0.8.5"

[dev-dependencies]
ctor = "0.2"
arbtest = "^0.2.0"
dev-utils = { path = "../dev-utils" }
tracing-subscriber = "0.3.18"
tracing-chrome = "0.7.1"
color-backtrace = "0.6.1"
serde_json = "1"<|MERGE_RESOLUTION|>--- conflicted
+++ resolved
@@ -7,23 +7,8 @@
 # See more keys and their definitions at https://doc.rust-lang.org/cargo/reference/manifest.html
 
 [dependencies]
-<<<<<<< HEAD
 loro = { path = "../loro", features = ["counter"], package = "loro" }
-loro-without-counter = { git = "https://github.com/loro-dev/loro.git", rev = "89dbfe3f3b0eb2d0d2306841f22e56a3879ebd9d", package = "loro", default-features = false}
-=======
-loro-without-counter = { path = "../loro", package = "loro" }
-loro = { git = "https://github.com/loro-dev/loro.git", features = [
-    "counter",
-], branch = "main" }
-loro-common = { git = "https://github.com/loro-dev/loro.git", features = [
-    "counter",
-], branch = "main" }
-# loro = { path = "../loro", package = "loro", features = ["counter"] }
-# loro-common = { path = "../loro-common", package = "loro-common", features = [
-#     "counter",
-# ] }
-# loro-without-counter = { git = "https://github.com/loro-dev/loro.git", branch = "main", package = "loro" }
->>>>>>> 2940029b
+loro-without-counter = { git = "https://github.com/loro-dev/loro.git", rev = "89dbfe3f3b0eb2d0d2306841f22e56a3879ebd9d", package = "loro", default-features = false }
 fxhash = { workspace = true }
 enum_dispatch = { workspace = true }
 enum-as-inner = { workspace = true }
