[package]
name = "fuzz"
version = "0.1.0"
edition = "2021"
publish = false

# See more keys and their definitions at https://doc.rust-lang.org/cargo/reference/manifest.html

[dependencies]
<<<<<<< HEAD
loro = { path = "../loro", features = ["test_utils"] }
tracing = "0.1"
=======
tracing = "0.1"
loro = { path = "../loro" }
loro-internal = { path = "../loro-internal", features = ["test_utils"] }
>>>>>>> 9d4f7aa8
arbitrary = "1"
tabled = "0.10"
fxhash = { workspace = true }
enum_dispatch = { workspace = true }
enum-as-inner = { workspace = true }
rand = "0.8.5"

[dev-dependencies]
<<<<<<< HEAD
ctor = "0.2"
arbtest = "^0.2.0"
dev-utils = { path = "../dev-utils" }
=======
arbtest = "^0.2.0"
tracing-subscriber = "0.3.18"
color-backtrace = "0.6.1"
ctor = "0.2"
>>>>>>> 9d4f7aa8
<|MERGE_RESOLUTION|>--- conflicted
+++ resolved
@@ -7,14 +7,9 @@
 # See more keys and their definitions at https://doc.rust-lang.org/cargo/reference/manifest.html
 
 [dependencies]
-<<<<<<< HEAD
-loro = { path = "../loro", features = ["test_utils"] }
-tracing = "0.1"
-=======
 tracing = "0.1"
 loro = { path = "../loro" }
 loro-internal = { path = "../loro-internal", features = ["test_utils"] }
->>>>>>> 9d4f7aa8
 arbitrary = "1"
 tabled = "0.10"
 fxhash = { workspace = true }
@@ -23,13 +18,8 @@
 rand = "0.8.5"
 
 [dev-dependencies]
-<<<<<<< HEAD
 ctor = "0.2"
 arbtest = "^0.2.0"
 dev-utils = { path = "../dev-utils" }
-=======
-arbtest = "^0.2.0"
 tracing-subscriber = "0.3.18"
-color-backtrace = "0.6.1"
-ctor = "0.2"
->>>>>>> 9d4f7aa8
+color-backtrace = "0.6.1"