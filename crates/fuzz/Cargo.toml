--- conflicted
+++ resolved
@@ -7,24 +7,9 @@
 # See more keys and their definitions at https://doc.rust-lang.org/cargo/reference/manifest.html
 
 [dependencies]
-<<<<<<< HEAD
 loro = { path = "../loro", features = ["counter"], package = "loro" }
-loro-without-counter = { git = "https://github.com/loro-dev/loro.git", rev = "35c3929fc3fee1875b634d53d17f7278201d2d30", package = "loro", features = [
+loro-without-counter = { git = "https://github.com/loro-dev/loro.git", rev = "83938290ab2666d85c0c72169127611585a05cf9", package = "loro", features = [
 ] }
-=======
-loro-without-counter = { path = "../loro", package = "loro" }
-loro = { git = "https://github.com/loro-dev/loro.git", features = [
-    "counter",
-], rev = "83938290ab2666d85c0c72169127611585a05cf9" }
-loro-common = { git = "https://github.com/loro-dev/loro.git", features = [
-    "counter",
-], rev = "83938290ab2666d85c0c72169127611585a05cf9" }
-# loro = { path = "../loro", package = "loro", features = ["counter"] }
-# loro-common = { path = "../loro-common", package = "loro-common", features = [
-#     "counter",
-# ] }
-# loro-without-counter = { git = "https://github.com/loro-dev/loro.git", rev = "eb6daf4f064238cbc5c3d357615f5ed73767e98c", package = "loro" }
->>>>>>> 9be969dd
 fxhash = { workspace = true }
 enum_dispatch = { workspace = true }
 enum-as-inner = { workspace = true }
