[package]
name = "fuzz-fuzz"
version = "0.0.0"
publish = false
edition = "2021"

[package.metadata]
cargo-fuzz = true

[dependencies]
libfuzzer-sys = "0.4"

[dependencies.fuzz]
path = ".."

# Prevent this from interfering with workspaces
[workspace]
members = ["."]

[profile.release]
debug = 1


[[bin]]
name = "all"
path = "fuzz_targets/all.rs"
test = false
doc = false

[[bin]]
name = "mov"
path = "fuzz_targets/mov.rs"
test = false
doc = false

[[bin]]
<<<<<<< HEAD
name = "counter"
path = "fuzz_targets/counter.rs"
=======
name = "tree"
path = "fuzz_targets/tree.rs"
>>>>>>> 51a67382
test = false
doc = false<|MERGE_RESOLUTION|>--- conflicted
+++ resolved
@@ -34,12 +34,13 @@
 doc = false
 
 [[bin]]
-<<<<<<< HEAD
+name = "tree"
+path = "fuzz_targets/tree.rs"
+test = false
+doc = false
+
+[[bin]]
 name = "counter"
 path = "fuzz_targets/counter.rs"
-=======
-name = "tree"
-path = "fuzz_targets/tree.rs"
->>>>>>> 51a67382
 test = false
 doc = false