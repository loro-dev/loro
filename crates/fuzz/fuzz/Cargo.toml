--- conflicted
+++ resolved
@@ -49,12 +49,13 @@
 doc = false
 
 [[bin]]
-<<<<<<< HEAD
+name = "text-update"
+path = "fuzz_targets/text-update.rs"
+test = false
+doc = false
+
+[[bin]]
 name = "kv_store"
 path = "fuzz_targets/kv_store.rs"
-=======
-name = "text-update"
-path = "fuzz_targets/text-update.rs"
->>>>>>> e084eca5
 test = false
 doc = false