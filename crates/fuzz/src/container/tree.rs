use std::{
    collections::VecDeque,
    fmt::Debug,
    ops::{Deref, DerefMut},
    sync::{Arc, Mutex},
};

use fxhash::FxHashMap;
use loro::{
    event::Diff, Container, ContainerID, ContainerType, LoroDoc, LoroError, LoroTree, LoroValue,
    TreeExternalDiff, TreeID,
};

use crate::{
    actions::{Actionable, FromGenericAction, GenericAction},
    actor::{ActionExecutor, ActorTrait},
    crdt_fuzzer::FuzzValue,
    value::{ApplyDiff, ContainerTracker, MapTracker, Value},
};

#[derive(Debug, Clone)]
pub struct TreeAction {
    pub target: (u64, i32),
    pub action: TreeActionInner,
}

#[derive(Clone)]
pub enum TreeActionInner {
    Create {
        index: usize,
    },
    Delete,
    Move {
        parent: (u64, i32),
        index: usize,
    },
    MoveBefore {
        target: (u64, i32),
        before: (u64, i32),
    },
    MoveAfter {
        target: (u64, i32),
        after: (u64, i32),
    },
    Meta {
        meta: (String, FuzzValue),
    },
}

impl Debug for TreeActionInner {
    fn fmt(&self, f: &mut std::fmt::Formatter<'_>) -> std::fmt::Result {
        match self {
            TreeActionInner::Create { index } => {
                write!(f, "TreeActionInner::Create{{index:{}}}", index)
            }
            TreeActionInner::Delete => write!(f, "TreeActionInner::Delete"),
            TreeActionInner::Move { parent, index } => {
                write!(
                    f,
                    "TreeActionInner::Move{{parent:{:?}, index:{}}}",
                    parent, index
                )
            }
            TreeActionInner::MoveBefore { target, before } => {
                write!(
                    f,
                    "TreeActionInner::MoveBefore{{target:{:?}, before:{:?}}}",
                    target, before
                )
            }
            TreeActionInner::MoveAfter { target, after } => {
                write!(
                    f,
                    "TreeActionInner::MoveAfter{{target:{:?}, after:{:?}}}",
                    target, after
                )
            }
            TreeActionInner::Meta { meta } => write!(
                f,
                "TreeActionInner::Meta{{meta:(\"{}\".into(),{:?})}}",
                meta.0, meta.1
            ),
        }
    }
}

pub struct TreeActor {
    loro: Arc<LoroDoc>,
    containers: Vec<LoroTree>,
    tracker: Arc<Mutex<ContainerTracker>>,
}

impl TreeActor {
    pub fn new(loro: Arc<LoroDoc>) -> Self {
        let mut tracker = MapTracker::empty();
        tracker.insert(
            "tree".to_string(),
            Value::empty_container(ContainerType::Tree),
        );
        let tracker = Arc::new(Mutex::new(ContainerTracker::Map(tracker)));
        let tree = tracker.clone();
        loro.subscribe(
            &ContainerID::new_root("tree", ContainerType::Tree),
            Arc::new(move |event| {
                // println!("\nbefore {:?}", tree.lock().unwrap().as_map().unwrap());
                // println!(
                //     "{:?}",
                //     event.events.iter().map(|e| &e.diff).collect::<Vec<_>>()
                // );
                tree.lock().unwrap().apply_diff(event);
                // println!("after {:?}\n", tree.lock().unwrap().as_map().unwrap());
            }),
        );

        let root = loro.get_tree("tree");
        Self {
            loro,
            containers: vec![root],
            tracker,
        }
    }
}

impl ActorTrait for TreeActor {
    fn container_len(&self) -> u8 {
        self.containers.len() as u8
    }

    fn check_tracker(&self) {
        let loro = &self.loro;
        let tree = loro.get_tree("tree");
        let result = tree.get_value_with_meta();
        let tracker = self.tracker.lock().unwrap().to_value();
        assert_eq!(&result, tracker.into_map().unwrap().get("tree").unwrap());
    }

    fn add_new_container(&mut self, container: Container) {
        self.containers.push(container.into_tree().unwrap());
    }
}

impl Actionable for TreeAction {
    fn pre_process(&mut self, actor: &mut ActionExecutor, container: usize) {
        let actor = actor.as_tree_actor().unwrap();
        let tree = actor.containers.get(container).unwrap();
        let nodes = tree.nodes();
        let node_num = nodes.len();
        let TreeAction { target, action } = self;
        if node_num == 0
            || node_num < 2
                && (matches!(
                    action,
                    TreeActionInner::Move { .. } | TreeActionInner::Meta { .. }
                ))
        {
            *action = TreeActionInner::Create { index: 0 };
        }

        match action {
<<<<<<< HEAD
            TreeActionInner::Create { index } => {
                let id = tree.next_tree_id();
                let len = tree.children_num(None).unwrap_or(0);
                *index %= len + 1;
=======
            TreeActionInner::Create => {
                let id = tree.__internal__next_tree_id();
>>>>>>> 1b599094
                *target = (id.peer, id.counter);
            }
            TreeActionInner::Delete => {
                let target_index = target.1 as usize % node_num;
                *target = (nodes[target_index].peer, nodes[target_index].counter);
            }
            TreeActionInner::Move { parent, index } => {
                let target_index = target.1 as usize % node_num;
                *target = (nodes[target_index].peer, nodes[target_index].counter);
                let mut parent_idx = parent.0 as usize % node_num;
                while target_index == parent_idx {
                    parent_idx = (parent_idx + 1) % node_num;
                }
                *parent = (nodes[parent_idx].peer, nodes[parent_idx].counter);
                *index %= tree
                    .children_num(Some(TreeID::new(parent.0, parent.1)))
                    .unwrap_or(0)
                    + 1;
            }
            TreeActionInner::MoveBefore {
                target,
                before: (p, c),
            }
            | TreeActionInner::MoveAfter {
                target,
                after: (p, c),
            } => {
                let target_index = target.0 as usize % node_num;
                *target = (nodes[target_index].peer, nodes[target_index].counter);
                let mut other_idx = *p as usize % node_num;
                while target_index == other_idx {
                    other_idx = (other_idx + 1) % node_num;
                }
                *p = nodes[other_idx].peer;
                *c = nodes[other_idx].counter;
            }
            TreeActionInner::Meta { meta: (_, v) } => {
                let target_index = target.1 as usize % node_num;
                *target = (nodes[target_index].peer, nodes[target_index].counter);
                if matches!(v, FuzzValue::Container(_)) {
                    *v = FuzzValue::I32(0);
                }
            }
        }
    }

    fn pre_process_container_value(&mut self) -> Option<&mut ContainerType> {
        if let TreeActionInner::Meta {
            meta: (_, FuzzValue::Container(c)),
        } = &mut self.action
        {
            Some(c)
        } else {
            None
        }
    }

    fn apply(&self, actor: &mut ActionExecutor, container: usize) -> Option<Container> {
        let tree = actor
            .as_tree_actor_mut()
            .unwrap()
            .containers
            .get_mut(container)
            .unwrap();
        let TreeAction { target, action } = self;
        let target = TreeID {
            peer: target.0,
            counter: target.1,
        };
        match action {
            TreeActionInner::Create { index } => {
                tree.create_at(None, *index).unwrap();
                None
            }
            TreeActionInner::Delete => {
                tree.delete(target).unwrap();
                None
            }
            TreeActionInner::Move { parent, index } => {
                let parent = TreeID {
                    peer: parent.0,
                    counter: parent.1,
                };
                if let Err(LoroError::TreeError(e)) = tree.mov_to(target, Some(parent), *index) {
                    // cycle move
                    tracing::warn!("move error {}", e);
                }
                None
            }
            TreeActionInner::MoveBefore { target, before } => {
                let target = TreeID {
                    peer: target.0,
                    counter: target.1,
                };
                let before = TreeID {
                    peer: before.0,
                    counter: before.1,
                };
                tree.mov_before(target, before).unwrap();
                None
            }
            TreeActionInner::MoveAfter { target, after } => {
                let target = TreeID {
                    peer: target.0,
                    counter: target.1,
                };
                let after = TreeID {
                    peer: after.0,
                    counter: after.1,
                };
                tree.mov_after(target, after).unwrap();
                None
            }
            TreeActionInner::Meta { meta: (k, v) } => {
                let meta = tree.get_meta(target).unwrap();
                match v {
                    FuzzValue::I32(i) => {
                        meta.insert(k, LoroValue::from(*i)).unwrap();
                        None
                    }
                    FuzzValue::Container(c) => {
                        let container = meta.insert_container(k, Container::new(*c)).unwrap();
                        Some(container)
                    }
                }
            }
        }
    }

    fn ty(&self) -> ContainerType {
        ContainerType::Tree
    }

    fn table_fields(&self) -> [std::borrow::Cow<'_, str>; 2] {
        let target = format!("{}@{}", self.target.1, self.target.0).into();
        match &self.action {
            TreeActionInner::Create { index } => [format!("create at {index}",).into(), target],
            TreeActionInner::Delete => ["delete".into(), target],
            TreeActionInner::Move {
                parent: (pi, pc),
                index,
            } => [format!("move to {pc}@{pi} at {index}").into(), target],
            TreeActionInner::MoveBefore {
                target: (ti, tc),
                before: (bi, bc),
            } => [format!("move {tc}@{ti} before {bc}@{bi}").into(), target],
            TreeActionInner::MoveAfter {
                target: (ti, tc),
                after: (ai, ac),
            } => [format!("move {tc}@{ti} after {ac}@{ai}").into(), target],
            TreeActionInner::Meta { meta } => [format!("meta\n {:?}", meta).into(), target],
        }
    }

    fn type_name(&self) -> &'static str {
        "Tree"
    }
}

impl FromGenericAction for TreeAction {
    fn from_generic_action(action: &GenericAction) -> Self {
        let target = (action.pos as u64, 0);
        let parent = (action.length as u64, 0);
        let index = action.prop as usize;
        let action = match action.prop % 4 {
            0 => TreeActionInner::Create { index },
            1 => TreeActionInner::Delete,
            2 => TreeActionInner::Move { parent, index },
            3 => TreeActionInner::Meta {
                meta: (action.key.to_string(), action.value),
            },
            4 => TreeActionInner::MoveBefore {
                target,
                before: parent,
            },
            5 => TreeActionInner::MoveAfter {
                target,
                after: parent,
            },
            _ => unreachable!(),
        };
        Self { target, action }
    }
}

#[derive(Debug)]
pub struct TreeTracker(Vec<TreeNode>);

impl TreeTracker {
    pub(crate) fn find_node_by_id(&self, id: TreeID) -> Option<&TreeNode> {
        let mut s = VecDeque::from_iter(self.iter());
        while let Some(node) = s.pop_front() {
            if node.id == id {
                return Some(node);
            } else {
                s.extend(node.children.iter())
            }
        }
        None
    }

    pub(crate) fn find_node_by_id_mut(&mut self, id: TreeID) -> Option<&mut TreeNode> {
        let mut s = VecDeque::from_iter(self.iter_mut());
        while let Some(node) = s.pop_front() {
            if node.id == id {
                return Some(node);
            } else {
                s.extend(node.children.iter_mut())
            }
        }
        None
    }
}

impl ApplyDiff for TreeTracker {
    fn empty() -> Self {
        TreeTracker(Vec::new())
    }

    fn apply_diff(&mut self, diff: Diff) {
        let diff = diff.as_tree().unwrap();
        for diff in &diff.diff {
            let target = diff.target;
            match &diff.action {
                TreeExternalDiff::Create {
                    parent,
                    index,
                    position,
                } => {
                    let node = TreeNode::new(target, *parent, position.to_string());
                    if let Some(parent) = parent {
                        let parent = self.find_node_by_id_mut(*parent).unwrap();
                        parent.children.insert(*index, node);
                    } else {
                        self.insert(*index, node);
                    };
                }
                TreeExternalDiff::Delete => {
                    let node = self.find_node_by_id(target).unwrap();
                    if let Some(parent) = node.parent {
                        let parent = self.find_node_by_id_mut(parent).unwrap();
                        parent.children.retain(|n| n.id != target);
                    } else {
                        let index = self.iter().position(|n| n.id == target).unwrap();
                        self.0.remove(index);
                    };
                }
                TreeExternalDiff::Move {
                    parent,
                    index,
                    position,
                } => {
                    let node = self.find_node_by_id(target).unwrap();
                    let mut node = if let Some(p) = node.parent {
                        let parent = self.find_node_by_id_mut(p).unwrap();
                        let index = parent.children.iter().position(|n| n.id == target).unwrap();
                        parent.children.remove(index)
                    } else {
                        let index = self.iter().position(|n| n.id == target).unwrap();
                        self.0.remove(index)
                    };
                    node.parent = *parent;
                    node.position = position.to_string();
                    if let Some(parent) = parent {
                        let parent = self.find_node_by_id_mut(*parent).unwrap();
                        parent.children.insert(*index, node);
                    } else {
                        self.insert(*index, node);
                    }
                }
            }
        }
    }

    fn to_value(&self) -> LoroValue {
        let mut list: Vec<FxHashMap<_, _>> = Vec::new();
        for (i, node) in self.iter().enumerate() {
            node.to_value(i, &mut list);
        }

        list.sort_by_key(|x| {
            let parent = if let LoroValue::String(p) = x.get("parent").unwrap() {
                Some(p.clone())
            } else {
                None
            };

            (
                parent,
                *x.get("index").unwrap().as_i64().unwrap(),
                x.get("id").unwrap().as_string().unwrap().clone(),
            )
        });
        list.into()
    }
}

impl Deref for TreeTracker {
    type Target = Vec<TreeNode>;
    fn deref(&self) -> &Self::Target {
        &self.0
    }
}
impl DerefMut for TreeTracker {
    fn deref_mut(&mut self) -> &mut Self::Target {
        &mut self.0
    }
}

#[derive(Debug)]
pub struct TreeNode {
    pub id: TreeID,
    pub meta: ContainerTracker,
    pub parent: Option<TreeID>,
    pub position: String,
    pub children: Vec<TreeNode>,
}

impl TreeNode {
    pub fn new(id: TreeID, parent: Option<TreeID>, position: String) -> Self {
        TreeNode {
            id,
            meta: ContainerTracker::Map(MapTracker::empty()),
            parent,
            position,
            children: vec![],
        }
    }

    fn to_value(&self, index: usize, list: &mut Vec<FxHashMap<String, LoroValue>>) {
        for (i, child) in self.children.iter().enumerate() {
            child.to_value(i, list);
        }
        let mut map = FxHashMap::default();
        map.insert("id".to_string(), self.id.to_string().into());
        map.insert("meta".to_string(), self.meta.to_value());
        map.insert(
            "parent".to_string(),
            match self.parent {
                Some(parent) => parent.to_string().into(),
                None => LoroValue::Null,
            },
        );
        map.insert("position".to_string(), self.position.clone().into());
        map.insert("index".to_string(), (index as i64).into());
        list.push(map);
    }
}<|MERGE_RESOLUTION|>--- conflicted
+++ resolved
@@ -157,15 +157,10 @@
         }
 
         match action {
-<<<<<<< HEAD
             TreeActionInner::Create { index } => {
-                let id = tree.next_tree_id();
+                let id = tree.__internal__next_tree_id();
                 let len = tree.children_num(None).unwrap_or(0);
                 *index %= len + 1;
-=======
-            TreeActionInner::Create => {
-                let id = tree.__internal__next_tree_id();
->>>>>>> 1b599094
                 *target = (id.peer, id.counter);
             }
             TreeActionInner::Delete => {
