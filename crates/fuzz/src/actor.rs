--- conflicted
+++ resolved
@@ -137,20 +137,8 @@
             self.undo_manager.undo.redo(&self.loro).unwrap();
         }
 
-<<<<<<< HEAD
-    fn patch_tree_undo_position(a: &mut LoroValue) {
-        let root = Arc::make_mut(a.as_map_mut().unwrap());
-        let tree = root.get_mut("tree").unwrap();
-        let nodes = Arc::make_mut(tree.as_list_mut().unwrap());
-        for node in nodes.iter_mut() {
-            let node = Arc::make_mut(node.as_map_mut().unwrap());
-            node.remove("index");
-            node.remove("position");
-        }
-=======
         let after_undo = self.loro.get_deep_value();
         assert_value_eq(&before_undo, &after_undo);
->>>>>>> 86c760ab
     }
 
     pub fn check_tracker(&self) {
