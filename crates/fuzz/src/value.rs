use std::fmt::Debug;
use std::ops::{Deref, DerefMut};

use enum_as_inner::EnumAsInner;
use fxhash::FxHashMap;
use loro::{
    event::{Diff, DiffEvent, ListDiffItem},
    ContainerType, Index, LoroDoc, LoroText, LoroValue, ValueOrContainer,
};
<<<<<<< HEAD

use crate::container::TreeTracker;
=======
use loro::{ContainerID, ID};

>>>>>>> 996ce70e
#[derive(Debug, EnumAsInner)]
pub enum Value {
    Value(LoroValue),
    Container(ContainerTracker),
}

impl Value {
    pub fn empty_container(ty: ContainerType, id: ContainerID) -> Self {
        match ty {
<<<<<<< HEAD
            ContainerType::Map => Value::Container(ContainerTracker::Map(MapTracker::empty())),
            ContainerType::List => {
                Value::Container(ContainerTracker::List(ListTracker(Vec::new())))
            }
            ContainerType::Text => Value::Container(ContainerTracker::Text(TextTracker::empty())),
            ContainerType::Tree => Value::Container(ContainerTracker::Tree(TreeTracker::empty())),
=======
            ContainerType::Map => Value::Container(ContainerTracker::Map(MapTracker::empty(id))),
            ContainerType::List => Value::Container(ContainerTracker::List(ListTracker::empty(id))),
            ContainerType::MovableList => {
                Value::Container(ContainerTracker::MovableList(MovableListTracker::empty(id)))
            }
            ContainerType::Text => Value::Container(ContainerTracker::Text(TextTracker::empty(id))),
            ContainerType::Tree => Value::Container(ContainerTracker::Tree(TreeTracker::empty(id))),
>>>>>>> 996ce70e
        }
    }
}

impl From<LoroValue> for Value {
    fn from(value: LoroValue) -> Self {
        Value::Value(value)
    }
}

impl From<ContainerTracker> for Value {
    fn from(value: ContainerTracker) -> Self {
        Value::Container(value)
    }
}

#[derive(Debug, EnumAsInner)]
pub enum ContainerTracker {
    Map(MapTracker),
    List(ListTracker),
    MovableList(MovableListTracker),
    Text(TextTracker),
    Tree(TreeTracker),
}

impl ContainerTracker {
    pub fn to_value(&self) -> LoroValue {
        match self {
            ContainerTracker::Map(map) => map.to_value(),
            ContainerTracker::List(list) => list.to_value(),
            ContainerTracker::MovableList(list) => list.to_value(),
            ContainerTracker::Text(text) => text.to_value(),
            ContainerTracker::Tree(tree) => tree.to_value(),
        }
    }

    pub fn id(&self) -> &ContainerID {
        match self {
            ContainerTracker::Map(map) => map.id(),
            ContainerTracker::List(list) => list.id(),
            ContainerTracker::MovableList(list) => list.id(),
            ContainerTracker::Text(text) => text.id(),
            ContainerTracker::Tree(tree) => tree.id(),
        }
    }
}

#[derive(Debug)]
pub struct MapTracker {
    id: ContainerID,
    map: FxHashMap<String, Value>,
}
impl Deref for MapTracker {
    type Target = FxHashMap<String, Value>;
    fn deref(&self) -> &Self::Target {
        &self.map
    }
}
impl DerefMut for MapTracker {
    fn deref_mut(&mut self) -> &mut Self::Target {
        &mut self.map
    }
}

impl ApplyDiff for MapTracker {
    fn empty(id: ContainerID) -> Self {
        MapTracker {
            map: Default::default(),
            id,
        }
    }

    fn id(&self) -> &ContainerID {
        &self.id
    }

    fn apply_diff(&mut self, diff: Diff) {
        let diff = diff.as_map().unwrap();
        for (k, v) in diff.updated.iter() {
            if let Some(v) = v {
                match v {
                    ValueOrContainer::Value(v) => {
                        self.insert(k.to_string(), v.clone().into());
                    }
                    ValueOrContainer::Container(c) => {
                        self.insert(k.to_string(), Value::empty_container(c.get_type(), c.id()));
                    }
                }
            } else {
                self.remove(*k);
            }
        }
    }

    fn to_value(&self) -> LoroValue {
        let mut map = FxHashMap::default();
        for (k, v) in self.iter() {
            match v {
                Value::Container(c) => {
                    map.insert(k.clone(), c.to_value());
                }
                Value::Value(v) => {
                    map.insert(k.clone(), v.clone());
                }
            }
        }
        map.into()
    }
}
#[derive(Debug)]
pub struct ListTracker {
    id: ContainerID,
    list: Vec<Value>,
}
impl Deref for ListTracker {
    type Target = Vec<Value>;
    fn deref(&self) -> &Self::Target {
        &self.list
    }
}
impl DerefMut for ListTracker {
    fn deref_mut(&mut self) -> &mut Self::Target {
        &mut self.list
    }
}

impl ApplyDiff for ListTracker {
    fn empty(id: ContainerID) -> Self {
        Self {
            list: Vec::new(),
            id,
        }
    }

    fn id(&self) -> &ContainerID {
        &self.id
    }

    fn apply_diff(&mut self, diff: Diff) {
        let diff = diff.as_list().unwrap();
        let mut index = 0;
        for item in diff.iter() {
            match item {
                ListDiffItem::Retain { retain: len } => {
                    index += len;
                }
                ListDiffItem::Insert { insert: value, .. } => {
                    for v in value {
                        let value = match v {
                            ValueOrContainer::Container(c) => {
                                Value::empty_container(c.get_type(), c.id())
                            }
                            ValueOrContainer::Value(v) => Value::Value(v.clone()),
                        };
                        self.insert(index, value);
                        index += 1;
                    }
                }
                ListDiffItem::Delete { delete: len } => {
                    self.drain(index..index + *len);
                }
            }
        }
    }

    fn to_value(&self) -> LoroValue {
        self.iter()
            .map(|v| match v {
                Value::Container(c) => c.to_value(),
                Value::Value(v) => v.clone(),
            })
            .collect::<Vec<_>>()
            .into()
    }
}

#[derive(Debug)]
pub struct MovableListTracker {
    list: Vec<Value>,
    id: ContainerID,
}

impl Deref for MovableListTracker {
    type Target = Vec<Value>;
    fn deref(&self) -> &Self::Target {
        &self.list
    }
}
impl DerefMut for MovableListTracker {
    fn deref_mut(&mut self) -> &mut Self::Target {
        &mut self.list
    }
}

impl ApplyDiff for MovableListTracker {
    fn empty(id: ContainerID) -> Self {
        Self {
            list: Vec::new(),
            id,
        }
    }

    fn id(&self) -> &ContainerID {
        &self.id
    }

    fn apply_diff(&mut self, diff: Diff) {
        let diff = diff.as_list().unwrap();
        let mut index = 0;
        let mut maybe_from_move = FxHashMap::default();
        let mut id_to_container = FxHashMap::default();
        for item in diff.iter() {
            match item {
                ListDiffItem::Retain { retain: len } => {
                    index += len;
                }
                ListDiffItem::Insert {
                    insert: value,
                    is_move,
                } => {
                    for v in value {
                        let value = match v {
                            ValueOrContainer::Container(c) => {
                                if let Some(c) = id_to_container.remove(&c.id()) {
                                    Value::Container(c)
                                } else {
                                    if *is_move {
                                        maybe_from_move.insert(c.id().clone(), index);
                                    }
                                    Value::empty_container(c.get_type(), c.id())
                                }
                            }
                            ValueOrContainer::Value(v) => Value::Value(v.clone()),
                        };
                        self.insert(index, value);
                        index += 1;
                    }
                }
                ListDiffItem::Delete { delete: len } => {
                    for v in self.drain(index..index + *len) {
                        if let Value::Container(c) = v {
                            let id = c.id().clone();
                            id_to_container.insert(id, c);
                        }
                    }
                }
            }
        }

        for (id, index) in maybe_from_move {
            if let Some(old) = id_to_container.remove(&id) {
                self.list[index] = Value::Container(old);
            } else {
                // It may happen that the container is moved and also the value changed
                // thus the container is not in the id_to_container map
            }
        }
    }

    fn to_value(&self) -> LoroValue {
        self.iter()
            .map(|v| match v {
                Value::Container(c) => c.to_value(),
                Value::Value(v) => v.clone(),
            })
            .collect::<Vec<_>>()
            .into()
    }
}

pub struct TextTracker {
    _doc: LoroDoc,
    id: ContainerID,
    pub text: LoroText,
}

impl Debug for TextTracker {
    fn fmt(&self, f: &mut std::fmt::Formatter<'_>) -> std::fmt::Result {
        f.debug_struct("TextTracker")
            .field("text", &self.text)
            .finish()
    }
}

impl ApplyDiff for TextTracker {
    fn empty(id: ContainerID) -> Self {
        let doc = LoroDoc::new();
        let text = doc.get_text("text");
        TextTracker {
            _doc: doc,
            text,
            id,
        }
    }

    fn id(&self) -> &ContainerID {
        &self.id
    }

    fn apply_diff(&mut self, diff: Diff) {
        let deltas = diff.as_text().unwrap();
        self.text.apply_delta(deltas).unwrap();
    }

    fn to_value(&self) -> LoroValue {
        self.text.to_string().into()
    }
}
<<<<<<< HEAD
=======
#[derive(Debug)]
pub struct TreeTracker {
    id: ContainerID,
    tree: Vec<TreeNode>,
}

impl ApplyDiff for TreeTracker {
    fn empty(id: ContainerID) -> Self {
        TreeTracker {
            tree: Vec::new(),
            id,
        }
    }

    fn id(&self) -> &ContainerID {
        &self.id
    }

    fn apply_diff(&mut self, diff: Diff) {
        let diff = diff.as_tree().unwrap();
        for diff in &diff.diff {
            let target = diff.target;
            match &diff.action {
                TreeExternalDiff::Create(parent) => {
                    let node = TreeNode::new(target, *parent);
                    self.push(node);
                }
                TreeExternalDiff::Delete => {
                    let mut s = vec![target];
                    while let Some(target) = s.pop() {
                        self.retain(|node| node.id != target);
                        let children = self
                            .iter()
                            .filter(|node| node.parent == Some(target))
                            .map(|x| x.id);
                        s.extend(children);
                    }
                }
                TreeExternalDiff::Move(parent) => {
                    let node = self.iter_mut().find(|node| node.id == target).unwrap();
                    node.parent = *parent;
                }
            }
        }
    }

    fn to_value(&self) -> LoroValue {
        let mut list: Vec<FxHashMap<_, _>> = Vec::new();
        for node in self.iter() {
            let mut map = FxHashMap::default();
            map.insert("id".to_string(), node.id.to_string().into());
            map.insert("meta".to_string(), node.meta.to_value());
            map.insert(
                "parent".to_string(),
                match node.parent {
                    Some(parent) => parent.to_string().into(),
                    None => LoroValue::Null,
                },
            );
            list.push(map);
        }
        // compare by peer and then counter
        list.sort_by_key(|x| {
            let id: ID = x
                .get("id")
                .unwrap()
                .as_string()
                .unwrap()
                .as_str()
                .try_into()
                .unwrap();
            id
        });
        list.into()
    }
}

impl Deref for TreeTracker {
    type Target = Vec<TreeNode>;
    fn deref(&self) -> &Self::Target {
        &self.tree
    }
}
impl DerefMut for TreeTracker {
    fn deref_mut(&mut self) -> &mut Self::Target {
        &mut self.tree
    }
}

#[derive(Debug)]
pub struct TreeNode {
    id: TreeID,
    meta: ContainerTracker,
    parent: Option<TreeID>,
}

impl TreeNode {
    pub fn new(id: TreeID, parent: Option<TreeID>) -> Self {
        TreeNode {
            id,
            meta: ContainerTracker::Map(MapTracker::empty(ContainerID::new_normal(
                ID::new(id.peer, id.counter),
                ContainerType::Map,
            ))),
            parent,
        }
    }
}
>>>>>>> 996ce70e

impl ContainerTracker {
    pub fn apply_diff(&mut self, diff: DiffEvent) {
        for diff in diff.events {
            let path = diff.path;
            let mut value: &mut ContainerTracker = self;
            for (_, index) in path {
                match index {
                    Index::Key(key) => {
                        value = value
                            .as_map_mut()
                            .unwrap()
                            .get_mut(&key.to_string())
                            .unwrap()
                            .as_container_mut()
                            .unwrap()
                    }
                    Index::Node(tree_id) => {
                        value = &mut value
                            .as_tree_mut()
                            .unwrap()
                            .find_node_by_id_mut(*tree_id)
                            .unwrap()
                            .meta
                    }
                    Index::Seq(idx) => {
                        value = match value {
                            ContainerTracker::List(l) => {
                                l.get_mut(*idx).unwrap().as_container_mut().unwrap()
                            }
                            ContainerTracker::MovableList(l) => {
                                let item = l.get_mut(*idx).unwrap();

                                item.as_container_mut().unwrap()
                            }
                            _ => {
                                unreachable!()
                            }
                        }
                    }
                }
            }
            let target = diff.target;
            let diff = diff.diff;
            match target.container_type() {
                ContainerType::Map => {
                    value.as_map_mut().unwrap().apply_diff(diff);
                }
                ContainerType::List => {
                    value.as_list_mut().unwrap().apply_diff(diff);
                }
                ContainerType::MovableList => {
                    value.as_movable_list_mut().unwrap().apply_diff(diff);
                }
                ContainerType::Text => {
                    value.as_text_mut().unwrap().apply_diff(diff);
                }
                ContainerType::Tree => {
                    value.as_tree_mut().unwrap().apply_diff(diff);
                }
            }
        }
    }
}

pub trait ApplyDiff {
    fn empty(id: ContainerID) -> Self;
    fn id(&self) -> &ContainerID;
    fn apply_diff(&mut self, diff: Diff);
    fn to_value(&self) -> LoroValue;
}<|MERGE_RESOLUTION|>--- conflicted
+++ resolved
@@ -7,13 +7,10 @@
     event::{Diff, DiffEvent, ListDiffItem},
     ContainerType, Index, LoroDoc, LoroText, LoroValue, ValueOrContainer,
 };
-<<<<<<< HEAD
 
 use crate::container::TreeTracker;
-=======
 use loro::{ContainerID, ID};
 
->>>>>>> 996ce70e
 #[derive(Debug, EnumAsInner)]
 pub enum Value {
     Value(LoroValue),
@@ -23,14 +20,6 @@
 impl Value {
     pub fn empty_container(ty: ContainerType, id: ContainerID) -> Self {
         match ty {
-<<<<<<< HEAD
-            ContainerType::Map => Value::Container(ContainerTracker::Map(MapTracker::empty())),
-            ContainerType::List => {
-                Value::Container(ContainerTracker::List(ListTracker(Vec::new())))
-            }
-            ContainerType::Text => Value::Container(ContainerTracker::Text(TextTracker::empty())),
-            ContainerType::Tree => Value::Container(ContainerTracker::Tree(TreeTracker::empty())),
-=======
             ContainerType::Map => Value::Container(ContainerTracker::Map(MapTracker::empty(id))),
             ContainerType::List => Value::Container(ContainerTracker::List(ListTracker::empty(id))),
             ContainerType::MovableList => {
@@ -38,7 +27,6 @@
             }
             ContainerType::Text => Value::Container(ContainerTracker::Text(TextTracker::empty(id))),
             ContainerType::Tree => Value::Container(ContainerTracker::Tree(TreeTracker::empty(id))),
->>>>>>> 996ce70e
         }
     }
 }
@@ -347,8 +335,6 @@
         self.text.to_string().into()
     }
 }
-<<<<<<< HEAD
-=======
 #[derive(Debug)]
 pub struct TreeTracker {
     id: ContainerID,
@@ -457,7 +443,6 @@
         }
     }
 }
->>>>>>> 996ce70e
 
 impl ContainerTracker {
     pub fn apply_diff(&mut self, diff: DiffEvent) {
