use std::{fmt::Display, sync::Arc};

use arbitrary::Arbitrary;
use enum_as_inner::EnumAsInner;

use nonmax::{NonMaxI32, NonMaxU32};
use serde::{Deserialize, Serialize};
mod error;
mod id;
mod internal_string;
mod macros;
mod span;
mod value;

pub use error::{LoroError, LoroResult, LoroTreeError};
#[doc(hidden)]
pub use fxhash::FxHashMap;
pub use internal_string::InternalString;
pub use span::*;
pub use value::{to_value, LoroValue};

/// Unique id for each peer. It's a random u64 by default.
pub type PeerID = u64;
/// If it's the nth Op of a peer, the counter will be n.
pub type Counter = i32;
/// It's the [Lamport clock](https://en.wikipedia.org/wiki/Lamport_timestamp)
pub type Lamport = u32;

/// It's the unique ID of an Op represented by [PeerID] and [Counter].
#[derive(PartialEq, Eq, Hash, Clone, Copy, Serialize, Deserialize)]
pub struct ID {
    pub peer: PeerID,
    pub counter: Counter,
}

/// It's the unique ID of an Op represented by [PeerID] and [Counter].
#[derive(Debug, PartialEq, Eq, Hash, Clone, Copy)]
pub struct CompactId {
    pub peer: PeerID,
    pub counter: NonMaxI32,
}

impl CompactId {
    pub fn new(peer: PeerID, counter: Counter) -> Self {
        Self {
            peer,
            counter: NonMaxI32::new(counter).unwrap(),
        }
    }

    pub fn to_id(&self) -> ID {
        ID {
            peer: self.peer,
            counter: self.counter.get(),
        }
    }

    pub fn inc(&self, start: i32) -> CompactId {
        Self {
            peer: self.peer,
            counter: NonMaxI32::new(start + self.counter.get()).unwrap(),
        }
    }
}

impl TryFrom<ID> for CompactId {
    type Error = ID;

    fn try_from(id: ID) -> Result<Self, ID> {
        if id.counter == i32::MAX {
            return Err(id);
        }

        Ok(Self::new(id.peer, id.counter))
    }
}

/// It's the unique ID of an Op represented by [PeerID] and [Lamport] clock.
/// It's used to define the total order of Ops.
#[derive(PartialEq, Eq, Hash, Clone, Copy, Serialize, Deserialize, PartialOrd, Ord)]
pub struct IdLp {
    pub lamport: Lamport,
    pub peer: PeerID,
}

impl IdLp {
    pub fn compact(self) -> CompactIdLp {
        CompactIdLp::new(self.peer, self.lamport)
    }
}

/// It's the unique ID of an Op represented by [PeerID] and [Counter].
#[derive(Debug, PartialEq, Eq, Hash, Clone, Copy)]
pub struct CompactIdLp {
    pub peer: PeerID,
    pub lamport: NonMaxU32,
}

impl CompactIdLp {
    pub fn new(peer: PeerID, lamport: Lamport) -> Self {
        Self {
            peer,
            lamport: NonMaxU32::new(lamport).unwrap(),
        }
    }

    pub fn to_id(&self) -> IdLp {
        IdLp {
            peer: self.peer,
            lamport: self.lamport.get(),
        }
    }
}

impl TryFrom<IdLp> for CompactIdLp {
    type Error = IdLp;

    fn try_from(id: IdLp) -> Result<Self, IdLp> {
        if id.lamport == u32::MAX {
            return Err(id);
        }

        Ok(Self::new(id.peer, id.lamport))
    }
}

/// It's the unique ID of an Op represented by [PeerID], [Lamport] clock and [Counter].
#[derive(Debug, PartialEq, Eq, Hash, Clone, Copy, Serialize, Deserialize)]
pub struct IdFull {
    pub peer: PeerID,
    pub lamport: Lamport,
    pub counter: Counter,
}

/// [ContainerID] includes the Op's [ID] and the type. So it's impossible to have
/// the same [ContainerID] with conflict [ContainerType].
///
/// This structure is really cheap to clone.
///
/// String representation:
///
/// - Root Container: `/<name>:<type>`
/// - Normal Container: `<counter>@<client>:<type>`
///
/// Note: It will be encoded into binary format, so the order of its fields should not be changed.
#[derive(Hash, PartialEq, Eq, Clone, Serialize, Deserialize, EnumAsInner)]
pub enum ContainerID {
    /// Root container does not need an op to create. It can be created implicitly.
    Root {
        name: InternalString,
        container_type: ContainerType,
    },
    Normal {
        peer: PeerID,
        counter: Counter,
        container_type: ContainerType,
    },
}

impl std::fmt::Debug for ContainerID {
    fn fmt(&self, f: &mut std::fmt::Formatter<'_>) -> std::fmt::Result {
        match self {
            Self::Root {
                name,
                container_type,
            } => {
                write!(f, "Root(\"{}\" {:?})", &name, container_type)
            }
            Self::Normal {
                peer,
                counter,
                container_type,
            } => {
                write!(f, "Normal({:?} {}@{})", container_type, counter, peer,)
            }
        }
    }
}

// TODO: add non_exausted
// Note: It will be encoded into binary format, so the order of its fields should not be changed.
#[derive(
    Arbitrary, Debug, PartialEq, Eq, Hash, Clone, Copy, PartialOrd, Ord, Serialize, Deserialize,
)]
pub enum ContainerType {
    Text,
    Map,
    List,
    MovableList,
    Tree,
    Unknown(u8),
}

impl ContainerType {
    pub const ALL_TYPES: [ContainerType; 5] = [
        ContainerType::Map,
        ContainerType::List,
        ContainerType::Text,
        ContainerType::Tree,
        ContainerType::MovableList,
    ];

    pub fn default_value(&self) -> LoroValue {
        match self {
            ContainerType::Map => LoroValue::Map(Arc::new(Default::default())),
            ContainerType::List => LoroValue::List(Arc::new(Default::default())),
            ContainerType::Text => LoroValue::String(Arc::new(Default::default())),
            ContainerType::Tree => LoroValue::List(Arc::new(Default::default())),
<<<<<<< HEAD
            ContainerType::Unknown(_) => unreachable!(),
=======
            ContainerType::MovableList => LoroValue::List(Arc::new(Default::default())),
>>>>>>> 93726186
        }
    }

    pub fn to_u8(self) -> u8 {
        match self {
            ContainerType::Map => 1,
            ContainerType::List => 2,
            ContainerType::Text => 3,
            ContainerType::Tree => 4,
<<<<<<< HEAD
            ContainerType::Unknown(k) => k,
=======
            ContainerType::MovableList => 5,
>>>>>>> 93726186
        }
    }

    pub fn from_u8(v: u8) -> Self {
        match v {
            1 => ContainerType::Map,
            2 => ContainerType::List,
            3 => ContainerType::Text,
            4 => ContainerType::Tree,
            5 => ContainerType::MovableList,
            _ => unreachable!(),
        }
    }

    pub fn try_from_u8(v: u8) -> LoroResult<Self> {
        match v {
            1 => Ok(ContainerType::Map),
            2 => Ok(ContainerType::List),
            3 => Ok(ContainerType::Text),
            4 => Ok(ContainerType::Tree),
            5 => Ok(ContainerType::MovableList),
            _ => Err(LoroError::DecodeError(
                format!("Unknown container type {v}").into_boxed_str(),
            )),
        }
    }
}

pub type IdSpanVector = fxhash::FxHashMap<PeerID, CounterSpan>;

mod container {
    use super::*;

    impl Display for ContainerType {
        fn fmt(&self, f: &mut std::fmt::Formatter<'_>) -> std::fmt::Result {
            f.write_str(match self {
                ContainerType::Map => "Map",
                ContainerType::List => "List",
                ContainerType::MovableList => "MovableList",
                ContainerType::Text => "Text",
                ContainerType::Tree => "Tree",
                ContainerType::Unknown(k) => return f.write_fmt(format_args!("Unknown({})", k)),
            })
        }
    }

    impl Display for ContainerID {
        fn fmt(&self, f: &mut std::fmt::Formatter<'_>) -> std::fmt::Result {
            match self {
                ContainerID::Root {
                    name,
                    container_type,
                } => f.write_fmt(format_args!("cid:root-{}:{}", name, container_type))?,
                ContainerID::Normal {
                    peer,
                    counter,
                    container_type,
                } => f.write_fmt(format_args!(
                    "cid:{}:{}",
                    ID::new(*peer, *counter),
                    container_type
                ))?,
            };
            Ok(())
        }
    }

    impl TryFrom<&str> for ContainerID {
        type Error = ();

        fn try_from(mut s: &str) -> Result<Self, Self::Error> {
            if !s.starts_with("cid:") {
                return Err(());
            }

            s = &s[4..];
            if s.starts_with("root-") {
                // root container
                s = &s[5..];
                let split = s.rfind(':').ok_or(())?;
                if split == 0 {
                    return Err(());
                }
                let kind = ContainerType::try_from(&s[split + 1..]).map_err(|_| ())?;
                let name = &s[..split];
                Ok(ContainerID::Root {
                    name: name.into(),
                    container_type: kind,
                })
            } else {
                let mut iter = s.split(':');
                let id = iter.next().ok_or(())?;
                let kind = iter.next().ok_or(())?;
                if iter.next().is_some() {
                    return Err(());
                }

                let id = ID::try_from(id).map_err(|_| ())?;
                let kind = ContainerType::try_from(kind).map_err(|_| ())?;
                Ok(ContainerID::Normal {
                    peer: id.peer,
                    counter: id.counter,
                    container_type: kind,
                })
            }
        }
    }

    impl ContainerID {
        #[inline]
        pub fn new_normal(id: ID, container_type: ContainerType) -> Self {
            ContainerID::Normal {
                peer: id.peer,
                counter: id.counter,
                container_type,
            }
        }

        #[inline]
        pub fn new_root(name: &str, container_type: ContainerType) -> Self {
            ContainerID::Root {
                name: name.into(),
                container_type,
            }
        }

        #[inline]
        pub fn name(&self) -> &InternalString {
            match self {
                ContainerID::Root { name, .. } => name,
                ContainerID::Normal { .. } => unreachable!(),
            }
        }

        #[inline]
        pub fn container_type(&self) -> ContainerType {
            match self {
                ContainerID::Root { container_type, .. } => *container_type,
                ContainerID::Normal { container_type, .. } => *container_type,
            }
        }

        pub fn is_unknown(&self) -> bool {
            matches!(self.container_type(), ContainerType::Unknown(_))
        }
    }

    impl TryFrom<&str> for ContainerType {
        type Error = LoroError;

        fn try_from(value: &str) -> Result<Self, Self::Error> {
            match value {
                "Map" | "map" => Ok(ContainerType::Map),
                "List" | "list" => Ok(ContainerType::List),
                "Text" | "text" => Ok(ContainerType::Text),
                "Tree" | "tree" => Ok(ContainerType::Tree),
                "MovableList" | "movableList" => Ok(ContainerType::MovableList),
                _ => Err(LoroError::DecodeError(
                    format!("Unknown container type \"{}\". The valid options are Map|List|Text|Tree|MovableList.", value).into(),
                )),
            }
        }
    }
}

/// In movable tree, we use a specific [`TreeID`] to represent the root of **ALL** deleted tree node.
///
/// Deletion operation is equivalent to move target tree node to [`DELETED_TREE_ROOT`].
pub const DELETED_TREE_ROOT: TreeID = TreeID {
    peer: PeerID::MAX,
    counter: Counter::MAX,
};

/// Each node of movable tree has a unique [`TreeID`] generated by Loro.
///
/// To further represent the metadata (a MapContainer) associated with each node,
/// we also use [`TreeID`] as [`ID`] portion of [`ContainerID`].
/// This not only allows for convenient association of metadata with each node,
/// but also ensures the uniqueness of the MapContainer.
///
/// Special ID:
/// - [`DELETED_TREE_ROOT`]: the root of all deleted nodes. To get it by [`TreeID::delete_root()`]
#[derive(Debug, Clone, Copy, Hash, PartialEq, Eq, PartialOrd, Ord, Serialize, Deserialize)]
pub struct TreeID {
    pub peer: PeerID,
    pub counter: Counter,
}

impl TreeID {
    #[inline(always)]
    pub fn new(peer: PeerID, counter: Counter) -> Self {
        Self { peer, counter }
    }

    /// return [`DELETED_TREE_ROOT`]
    pub const fn delete_root() -> Self {
        DELETED_TREE_ROOT
    }

    /// return `true` if the `TreeID` is deleted root
    pub fn is_deleted_root(target: &TreeID) -> bool {
        target == &DELETED_TREE_ROOT
    }

    pub fn from_id(id: ID) -> Self {
        Self {
            peer: id.peer,
            counter: id.counter,
        }
    }

    pub fn id(&self) -> ID {
        ID {
            peer: self.peer,
            counter: self.counter,
        }
    }

    pub fn associated_meta_container(&self) -> ContainerID {
        ContainerID::new_normal(self.id(), ContainerType::Map)
    }
}

impl Display for TreeID {
    fn fmt(&self, f: &mut std::fmt::Formatter<'_>) -> std::fmt::Result {
        self.id().fmt(f)
    }
}

impl TryFrom<&str> for TreeID {
    type Error = LoroError;
    fn try_from(value: &str) -> Result<Self, Self::Error> {
        let id = ID::try_from(value)?;
        Ok(TreeID {
            peer: id.peer,
            counter: id.counter,
        })
    }
}

#[cfg(feature = "wasm")]
pub mod wasm {
    use crate::{LoroError, TreeID};
    use wasm_bindgen::JsValue;
    impl From<TreeID> for JsValue {
        fn from(value: TreeID) -> Self {
            JsValue::from_str(&format!("{}", value.id()))
        }
    }

    impl TryFrom<JsValue> for TreeID {
        type Error = LoroError;
        fn try_from(value: JsValue) -> Result<Self, Self::Error> {
            let id = value.as_string().unwrap();
            TreeID::try_from(id.as_str())
        }
    }
}

#[cfg(test)]
mod test {
    use crate::ContainerID;

    #[test]
    fn test_container_id_convert_to_and_from_str() {
        let id = ContainerID::Root {
            name: "name".into(),
            container_type: crate::ContainerType::Map,
        };
        let id_str = id.to_string();
        assert_eq!(id_str.as_str(), "cid:root-name:Map");
        assert_eq!(ContainerID::try_from(id_str.as_str()).unwrap(), id);

        let id = ContainerID::Normal {
            counter: 10,
            peer: 255,
            container_type: crate::ContainerType::Map,
        };
        let id_str = id.to_string();
        assert_eq!(id_str.as_str(), "cid:10@255:Map");
        assert_eq!(ContainerID::try_from(id_str.as_str()).unwrap(), id);

        let id = ContainerID::try_from("cid:root-a:b:c:Tree").unwrap();
        assert_eq!(
            id,
            ContainerID::new_root("a:b:c", crate::ContainerType::Tree)
        );
    }

    #[test]
    fn test_convert_invalid_container_id_str() {
        assert!(ContainerID::try_from("cid:root-:Map").is_err());
        assert!(ContainerID::try_from("cid:0@:Map").is_err());
        assert!(ContainerID::try_from("cid:@:Map").is_err());
        assert!(ContainerID::try_from("cid:x@0:Map").is_err());
        assert!(ContainerID::try_from("id:0@0:Map").is_err());
    }
}<|MERGE_RESOLUTION|>--- conflicted
+++ resolved
@@ -206,11 +206,8 @@
             ContainerType::List => LoroValue::List(Arc::new(Default::default())),
             ContainerType::Text => LoroValue::String(Arc::new(Default::default())),
             ContainerType::Tree => LoroValue::List(Arc::new(Default::default())),
-<<<<<<< HEAD
+            ContainerType::MovableList => LoroValue::List(Arc::new(Default::default())),
             ContainerType::Unknown(_) => unreachable!(),
-=======
-            ContainerType::MovableList => LoroValue::List(Arc::new(Default::default())),
->>>>>>> 93726186
         }
     }
 
@@ -220,11 +217,8 @@
             ContainerType::List => 2,
             ContainerType::Text => 3,
             ContainerType::Tree => 4,
-<<<<<<< HEAD
+            ContainerType::MovableList => 5,
             ContainerType::Unknown(k) => k,
-=======
-            ContainerType::MovableList => 5,
->>>>>>> 93726186
         }
     }
 
