[package]
name = "loro-common"
version = "0.16.2"
edition = "2021"
license = "MIT"
description = "Common types and functions for Loro. This is an internal lib of Loro."
documentation = "https://docs.rs/loro/"
homepage = "https://loro.dev"
repository = "https://github.com/loro-dev/loro"
authors = ["Zixuan Chen", "Liang Zhao"]
categories = ["data-structures", "crdt", "collaborative-editing", "local-first"]
keywords = ["crdt", "local-first"]

# See more keys and their definitions at https://doc.rust-lang.org/cargo/reference/manifest.html

[dependencies]
<<<<<<< HEAD
rle = { path = "../rle", version = "0.5.1", package = "loro-rle" }
serde = { workspace = true }
=======
rle = { path = "../rle", version = "0.16.2", package = "loro-rle" }
serde = { version = "1", features = ["derive"] }
>>>>>>> 54637a7b
thiserror = "1.0.43"
wasm-bindgen = { version = "=0.2.92", optional = true }
fxhash = "0.2.1"
enum-as-inner = "0.6.0"
string_cache = "0.8"
arbitrary = { version = "1.3.0", features = ["derive"] }
js-sys = { version = "0.3.60", optional = true }
serde_columnar = { workspace = true }
nonmax = "0.5.5"

[features]
wasm = ["wasm-bindgen", "js-sys"]
counter = []<|MERGE_RESOLUTION|>--- conflicted
+++ resolved
@@ -14,13 +14,8 @@
 # See more keys and their definitions at https://doc.rust-lang.org/cargo/reference/manifest.html
 
 [dependencies]
-<<<<<<< HEAD
-rle = { path = "../rle", version = "0.5.1", package = "loro-rle" }
+rle = { path = "../rle", version = "0.16.2", package = "loro-rle" }
 serde = { workspace = true }
-=======
-rle = { path = "../rle", version = "0.16.2", package = "loro-rle" }
-serde = { version = "1", features = ["derive"] }
->>>>>>> 54637a7b
 thiserror = "1.0.43"
 wasm-bindgen = { version = "=0.2.92", optional = true }
 fxhash = "0.2.1"
