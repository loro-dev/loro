--- conflicted
+++ resolved
@@ -4,6 +4,7 @@
     use std::io::Read;
 
     use super::*;
+    use bench_utils::{get_automerge_actions, TextAction};
     use flate2::read::GzDecoder;
     use loro_core::container::registry::ContainerWrapper;
     use loro_core::log_store::{EncodeConfig, EncodeMode};
@@ -11,31 +12,7 @@
     use serde_json::Value;
 
     pub fn b4(c: &mut Criterion) {
-        let mut d = GzDecoder::new(&RAW_DATA[..]);
-        let mut s = String::new();
-        d.read_to_string(&mut s).unwrap();
-        let json: Value = serde_json::from_str(&s).unwrap();
-        let txns = json.as_object().unwrap().get("txns");
-        let mut actions = Vec::new();
-
-        for (i, txn) in txns.unwrap().as_array().unwrap().iter().enumerate() {
-            if i > 1000 {
-                break;
-            }
-            let patches = txn
-                .as_object()
-                .unwrap()
-                .get("patches")
-                .unwrap()
-                .as_array()
-                .unwrap();
-            for patch in patches {
-                let pos = patch[0].as_u64().unwrap() as usize;
-                let del_here = patch[1].as_u64().unwrap() as usize;
-                let ins_content = patch[2].as_str().unwrap();
-                actions.push((pos, del_here, ins_content));
-            }
-        }
+        let actions = get_automerge_actions();
         let mut b = c.benchmark_group("encode_with_sync");
         b.sample_size(10);
         b.bench_function("update", |b| {
@@ -45,23 +22,23 @@
             let t2 = c2.get_text("text");
             b.iter(|| {
                 for (i, action) in actions.iter().enumerate() {
-                    let (pos, del, insert) = action;
+                    let TextAction { pos, ins, del } = action;
                     if i % 2 == 0 {
                         t1.with_container(|text| {
                             text.delete(&c1, *pos, *del);
-                            text.insert(&c1, *pos, insert);
+                            text.insert(&c1, *pos, ins);
                         });
                         let update = c1
-                            .encode(EncodeConfig::new(EncodeMode::Updates(c2.vv()), None))
+                            .encode(EncodeConfig::new(EncodeMode::Updates(c2.vv_cloned()), None))
                             .unwrap();
                         c2.decode(&update).unwrap();
                     } else {
                         t2.with_container(|text| {
                             text.delete(&c2, *pos, *del);
-                            text.insert(&c2, *pos, insert);
+                            text.insert(&c2, *pos, ins);
                         });
                         let update = c2
-                            .encode(EncodeConfig::new(EncodeMode::Updates(c1.vv()), None))
+                            .encode(EncodeConfig::new(EncodeMode::Updates(c1.vv_cloned()), None))
                             .unwrap();
                         c1.decode(&update).unwrap();
                     }
@@ -75,23 +52,29 @@
             let t2 = c2.get_text("text");
             b.iter(|| {
                 for (i, action) in actions.iter().enumerate() {
-                    let (pos, del, insert) = action;
+                    let TextAction { pos, ins, del } = action;
                     if i % 2 == 0 {
                         t1.with_container(|text| {
                             text.delete(&c1, *pos, *del);
-                            text.insert(&c1, *pos, insert);
+                            text.insert(&c1, *pos, ins);
                         });
                         let update = c1
-                            .encode(EncodeConfig::new(EncodeMode::RleUpdates(c2.vv()), None))
+                            .encode(EncodeConfig::new(
+                                EncodeMode::RleUpdates(c2.vv_cloned()),
+                                None,
+                            ))
                             .unwrap();
                         c2.decode(&update).unwrap();
                     } else {
                         t2.with_container(|text| {
                             text.delete(&c2, *pos, *del);
-                            text.insert(&c2, *pos, insert);
+                            text.insert(&c2, *pos, ins);
                         });
                         let update = c2
-                            .encode(EncodeConfig::new(EncodeMode::RleUpdates(c1.vv()), None))
+                            .encode(EncodeConfig::new(
+                                EncodeMode::RleUpdates(c1.vv_cloned()),
+                                None,
+                            ))
                             .unwrap();
                         c1.decode(&update).unwrap();
                     }
@@ -105,14 +88,8 @@
     use super::*;
     use bench_utils::TextAction;
     use loro_core::container::registry::ContainerWrapper;
-<<<<<<< HEAD
-    use loro_core::LoroCore;
-    use loro_core::VersionVector;
-=======
     use loro_core::log_store::{EncodeConfig, EncodeMode};
     use loro_core::{LoroCore, VersionVector};
-    use serde_json::Value;
->>>>>>> fd65b150
 
     pub fn b4(c: &mut Criterion) {
         let actions = bench_utils::get_automerge_actions();
