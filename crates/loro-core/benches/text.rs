use criterion::{criterion_group, criterion_main, Criterion};

#[cfg(feature = "test_utils")]
mod run {

    use super::*;
    use arbitrary::Unstructured;
    use bench_utils::TextAction;
    use loro_core::container::registry::ContainerWrapper;
    use loro_core::fuzz::test_multi_sites;
    use loro_core::fuzz::Action;
    use loro_core::LoroCore;
    use rand::Rng;
    use rand::SeedableRng;

    pub fn two_client_edits(c: &mut Criterion) {
        let mut rgn = rand::rngs::StdRng::seed_from_u64(0);
        let mut bytes = Vec::new();
        for _ in 0..8000 {
            bytes.push(rgn.gen::<u8>());
        }

        let mut gen = Unstructured::new(&bytes);
        let mut c = c.benchmark_group("sync");
        let mut actions = gen.arbitrary::<[Action; 200]>().unwrap();
        c.bench_function("random text edit 2 sites", |b| {
            b.iter(|| test_multi_sites(2, &mut actions))
        });

        c.bench_function("random text edit 8 sites", |b| {
            b.iter(|| test_multi_sites(8, &mut actions))
        });
        let mut actions = gen.arbitrary::<[Action; 4000]>().unwrap();
        c.sample_size(10);
        c.bench_function("random text edit 8 sites long", |b| {
            b.iter(|| test_multi_sites(8, &mut actions))
        });
    }

    pub fn b4(c: &mut Criterion) {
        let actions = bench_utils::get_automerge_actions();
        let mut b = c.benchmark_group("direct_apply");
        b.bench_function("B4", |b| {
            b.iter(|| {
                let mut loro = LoroCore::default();
                let text = loro.get_text("text");
                text.with_container(|text| {
                    for TextAction { pos, ins, del } in actions.iter() {
                        text.delete(&loro, *pos, *del);
                        text.insert(&loro, *pos, ins);
                    }
                })
            })
        });

        b.bench_function("B4 Observed", |b| {
            b.iter(|| {
                let mut loro = LoroCore::default();
                loro.subscribe_deep(Box::new(|_| {}));
                let text = loro.get_text("text");
                text.with_container(|text| {
                    for TextAction { pos, ins, del } in actions.iter() {
                        text.delete(&loro, *pos, *del);
                        text.insert(&loro, *pos, ins);
                    }
                })
            })
        });

        b.sample_size(10);
        b.bench_function("B4DirectSync", |b| {
            b.iter(|| {
                let mut loro = LoroCore::default();
                let mut loro_b = LoroCore::default();
                for TextAction { pos, ins, del } in actions.iter() {
                    let text = loro.get_text("text");
                    text.with_container(|text| {
                        text.delete(&loro, *pos, *del);
                        text.insert(&loro, *pos, ins);
                    });

                    loro_b.import(loro.export(loro_b.vv_cloned()));
                }
            })
        });

        drop(b);
        let mut b = c.benchmark_group("sync");
        b.bench_function("B4Parallel", |b| {
            b.iter(|| {
                let mut loro = LoroCore::default();
                let mut loro_b = LoroCore::default();
                let mut i = 0;
                for TextAction { pos, ins, del } in actions.iter() {
                    let pos = *pos;
                    let del = *del;
                    i += 1;
                    if i > 1000 {
                        break;
                    }

                    let mut text = loro.get_text("text");
                    text.delete(&loro, pos, del).unwrap();
                    text.insert(&loro, pos, ins).unwrap();
                    let mut text = loro_b.get_text("text");
<<<<<<< HEAD
                    text.delete(&loro_b, pos, del).unwrap();
                    text.insert(&loro_b, pos, ins).unwrap();
                    loro_b.import(loro.export(loro_b.vv()));
                    loro.import(loro_b.export(loro.vv()));
=======
                    for patch in patches {
                        let pos = patch[0].as_u64().unwrap() as usize;
                        let del_here = patch[1].as_u64().unwrap() as usize;
                        let ins_content = patch[2].as_str().unwrap();
                        text.delete(&loro_b, pos, del_here).unwrap();
                        text.insert(&loro_b, pos, ins_content).unwrap();
                    }
                    loro_b.import(loro.export(loro_b.vv_cloned()));
                    loro.import(loro_b.export(loro.vv_cloned()));
>>>>>>> 035d03c8
                }
            })
        });
    }
}
pub fn dumb(_c: &mut Criterion) {}

#[cfg(feature = "test_utils")]
criterion_group!(benches, run::two_client_edits, run::b4);
#[cfg(not(feature = "test_utils"))]
criterion_group!(benches, dumb);
criterion_main!(benches);<|MERGE_RESOLUTION|>--- conflicted
+++ resolved
@@ -103,22 +103,10 @@
                     text.delete(&loro, pos, del).unwrap();
                     text.insert(&loro, pos, ins).unwrap();
                     let mut text = loro_b.get_text("text");
-<<<<<<< HEAD
                     text.delete(&loro_b, pos, del).unwrap();
                     text.insert(&loro_b, pos, ins).unwrap();
-                    loro_b.import(loro.export(loro_b.vv()));
-                    loro.import(loro_b.export(loro.vv()));
-=======
-                    for patch in patches {
-                        let pos = patch[0].as_u64().unwrap() as usize;
-                        let del_here = patch[1].as_u64().unwrap() as usize;
-                        let ins_content = patch[2].as_str().unwrap();
-                        text.delete(&loro_b, pos, del_here).unwrap();
-                        text.insert(&loro_b, pos, ins_content).unwrap();
-                    }
                     loro_b.import(loro.export(loro_b.vv_cloned()));
                     loro.import(loro_b.export(loro.vv_cloned()));
->>>>>>> 035d03c8
                 }
             })
         });
