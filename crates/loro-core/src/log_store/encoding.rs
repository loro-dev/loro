--- conflicted
+++ resolved
@@ -152,10 +152,15 @@
             .try_lock()
             .map_err(|_| LoroError::LockError)?;
         match mode {
-<<<<<<< HEAD
-            ConcreteEncodeMode::Updates => Self::decode_updates(&mut store, decoded),
-            ConcreteEncodeMode::RleUpdates => Self::decode_changes(&mut store, decoded),
-            ConcreteEncodeMode::Snapshot => Self::decode_snapshot(&mut store, decoded),
+            ConcreteEncodeMode::Updates => {
+                Self::decode_updates(&mut store, &mut hierarchy, decoded)
+            }
+            ConcreteEncodeMode::RleUpdates => {
+                Self::decode_changes(&mut store, &mut hierarchy, decoded)
+            }
+            ConcreteEncodeMode::Snapshot => {
+                Self::decode_snapshot(&mut store, &mut hierarchy, decoded)
+            }
         }
     }
 
@@ -201,15 +206,9 @@
                 // FIXME: changes may not be consecutive
                 changes.entry(client).or_default().append(&mut new_changes);
             }
-=======
-            0 => Self::decode_updates(&mut store, &mut hierarchy, decoded),
-            1 => Self::decode_changes(&mut store, &mut hierarchy, decoded),
-            2 => Self::decode_snapshot(&mut store, &mut hierarchy, decoded),
-            _ => unreachable!(),
->>>>>>> cc3a869e
-        }
-
-        Ok(store.import(changes))
+        }
+
+        Ok(store.import(&mut loro.hierarchy.lock().unwrap(), changes))
     }
 }
 
@@ -240,7 +239,7 @@
         hierarchy: &mut Hierarchy,
         input: &[u8],
     ) -> Result<Vec<RawEvent>, LoroError> {
-        let changes = encode_changes::decode_changes(store, input)?;
+        let changes = encode_changes::decode_changes_to_inner_format(input)?;
         Ok(store.import(hierarchy, changes))
     }
 
