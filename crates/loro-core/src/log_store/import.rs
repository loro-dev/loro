--- conflicted
+++ resolved
@@ -118,11 +118,7 @@
     fn get_events(&mut self, context: &mut ImportContext) -> Vec<RawEvent> {
         let deleted = self.with_hierarchy(|_, h| h.take_deleted());
         let mut events = Vec::with_capacity(context.diff.len());
-<<<<<<< HEAD
-        let mut h = self.hierarchy.try_lock().unwrap();
-=======
         let h = self.hierarchy.try_lock().unwrap();
->>>>>>> 035d03c8
         let reg = &self.reg;
         for (id, diff) in std::mem::take(&mut context.diff)
             .into_iter()
