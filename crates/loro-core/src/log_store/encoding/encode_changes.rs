use fxhash::FxHashMap;
use rle::{HasLength, RleVec};
use serde::{Deserialize, Serialize};
use serde_columnar::{columnar, from_bytes, to_vec};
use tracing::instrument;

use crate::{
    change::{Change, Lamport, Timestamp},
    container::text::text_content::ListSlice,
    container::{
        list::list_op::{DeleteSpan, ListOp},
        map::MapSet,
        ContainerID, ContainerType,
    },
    dag::Dag,
    id::{ClientID, Counter, ID},
    log_store::RemoteClientChanges,
    op::{RemoteContent, RemoteOp},
    smstring::SmString,
    span::HasIdSpan,
    InternalString, LogStore, LoroError, LoroValue, VersionVector,
};

type ClientIdx = u32;
type Clients = Vec<ClientID>;
type Containers = Vec<ContainerID>;

#[columnar(vec, ser, de)]
#[derive(Debug, Clone, Serialize, Deserialize)]
pub(super) struct ChangeEncoding {
    #[columnar(strategy = "DeltaRle", original_type = "u32")]
    pub(super) client_idx: ClientIdx,
    #[columnar(strategy = "DeltaRle", original_type = "i32")]
    pub(super) counter: Counter,
    #[columnar(strategy = "DeltaRle", original_type = "u32")]
    pub(super) lamport: Lamport,
    #[columnar(strategy = "DeltaRle", original_type = "i64")]
    pub(super) timestamp: Timestamp,
    pub(super) op_len: u32,
    #[columnar(strategy = "Rle")]
    pub(super) deps_len: u32,
}

#[columnar(vec, ser, de)]
#[derive(Debug, Clone, Serialize, Deserialize)]
struct OpEncoding {
    #[columnar(strategy = "Rle", original_type = "usize")]
    container: usize,
    /// key index or insert/delete pos
    #[columnar(strategy = "DeltaRle")]
    prop: usize,
    // TODO: can be compressed
    gc: usize,
    value: LoroValue,
}

#[columnar(vec, ser, de)]
#[derive(Debug, Copy, Clone, Serialize, Deserialize)]
pub(super) struct DepsEncoding {
    #[columnar(strategy = "Rle", original_type = "u32")]
    pub(super) client_idx: ClientIdx,
    #[columnar(strategy = "DeltaRle", original_type = "i32")]
    pub(super) counter: Counter,
}

impl DepsEncoding {
    pub(super) fn new(client_idx: ClientIdx, counter: Counter) -> Self {
        Self {
            client_idx,
            counter,
        }
    }
}

#[columnar(ser, de)]
#[derive(Debug, Serialize, Deserialize)]
struct Encoded {
    #[columnar(type = "vec")]
    changes: Vec<ChangeEncoding>,
    #[columnar(type = "vec")]
    ops: Vec<OpEncoding>,
    #[columnar(type = "vec")]
    deps: Vec<DepsEncoding>,
    clients: Clients,
    containers: Containers,
    keys: Vec<InternalString>,
}

#[instrument(skip_all)]
pub(super) fn encode_changes(store: &LogStore, vv: &VersionVector) -> Result<Vec<u8>, LoroError> {
    let mut client_id_to_idx: FxHashMap<ClientID, ClientIdx> = FxHashMap::default();
    let mut clients = Vec::with_capacity(store.changes.len());
    let mut container_indexes = Vec::new();
    let mut container_idx2index = FxHashMap::default();
    let mut container_ids = Vec::new();
    let mut change_num = 0;

    let mut diff_changes = Vec::new();
    let self_vv = store.vv();
    let diff = self_vv.diff(vv);
    for span in diff.left.iter() {
        let changes = store.get_changes_slice(span.id_span());
        for change in changes.into_iter() {
            diff_changes.push(change);
        }
    }

    for change in &diff_changes {
        let client_id = change.id.client_id;
        client_id_to_idx.entry(client_id).or_insert_with(|| {
            let idx = clients.len() as ClientIdx;
            clients.push(client_id);
            idx
        });
        change_num += 1;
        for deps in change.deps.iter() {
            client_id_to_idx.entry(deps.client_id).or_insert_with(|| {
                let idx = clients.len() as ClientIdx;
                clients.push(deps.client_id);
                idx
            });
        }
    }

    let mut changes = Vec::with_capacity(change_num);
    let mut ops = Vec::with_capacity(change_num);
    let mut keys = Vec::new();
    let mut key_to_idx = FxHashMap::default();
    let mut deps = Vec::with_capacity(change_num);

    for change in diff_changes {
        let client_idx = client_id_to_idx[&change.id.client_id];
        for dep in change.deps.iter() {
            deps.push(DepsEncoding::new(
                *client_id_to_idx.get(&dep.client_id).unwrap(),
                dep.counter,
            ));
        }

        let mut op_len = 0;
        for op in change.ops.iter() {
            let container = op.container;
            let container_idx = *container_idx2index.entry(container).or_insert_with(|| {
                container_indexes.push(container);
                container_ids.push(store.reg.get_id(container).unwrap().clone());
                container_indexes.len() - 1
            });

            let op = store.to_remote_op(op);
            for content in op.contents.into_iter() {
                let (prop, gc, value) = match content {
                    crate::op::RemoteContent::Map(MapSet { key, value }) => (
                        *key_to_idx.entry(key.clone()).or_insert_with(|| {
                            keys.push(key);
                            keys.len() - 1
                        }),
                        0,
                        value,
                    ),
                    crate::op::RemoteContent::List(list) => match list {
                        ListOp::Insert { slice, pos } => (
                            pos,
                            match &slice {
                                ListSlice::Unknown(v) => *v,
                                _ => 0,
                            },
                            match slice {
                                ListSlice::RawData(v) => v.into(),
                                ListSlice::RawStr(s) => s.as_str().into(),
                                ListSlice::Unknown(_) => LoroValue::Null,
                            },
                        ),
                        ListOp::Delete(span) => {
                            (span.pos as usize, 0, LoroValue::I32(span.len as i32))
                        }
                    },
                };
                op_len += 1;
                ops.push(OpEncoding {
                    container: container_idx,
                    prop,
                    value,
                    gc,
                })
            }
        }

        changes.push(ChangeEncoding {
            client_idx: client_idx as ClientIdx,
            counter: change.id.counter,
            lamport: change.lamport,
            timestamp: change.timestamp,
            deps_len: change.deps.len() as u32,
            op_len,
        });
    }

    let encoded = Encoded {
        changes,
        ops,
        deps,
        clients,
        containers: container_ids,
        keys,
    };

    to_vec(&encoded).map_err(|e| LoroError::DecodeError(e.to_string().into()))
    // postcard::to_allocvec(&encoded).map_err(|e| LoroError::DecodeError(e.to_string().into()))
}

#[instrument(skip_all)]
pub(super) fn decode_changes(
    store: &mut LogStore,
    input: &[u8],
<<<<<<< HEAD
) -> Result<Vec<RawEvent>, LoroError> {
    // TODO: using the one with fewer changes to import
    decode_changes_to_inner_format(input).map(|changes| store.import(changes))
}

pub(super) fn decode_changes_to_inner_format(
    input: &[u8],
=======
>>>>>>> cc3a869e
) -> Result<RemoteClientChanges, LoroError> {
    let encoded: Encoded =
        from_bytes(input).map_err(|e| LoroError::DecodeError(e.to_string().into()))?;

    let Encoded {
        changes: change_encodings,
        ops,
        deps,
        clients,
        containers,
        keys,
    } = encoded;

    let mut op_iter = ops.into_iter();
    let mut changes = FxHashMap::default();
    let mut deps_iter = deps.into_iter();

    for change_encoding in change_encodings {
        let ChangeEncoding {
            client_idx,
            counter,
            lamport,
            timestamp,
            op_len,
            deps_len,
        } = change_encoding;

        let client_id = clients[client_idx as usize];
        let mut ops = RleVec::<[RemoteOp; 2]>::new();
        let deps = (0..deps_len)
            .map(|_| {
                let raw = deps_iter.next().unwrap();
                ID::new(clients[raw.client_idx as usize], raw.counter)
            })
            .collect();

        let mut op_counter = counter;
        for op in op_iter.by_ref().take(op_len as usize) {
            let OpEncoding {
                container: container_idx,
                prop,
                value,
                gc,
            } = op;
            let container_id = containers[container_idx].clone();

            let container_type = container_id.container_type();
            let content = match container_type {
                ContainerType::Map => {
                    let key = keys[prop].clone();
                    RemoteContent::Map(MapSet { key, value })
                }
                ContainerType::List | ContainerType::Text => {
                    let pos = prop;
                    let list_op = match value {
                        LoroValue::I32(len) => ListOp::Delete(DeleteSpan {
                            pos: pos as isize,
                            len: len as isize,
                        }),
                        LoroValue::Null => ListOp::Insert {
                            pos,
                            slice: ListSlice::Unknown(gc),
                        },
                        _ => {
                            let slice = match value {
                                LoroValue::String(s) => ListSlice::RawStr(SmString::from(&*s)),
                                LoroValue::List(v) => ListSlice::RawData(*v),
                                _ => unreachable!(),
                            };
                            ListOp::Insert { slice, pos }
                        }
                    };
                    RemoteContent::List(list_op)
                }
            };
            let remote_op = RemoteOp {
                container: container_id,
                counter: op_counter,
                contents: vec![content].into(),
            };
            op_counter += remote_op.content_len() as i32;
            ops.push(remote_op);
        }

        let change = Change {
            id: ID { client_id, counter },
            lamport,
            timestamp,
            ops,
            deps,
        };

        changes
            .entry(client_id)
            .or_insert_with(Vec::new)
            .push(change);
    }
<<<<<<< HEAD

=======
    // TODO: using the one with fewer changes to import
>>>>>>> cc3a869e
    Ok(changes)
}<|MERGE_RESOLUTION|>--- conflicted
+++ resolved
@@ -13,6 +13,8 @@
         ContainerID, ContainerType,
     },
     dag::Dag,
+    event::RawEvent,
+    hierarchy::Hierarchy,
     id::{ClientID, Counter, ID},
     log_store::RemoteClientChanges,
     op::{RemoteContent, RemoteOp},
@@ -211,17 +213,15 @@
 #[instrument(skip_all)]
 pub(super) fn decode_changes(
     store: &mut LogStore,
+    hierarchy: &mut Hierarchy,
     input: &[u8],
-<<<<<<< HEAD
 ) -> Result<Vec<RawEvent>, LoroError> {
     // TODO: using the one with fewer changes to import
-    decode_changes_to_inner_format(input).map(|changes| store.import(changes))
+    decode_changes_to_inner_format(input).map(|changes| store.import(hierarchy, changes))
 }
 
 pub(super) fn decode_changes_to_inner_format(
     input: &[u8],
-=======
->>>>>>> cc3a869e
 ) -> Result<RemoteClientChanges, LoroError> {
     let encoded: Encoded =
         from_bytes(input).map_err(|e| LoroError::DecodeError(e.to_string().into()))?;
@@ -319,10 +319,6 @@
             .or_insert_with(Vec::new)
             .push(change);
     }
-<<<<<<< HEAD
-
-=======
     // TODO: using the one with fewer changes to import
->>>>>>> cc3a869e
     Ok(changes)
 }