--- conflicted
+++ resolved
@@ -177,52 +177,4 @@
     }
 
     result
-<<<<<<< HEAD
-=======
-}
-
-impl LoroCore {
-    #[instrument(skip_all)]
-    pub fn import_updates_batch(&mut self, input: &[Vec<u8>]) -> Result<(), LoroError> {
-        debug_log::group!("Import updates at {}", self.client_id());
-        let mut hierarchy = self.hierarchy.try_lock().unwrap();
-        let ans = self
-            .log_store
-            .write()
-            .unwrap()
-            .import_updates_batch(input, &mut hierarchy);
-        let ans = match ans {
-            Ok(events) => {
-                self.notify(events);
-                Ok(())
-            }
-            Err(err) => Err(LoroError::DecodeError(err.to_string().into_boxed_str())),
-        };
-        debug_log::group_end!();
-        ans
-    }
-}
-
-impl LogStore {
-    #[instrument(skip_all)]
-    pub fn import_updates_batch(
-        &mut self,
-        batch: &[Vec<u8>],
-        hierarchy: &mut Hierarchy,
-    ) -> Result<Vec<RawEvent>, postcard::Error> {
-        // FIXME: changes may not be continuous
-        let mut changes: RemoteClientChanges = Default::default();
-        for input in batch {
-            let updates: Updates = postcard::from_bytes(input)?;
-            for encoded in updates.changes {
-                changes
-                    .entry(encoded.meta.client)
-                    .or_default()
-                    .append(&mut convert_encoded_to_changes(encoded));
-            }
-        }
-
-        Ok(self.import(hierarchy, changes))
-    }
->>>>>>> cc3a869e
 }