use rle::{HasLength, RleVec};
use serde::{Deserialize, Serialize};
use smallvec::SmallVec;
use tracing::{debug, instrument};

use crate::{
    change::{Change, Lamport, Timestamp},
    container::ContainerID,
    event::RawEvent,
    id::{ClientID, Counter, ID},
    op::{RemoteContent, RemoteOp},
    LogStore, LoroCore, LoroError, VersionVector,
};

use super::RemoteClientChanges;

#[derive(Serialize, Deserialize, Debug)]
struct Updates {
    changes: Vec<EncodedClientChanges>,
}

/// the continuous changes from the same client
#[derive(Serialize, Deserialize, Debug)]
struct EncodedClientChanges {
    meta: FirstChangeInfo,
    data: Vec<EncodedChange>,
}

#[derive(Serialize, Deserialize, Debug)]
struct FirstChangeInfo {
    pub(crate) client: ClientID,
    pub(crate) counter: Counter,
    pub(crate) lamport: Lamport,
    pub(crate) timestamp: Timestamp,
}

#[derive(Serialize, Deserialize, Debug)]
struct EncodedOp {
    pub(crate) container: ContainerID,
    pub(crate) contents: Vec<RemoteContent>,
}

#[derive(Serialize, Deserialize, Debug)]
struct EncodedChange {
    pub(crate) ops: Vec<EncodedOp>,
    pub(crate) deps_except_self: Vec<ID>,
    pub(crate) lamport_delta: u32,
    pub(crate) timestamp_delta: i64,
}

impl LogStore {
    #[instrument(skip_all)]
    pub fn export_updates(&self, from: &VersionVector) -> Result<Vec<u8>, LoroError> {
        let changes = self.export(from);
        let mut updates = Updates {
            changes: Vec::with_capacity(changes.len()),
        };
        for (_, changes) in changes {
            let encoded = convert_changes_to_encoded(changes.into_iter());
            updates.changes.push(encoded);
        }

        postcard::to_allocvec(&updates)
            .map_err(|err| LoroError::DecodeError(err.to_string().into_boxed_str()))
    }

<<<<<<< HEAD
=======
    #[instrument(skip_all)]
>>>>>>> 035d03c8
    pub fn import_updates(&mut self, input: &[u8]) -> Result<Vec<RawEvent>, postcard::Error> {
        let updates: Updates = postcard::from_bytes(input)?;
        let mut changes: RemoteClientChanges = Default::default();
        for encoded in updates.changes {
            changes.insert(encoded.meta.client, convert_encoded_to_changes(encoded));
        }

        Ok(self.import(changes))
<<<<<<< HEAD
=======
    }

    #[instrument(skip_all)]
    pub fn import_updates_batch(
        &mut self,
        batch: &[Vec<u8>],
    ) -> Result<Vec<RawEvent>, postcard::Error> {
        // FIXME: changes may not be continuous
        let mut changes: RemoteClientChanges = Default::default();
        for input in batch {
            let updates: Updates = postcard::from_bytes(input)?;
            for encoded in updates.changes {
                changes
                    .entry(encoded.meta.client)
                    .or_default()
                    .append(&mut convert_encoded_to_changes(encoded));
            }
        }

        Ok(self.import(changes))
>>>>>>> 035d03c8
    }
}

fn convert_changes_to_encoded<I>(mut changes: I) -> EncodedClientChanges
where
    I: Iterator<Item = Change<RemoteOp>>,
{
    let first_change = changes.next().unwrap();
    let this_client_id = first_change.id.client_id;
    let mut data = Vec::with_capacity(changes.size_hint().0 + 1);
    let mut last_change = first_change.clone();
    data.push(EncodedChange {
        ops: first_change
            .ops
            .iter()
            .map(|op| EncodedOp {
                container: op.container.clone(),
                contents: op.contents.iter().cloned().collect(),
            })
            .collect(),
        deps_except_self: first_change
            .deps
            .iter()
            .filter(|x| x.client_id != this_client_id)
            .copied()
            .collect(),
        lamport_delta: 0,
        timestamp_delta: 0,
    });
    for change in changes {
        data.push(EncodedChange {
            ops: change
                .ops
                .iter()
                .map(|op| EncodedOp {
                    container: op.container.clone(),
                    contents: op.contents.iter().cloned().collect(),
                })
                .collect(),
            deps_except_self: change
                .deps
                .iter()
                .filter(|x| x.client_id != this_client_id)
                .copied()
                .collect(),
            lamport_delta: change.lamport - last_change.lamport,
            timestamp_delta: change.timestamp - last_change.timestamp,
        });
        last_change = change;
    }

    EncodedClientChanges {
        meta: FirstChangeInfo {
            client: this_client_id,
            counter: first_change.id.counter,
            lamport: first_change.lamport,
            timestamp: first_change.timestamp,
        },
        data,
    }
}

#[instrument(skip_all)]
fn convert_encoded_to_changes(changes: EncodedClientChanges) -> Vec<Change<RemoteOp>> {
    let mut result = Vec::with_capacity(changes.data.len());
    let mut last_lamport = changes.meta.lamport;
    let mut last_timestamp = changes.meta.timestamp;
    let mut counter: Counter = changes.meta.counter;
    for encoded in changes.data {
        let start_counter = counter;
        let mut deps = SmallVec::with_capacity(encoded.deps_except_self.len() + 1);
        if start_counter > 0 {
            deps.push(ID {
                client_id: changes.meta.client,
                counter: start_counter - 1,
            });
        }

        for dep in encoded.deps_except_self {
            deps.push(dep);
        }

        let mut ops = RleVec::with_capacity(encoded.ops.len());
        for op in encoded.ops {
            let len: usize = op.contents.iter().map(|x| x.atom_len()).sum();
            ops.push(RemoteOp {
                counter,
                container: op.container,
                contents: op.contents.into_iter().collect(),
            });
            counter += len as Counter;
        }

        let change = Change {
            id: ID {
                client_id: changes.meta.client,
                counter: start_counter,
            },
            lamport: last_lamport + encoded.lamport_delta,
            timestamp: last_timestamp + encoded.timestamp_delta,
            ops,
            deps,
        };
        last_lamport = change.lamport;
        last_timestamp = change.timestamp;
        result.push(change);
    }

    result
}

impl LoroCore {
    #[instrument(skip_all)]
    pub fn export_updates(&self, from: &VersionVector) -> Result<Vec<u8>, LoroError> {
        match self.log_store.try_read() {
            Ok(x) => x.export_updates(from),
            Err(_) => Err(LoroError::LockError),
        }
    }

<<<<<<< HEAD
    pub fn import_updates(&mut self, input: &[u8]) -> Result<(), LoroError> {
        let ans = self.log_store.write().unwrap().import_updates(input);
        match ans {
=======
    #[instrument(skip_all)]
    pub fn import_updates(&mut self, input: &[u8]) -> Result<(), LoroError> {
        debug_log::group!("Import updates at {}", self.client_id());
        let ans = self.log_store.write().unwrap().import_updates(input);
        let ans = match ans {
>>>>>>> 035d03c8
            Ok(events) => {
                self.notify(events);
                Ok(())
            }
            Err(err) => Err(LoroError::DecodeError(err.to_string().into_boxed_str())),
<<<<<<< HEAD
        }
=======
        };
        debug_log::group_end!();
        ans
    }

    #[instrument(skip_all)]
    pub fn import_updates_batch(&mut self, input: &[Vec<u8>]) -> Result<(), LoroError> {
        debug_log::group!("Import updates at {}", self.client_id());
        let ans = self.log_store.write().unwrap().import_updates_batch(input);
        let ans = match ans {
            Ok(events) => {
                self.notify(events);
                Ok(())
            }
            Err(err) => Err(LoroError::DecodeError(err.to_string().into_boxed_str())),
        };
        debug_log::group_end!();
        ans
>>>>>>> 035d03c8
    }
}<|MERGE_RESOLUTION|>--- conflicted
+++ resolved
@@ -64,10 +64,7 @@
             .map_err(|err| LoroError::DecodeError(err.to_string().into_boxed_str()))
     }
 
-<<<<<<< HEAD
-=======
-    #[instrument(skip_all)]
->>>>>>> 035d03c8
+    #[instrument(skip_all)]
     pub fn import_updates(&mut self, input: &[u8]) -> Result<Vec<RawEvent>, postcard::Error> {
         let updates: Updates = postcard::from_bytes(input)?;
         let mut changes: RemoteClientChanges = Default::default();
@@ -76,8 +73,6 @@
         }
 
         Ok(self.import(changes))
-<<<<<<< HEAD
-=======
     }
 
     #[instrument(skip_all)]
@@ -98,7 +93,6 @@
         }
 
         Ok(self.import(changes))
->>>>>>> 035d03c8
     }
 }
 
@@ -219,25 +213,16 @@
         }
     }
 
-<<<<<<< HEAD
-    pub fn import_updates(&mut self, input: &[u8]) -> Result<(), LoroError> {
-        let ans = self.log_store.write().unwrap().import_updates(input);
-        match ans {
-=======
     #[instrument(skip_all)]
     pub fn import_updates(&mut self, input: &[u8]) -> Result<(), LoroError> {
         debug_log::group!("Import updates at {}", self.client_id());
         let ans = self.log_store.write().unwrap().import_updates(input);
         let ans = match ans {
->>>>>>> 035d03c8
             Ok(events) => {
                 self.notify(events);
                 Ok(())
             }
             Err(err) => Err(LoroError::DecodeError(err.to_string().into_boxed_str())),
-<<<<<<< HEAD
-        }
-=======
         };
         debug_log::group_end!();
         ans
@@ -256,6 +241,5 @@
         };
         debug_log::group_end!();
         ans
->>>>>>> 035d03c8
     }
 }