use std::{fmt::Debug, time::Instant};

use debug_log::debug_log;
use enum_as_inner::EnumAsInner;
use tabled::{TableIteratorExt, Tabled};
pub mod recursive;

use crate::{array_mut_ref, id::ClientID, LoroCore};

#[derive(arbitrary::Arbitrary, EnumAsInner, Clone, PartialEq, Eq, Debug)]
pub enum Action {
    Ins { content: u16, pos: usize, site: u8 },
    Del { pos: usize, len: usize, site: u8 },
    Sync { from: u8, to: u8 },
    SyncAll,
}

impl Tabled for Action {
    const LENGTH: usize = 5;

    fn fields(&self) -> Vec<std::borrow::Cow<'_, str>> {
        match self {
            Action::Ins { content, pos, site } => vec![
                "ins".into(),
                site.to_string().into(),
                pos.to_string().into(),
                content.to_string().len().to_string().into(),
                content.to_string().into(),
            ],
            Action::Del { pos, len, site } => vec![
                "del".into(),
                site.to_string().into(),
                pos.to_string().into(),
                len.to_string().into(),
                "".into(),
            ],
            Action::Sync { from, to } => vec![
                "sync".into(),
                format!("{} to {}", from, to).into(),
                "".into(),
                "".into(),
                "".into(),
            ],
            Action::SyncAll => vec![
                "sync all".into(),
                "".into(),
                "".into(),
                "".into(),
                "".into(),
            ],
        }
    }

    fn headers() -> Vec<std::borrow::Cow<'static, str>> {
        vec![
            "type".into(),
            "site".into(),
            "pos".into(),
            "len".into(),
            "content".into(),
        ]
    }
}

trait Actionable {
    fn apply_action(&mut self, action: &Action);
    fn preprocess(&mut self, action: &mut Action);
}

impl Action {
    pub fn preprocess(&mut self, max_len: usize, max_users: u8) {
        match self {
            Action::Ins { pos, site, .. } => {
                *pos %= max_len + 1;
                *site %= max_users;
            }
            Action::Del { pos, len, site } => {
                if max_len == 0 {
                    *pos = 0;
                    *len = 0;
                } else {
                    *pos %= max_len;
                    *len = (*len).min(max_len - (*pos));
                }
                *site %= max_users;
            }
            Action::Sync { from, to } => {
                *from %= max_users;
                *to %= max_users;
            }
            Action::SyncAll => {}
        }
    }
}

impl Actionable for String {
    fn apply_action(&mut self, action: &Action) {
        match action {
            Action::Ins { content, pos, .. } => {
                self.insert_str(*pos, &content.to_string());
            }
            &Action::Del { pos, len, .. } => {
                if self.is_empty() {
                    return;
                }

                self.drain(pos..pos + len);
            }
            _ => {}
        }
    }

    fn preprocess(&mut self, action: &mut Action) {
        action.preprocess(self.len(), 1);
        match action {
            Action::Ins { pos, .. } => {
                while !self.is_char_boundary(*pos) {
                    *pos = (*pos + 1) % (self.len() + 1)
                }
            }
            Action::Del { pos, len, .. } => {
                if self.is_empty() {
                    *len = 0;
                    *pos = 0;
                    return;
                }

                while !self.is_char_boundary(*pos) {
                    *pos = (*pos + 1) % self.len();
                }

                *len = (*len).min(self.len() - (*pos));
                while !self.is_char_boundary(*pos + *len) {
                    *len += 1;
                }
            }
            _ => {}
        }
    }
}

impl Actionable for Vec<LoroCore> {
    fn apply_action(&mut self, action: &Action) {
        match action {
            Action::Ins { content, pos, site } => {
                let site = &mut self[*site as usize];
                let mut text = site.get_text("text");
                text.insert(site, *pos, &content.to_string()).unwrap();
            }
            Action::Del { pos, len, site } => {
                let site = &mut self[*site as usize];
                let mut text = site.get_text("text");
                text.delete(site, *pos, *len).unwrap();
            }
            Action::Sync { from, to } => {
                let to_vv = self[*to as usize].vv();
                let from_exported = self[*from as usize].export(to_vv);
                self[*to as usize].import(from_exported);
            }
            Action::SyncAll => {
                for i in 1..self.len() {
                    let (a, b) = array_mut_ref!(self, [0, i]);
                    a.import(b.export(a.vv()));
                }
                for i in 1..self.len() {
                    let (a, b) = array_mut_ref!(self, [0, i]);
                    b.import(a.export(b.vv()));
                }
            }
        }
    }

    fn preprocess(&mut self, action: &mut Action) {
        match action {
            Action::Ins { pos, site, .. } => {
                *site %= self.len() as u8;
                let text = self[*site as usize].get_text("text");
                change_pos_to_char_boundary(pos, text.len());
            }
            Action::Del { pos, len, site } => {
                *site %= self.len() as u8;
                let text = self[*site as usize].get_text("text");
                if text.is_empty() {
                    *len = 0;
                    *pos = 0;
                    return;
                }

                change_delete_to_char_boundary(pos, len, text.len());
            }
            Action::Sync { from, to } => {
                *from %= self.len() as u8;
                *to %= self.len() as u8;
            }
            Action::SyncAll => {}
        }
    }
}

pub fn change_delete_to_char_boundary(pos: &mut usize, len: &mut usize, str_len: usize) {
    *pos %= str_len + 1;
    *len = (*len).min(str_len - (*pos));
}

pub fn change_pos_to_char_boundary(pos: &mut usize, len: usize) {
    *pos %= len + 1;
}

fn check_eq(site_a: &mut LoroCore, site_b: &mut LoroCore) {
    let a = site_a.get_text("text");
    let b = site_b.get_text("text");
    let value_a = a.get_value();
    let value_b = b.get_value();
    assert_eq!(value_a.as_string().unwrap(), value_b.as_string().unwrap());
}

fn check_synced(sites: &mut [LoroCore]) {
    for i in 0..sites.len() - 1 {
        for j in i + 1..sites.len() {
            debug_log::group!("checking {} with {}", i, j);
            let (a, b) = array_mut_ref!(sites, [i, j]);
            {
                debug_log::group!("Import {}", i);
                a.import_updates(&b.export_updates(&a.vv()).unwrap())
                    .unwrap();
                debug_log::group_end!();
            }
            {
                debug_log::group!("Import {}", j);
                b.import_updates(&a.export_updates(&b.vv()).unwrap())
                    .unwrap();
                debug_log::group_end!();
            }
            check_eq(a, b);
            debug_log::group_end!();
        }
    }
}

pub fn test_single_client(mut actions: Vec<Action>) {
    let mut store = LoroCore::new(Default::default(), Some(1));
    let mut text_container = store.get_text("haha");
    let mut ground_truth = String::new();
    let mut applied = Vec::new();
    for action in actions
        .iter_mut()
        .filter(|x| x.as_del().is_some() || x.as_ins().is_some())
    {
        ground_truth.preprocess(action);
        applied.push(action.clone());
        // println!("{}", (&applied).table());
        ground_truth.apply_action(action);
        match action {
            Action::Ins { content, pos, .. } => {
                text_container
                    .insert(&store, *pos, &content.to_string())
                    .unwrap();
            }
            Action::Del { pos, len, .. } => {
                if text_container.is_empty() {
                    return;
                }

                text_container.delete(&store, *pos, *len).unwrap();
            }
            _ => {}
        }
        assert_eq!(
            ground_truth.as_str(),
            &**text_container.get_value().as_string().unwrap(),
            "{}",
            applied.table()
        );
    }
}

pub fn test_single_client_encode(mut actions: Vec<Action>) {
    let mut store = LoroCore::new(Default::default(), None);
    let mut text_container = store.get_text("hello");
    let mut ground_truth = String::new();
    let mut applied = Vec::new();
    for action in actions
        .iter_mut()
        .filter(|x| x.as_del().is_some() || x.as_ins().is_some())
    {
        ground_truth.preprocess(action);
        applied.push(action.clone());
        // println!("{}", (&applied).table());
        ground_truth.apply_action(action);
        match action {
            Action::Ins { content, pos, .. } => {
                text_container
                    .insert(&store, *pos, &content.to_string())
                    .unwrap();
            }
            Action::Del { pos, len, .. } => {
                if text_container.is_empty() {
                    return;
                }

                text_container.delete(&store, *pos, *len).unwrap();
            }
            _ => {}
        }
    }
    let encode_bytes = store.encode_snapshot();
    let json1 = store.to_json();
    let store2 =
        LoroCore::decode_snapshot(&encode_bytes, None, crate::configure::Configure::default());
    let encode_bytes2 = store2.encode_snapshot();
    let json2 = store2.to_json();
    assert_eq!(encode_bytes, encode_bytes2);
    assert_eq!(json1, json2);
}

pub fn minify_error<T, F, N>(site_num: u8, actions: Vec<T>, f: F, normalize: N)
where
    F: Fn(u8, &mut [T]),
    N: Fn(u8, &mut [T]) -> Vec<T>,
    T: Clone + Debug,
{
    std::panic::set_hook(Box::new(|_info| {
        // ignore panic output
    }));

    let f_ref: *const _ = &f;
    let f_ref: usize = f_ref as usize;
    let actions_clone = actions.clone();
    let action_ref: usize = (&actions_clone) as *const _ as usize;
    #[allow(clippy::blocks_in_if_conditions)]
    if std::panic::catch_unwind(|| {
        // SAFETY: test
        let f = unsafe { &*(f_ref as *const F) };
        // SAFETY: test
        let actions_ref = unsafe { &mut *(action_ref as *mut Vec<T>) };
        f(site_num, actions_ref);
    })
    .is_ok()
    {
        println!("No Error Found");
        return;
    }

    let mut minified = actions.clone();
    let mut candidates = Vec::new();
    for i in 0..actions.len() {
        let mut new = actions.clone();
        new.remove(i);
        candidates.push(new);
    }

    println!("Minifying...");
    let start = Instant::now();
    while let Some(candidate) = candidates.pop() {
        let f_ref: *const _ = &f;
        let f_ref: usize = f_ref as usize;
        let actions_clone = candidate.clone();
        let action_ref: usize = (&actions_clone) as *const _ as usize;
        #[allow(clippy::blocks_in_if_conditions)]
        if std::panic::catch_unwind(|| {
            // SAFETY: test
            let f = unsafe { &*(f_ref as *const F) };
            // SAFETY: test
            let actions_ref = unsafe { &mut *(action_ref as *mut Vec<T>) };
            f(site_num, actions_ref);
        })
        .is_err()
        {
            for i in 0..candidate.len() {
                let mut new = candidate.clone();
                new.remove(i);
                candidates.push(new);
            }
            if candidate.len() < minified.len() {
                minified = candidate;
                println!("New min len={}", minified.len());
            }
            if candidates.len() > 40 {
                candidates.drain(0..30);
            }
        }
        if start.elapsed().as_secs() > 10 && minified.len() <= 4 {
            break;
        }
        if start.elapsed().as_secs() > 60 {
            break;
        }
    }

    let minified = normalize(site_num, &mut minified);
    println!(
        "Old Length {}, New Length {}",
        actions.len(),
        minified.len()
    );
    dbg!(&minified);
    if actions.len() > minified.len() {
        minify_error(site_num, minified, f, normalize);
    }
}

pub fn normalize(site_num: u8, actions: &mut [Action]) -> Vec<Action> {
    let mut sites = Vec::new();
    for i in 0..site_num {
        sites.push(LoroCore::new(Default::default(), Some(i as ClientID)));
    }

    let mut applied = Vec::new();
    for action in actions.iter_mut() {
        sites.preprocess(action);
        applied.push(action.clone());
        let sites_ptr: *mut Vec<_> = &mut sites as *mut _;
        #[allow(clippy::blocks_in_if_conditions)]
        if std::panic::catch_unwind(|| {
            // SAFETY: Test
            let sites = unsafe { &mut *sites_ptr };
            sites.apply_action(&action.clone());
        })
        .is_err()
        {
            break;
        }
    }

    println!("{}", applied.clone().table());
    applied
}

pub fn test_multi_sites(site_num: u8, actions: &mut [Action]) {
    let mut sites = Vec::new();
    for i in 0..site_num {
        sites.push(LoroCore::new(Default::default(), Some(i as ClientID)));
    }

    let mut applied = Vec::new();
    for action in actions.iter_mut() {
        sites.preprocess(action);
        applied.push(action.clone());
        debug_log!("\n{}", (&applied).table());
        sites.apply_action(action);
    }

    debug_log::group!("CheckSynced");
    // println!("{}", actions.table());
    check_synced(&mut sites);
    debug_log::group_end!();
}

#[cfg(test)]
mod test {
    use super::Action::*;
    use super::*;
    #[test]
    fn case1() {
        test_multi_sites(
            8,
            &mut vec![
                Ins {
                    content: 35108,
                    pos: 0,
                    site: 2,
                },
                Ins {
                    content: 18218,
                    pos: 0,
                    site: 7,
                },
                Ins {
                    content: 35624,
                    pos: 0,
                    site: 0,
                },
                Ins {
                    content: 38400,
                    pos: 0,
                    site: 6,
                },
                Ins {
                    content: 65280,
                    pos: 2,
                    site: 7,
                },
                Ins {
                    content: 4626,
                    pos: 5,
                    site: 0,
                },
                Ins {
                    content: 60672,
                    pos: 0,
                    site: 1,
                },
                Ins {
                    content: 35072,
                    pos: 1,
                    site: 2,
                },
                Ins {
                    content: 15035,
                    pos: 3,
                    site: 0,
                },
                Ins {
                    content: 65280,
                    pos: 0,
                    site: 7,
                },
                Ins {
                    content: 4626,
                    pos: 0,
                    site: 0,
                },
                Ins {
                    content: 201,
                    pos: 2,
                    site: 2,
                },
                Ins {
                    content: 65377,
                    pos: 3,
                    site: 1,
                },
                Ins {
                    content: 9988,
                    pos: 0,
                    site: 0,
                },
                Ins {
                    content: 4626,
                    pos: 14,
                    site: 0,
                },
                Ins {
                    content: 4626,
                    pos: 11,
                    site: 7,
                },
                Ins {
                    content: 1070,
                    pos: 0,
                    site: 5,
                },
                Ins {
                    content: 27421,
                    pos: 7,
                    site: 1,
                },
                Ins {
                    content: 65121,
                    pos: 22,
                    site: 0,
                },
                Ins {
                    content: 65462,
                    pos: 1,
                    site: 0,
                },
                Ins {
                    content: 4626,
                    pos: 0,
                    site: 4,
                },
                Ins {
                    content: 4626,
                    pos: 16,
                    site: 0,
                },
                Ins {
                    content: 65462,
                    pos: 11,
                    site: 2,
                },
                Ins {
                    content: 48009,
                    pos: 10,
                    site: 0,
                },
                Ins {
                    content: 23277,
                    pos: 7,
                    site: 0,
                },
                Ins {
                    content: 60672,
                    pos: 13,
                    site: 1,
                },
                Ins {
                    content: 4626,
                    pos: 2,
                    site: 7,
                },
                Ins {
                    content: 4626,
                    pos: 2,
                    site: 0,
                },
                Ins {
                    content: 2606,
                    pos: 0,
                    site: 3,
                },
                Ins {
                    content: 65270,
                    pos: 10,
                    site: 0,
                },
                SyncAll,
                Ins {
                    content: 65462,
                    pos: 107,
                    site: 4,
                },
                SyncAll,
                Ins {
                    content: 4626,
                    pos: 98,
                    site: 0,
                },
                SyncAll,
                Ins {
                    content: 0,
                    pos: 0,
                    site: 0,
                },
                Del {
                    pos: 0,
                    len: 147,
                    site: 0,
                },
                Ins {
                    content: 0,
                    pos: 146,
                    site: 4,
                },
            ],
        )
    }

    #[test]
    fn case0() {
        test_multi_sites(
            4,
            &mut [
                Ins {
                    content: 31800,
                    pos: 723390690148040714,
                    site: 137,
                },
                Ins {
                    content: 2560,
                    pos: 12826352382887627018,
                    site: 178,
                },
                Sync { from: 178, to: 0 },
                Ins {
                    content: 35082,
                    pos: 12876550765177602139,
                    site: 178,
                },
            ],
        )
    }

    #[test]
<<<<<<< HEAD
    fn case_new_cache() {
        test_multi_sites(
            3,
            &mut [
                Ins {
                    content: 35108,
                    pos: 0,
                    site: 2,
                },
                Ins {
                    content: 35624,
                    pos: 0,
                    site: 0,
                },
                Del {
                    pos: 0,
                    len: 5,
=======
    fn simplest() {
        test_multi_sites(
            2,
            &mut [Ins {
                content: 1,
                pos: 0,
                site: 0,
            }],
        )
    }

    #[test]
    fn encode() {
        test_multi_sites(
            8,
            &mut [
                Ins {
                    content: 0,
                    pos: 1840611456097844714,
                    site: 0,
                },
                Ins {
                    content: 0,
                    pos: 2825745054957034,
                    site: 10,
                },
                Sync { from: 10, to: 0 },
                Del {
                    pos: 1125899890065408,
                    len: 1840611456097844714,
>>>>>>> 2604c4a3
                    site: 0,
                },
            ],
        )
    }

    #[test]
    fn case_two() {
        test_multi_sites(
            3,
            &mut [
                Ins {
                    content: 35108,
                    pos: 0,
                    site: 2,
                },
                Ins {
                    content: 18218,
                    pos: 0,
                    site: 7,
                },
                Ins {
                    content: 65280,
                    pos: 2,
                    site: 7,
                },
            ],
        )
    }

    #[test]
    fn mini() {
        minify_error(
            8,
            vec![
                Ins {
                    content: 35108,
                    pos: 0,
                    site: 2,
                },
                Ins {
                    content: 18218,
                    pos: 0,
                    site: 7,
                },
                Ins {
                    content: 35624,
                    pos: 0,
                    site: 0,
                },
                Ins {
                    content: 38400,
                    pos: 0,
                    site: 6,
                },
                Ins {
                    content: 65280,
                    pos: 2,
                    site: 7,
                },
                Ins {
                    content: 4626,
                    pos: 5,
                    site: 0,
                },
                Ins {
                    content: 60672,
                    pos: 0,
                    site: 1,
                },
                Ins {
                    content: 35072,
                    pos: 1,
                    site: 2,
                },
                Ins {
                    content: 15035,
                    pos: 3,
                    site: 0,
                },
                Ins {
                    content: 65280,
                    pos: 0,
                    site: 7,
                },
                Ins {
                    content: 4626,
                    pos: 0,
                    site: 0,
                },
                Ins {
                    content: 201,
                    pos: 2,
                    site: 2,
                },
                Ins {
                    content: 65377,
                    pos: 3,
                    site: 1,
                },
                Ins {
                    content: 9988,
                    pos: 0,
                    site: 0,
                },
                Ins {
                    content: 4626,
                    pos: 14,
                    site: 0,
                },
                Ins {
                    content: 4626,
                    pos: 11,
                    site: 7,
                },
                Ins {
                    content: 1070,
                    pos: 0,
                    site: 5,
                },
                Ins {
                    content: 27421,
                    pos: 7,
                    site: 1,
                },
                Ins {
                    content: 65121,
                    pos: 22,
                    site: 0,
                },
                Ins {
                    content: 65462,
                    pos: 1,
                    site: 0,
                },
                Ins {
                    content: 4626,
                    pos: 0,
                    site: 4,
                },
                Ins {
                    content: 4626,
                    pos: 16,
                    site: 0,
                },
                Ins {
                    content: 65462,
                    pos: 11,
                    site: 2,
                },
                Ins {
                    content: 48009,
                    pos: 10,
                    site: 0,
                },
                Ins {
                    content: 23277,
                    pos: 7,
                    site: 0,
                },
                Ins {
                    content: 60672,
                    pos: 13,
                    site: 1,
                },
                Ins {
                    content: 4626,
                    pos: 2,
                    site: 7,
                },
                Ins {
                    content: 4626,
                    pos: 2,
                    site: 0,
                },
                Ins {
                    content: 2606,
                    pos: 0,
                    site: 3,
                },
                Ins {
                    content: 65270,
                    pos: 10,
                    site: 0,
                },
                SyncAll,
                Ins {
                    content: 65462,
                    pos: 107,
                    site: 4,
                },
                SyncAll,
                Ins {
                    content: 4626,
                    pos: 98,
                    site: 0,
                },
                SyncAll,
                Ins {
                    content: 0,
                    pos: 0,
                    site: 0,
                },
                Del {
                    pos: 0,
                    len: 147,
                    site: 0,
                },
                Ins {
                    content: 0,
                    pos: 146,
                    site: 4,
                },
            ],
            test_multi_sites,
            normalize,
        )
    }

    #[test]
    fn case_encode() {
        test_single_client_encode(vec![Ins {
            content: 49087,
            pos: 4631600097073807295,
            site: 191,
        }])
    }
}<|MERGE_RESOLUTION|>--- conflicted
+++ resolved
@@ -663,7 +663,6 @@
     }
 
     #[test]
-<<<<<<< HEAD
     fn case_new_cache() {
         test_multi_sites(
             3,
@@ -681,38 +680,6 @@
                 Del {
                     pos: 0,
                     len: 5,
-=======
-    fn simplest() {
-        test_multi_sites(
-            2,
-            &mut [Ins {
-                content: 1,
-                pos: 0,
-                site: 0,
-            }],
-        )
-    }
-
-    #[test]
-    fn encode() {
-        test_multi_sites(
-            8,
-            &mut [
-                Ins {
-                    content: 0,
-                    pos: 1840611456097844714,
-                    site: 0,
-                },
-                Ins {
-                    content: 0,
-                    pos: 2825745054957034,
-                    site: 10,
-                },
-                Sync { from: 10, to: 0 },
-                Del {
-                    pos: 1125899890065408,
-                    len: 1840611456097844714,
->>>>>>> 2604c4a3
                     site: 0,
                 },
             ],
