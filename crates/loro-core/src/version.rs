--- conflicted
+++ resolved
@@ -486,23 +486,15 @@
     }
 
     #[inline(always)]
-<<<<<<< HEAD
-=======
     #[instrument(skip_all)]
->>>>>>> 035d03c8
     pub fn encode(&self) -> Vec<u8> {
         postcard::to_allocvec(self).unwrap()
     }
 
     #[inline(always)]
-<<<<<<< HEAD
-    pub fn decode(bytes: &[u8]) -> Result<Self, LoroError> {
-        postcard::from_bytes(bytes).map_err(|_|LoroError::DecodeVersionVectorError)
-=======
     #[instrument(skip_all)]
     pub fn decode(bytes: &[u8]) -> Result<Self, LoroError> {
         postcard::from_bytes(bytes).map_err(|_| LoroError::DecodeVersionVectorError)
->>>>>>> 035d03c8
     }
 }
 
