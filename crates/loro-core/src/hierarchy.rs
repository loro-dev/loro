--- conflicted
+++ resolved
@@ -236,11 +236,6 @@
     }
 
     pub fn notify(&mut self, raw_event: RawEvent) {
-<<<<<<< HEAD
-        debug_log::debug_log!("notify {:#?}", &raw_event);
-        debug_log::debug_dbg!(&self);
-=======
->>>>>>> 035d03c8
         let target_id = raw_event.container_id;
         let mut event = Event {
             absolute_path: raw_event.abs_path,
@@ -314,8 +309,6 @@
                 .observers
                 .insert(id, observer);
         }
-        debug_log::debug_log!("Subscribe {:?}", container);
-        debug_log::debug_dbg!(&self);
         id
     }
 
