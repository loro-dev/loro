// TODO: refactor, extract common code with text
use std::sync::{Arc, Mutex};

use rle::{
    rle_tree::{tree_trait::CumulateTreeTrait, HeapMode},
    HasLength, RleTree,
};
use smallvec::SmallVec;

use crate::{
    container::{
        list::list_op::ListOp,
        pool,
        registry::{ContainerInstance, ContainerRegistry, ContainerWrapper},
        text::{
            text_content::{ListSlice, SliceRange},
            tracker::{Effect, Tracker},
        },
        Container, ContainerID, ContainerType,
    },
    context::Context,
    delta::Delta,
    event::{Diff, Index, RawEvent},
    hierarchy::Hierarchy,
    id::{ClientID, Counter},
    log_store::ImportContext,
    op::{InnerContent, Op, RemoteContent, RichOp},
    prelim::Prelim,
    value::LoroValue,
<<<<<<< HEAD
    version::IdSpanVector,
=======
    version::PatchedVersionVector,
>>>>>>> 035d03c8
    LoroError,
};

use super::list_op::InnerListOp;

#[derive(Debug)]
pub struct ListContainer {
    id: ContainerID,
    state: RleTree<SliceRange, CumulateTreeTrait<SliceRange, 8, HeapMode>>,
    raw_data: pool::Pool,
    tracker: Option<Tracker>,
}

impl ListContainer {
    pub(crate) fn new(id: ContainerID) -> Self {
        Self {
            id,
            raw_data: pool::Pool::default(),
            tracker: None,
            state: Default::default(),
        }
    }

    pub fn insert_batch<C: Context>(&mut self, ctx: &C, pos: usize, values: Vec<LoroValue>) {
        if values.is_empty() {
            return;
        }
        assert!(!values.iter().any(|x|x.as_unresolved().is_some()), "Cannot have containers in insert_batch method. If you want to create sub container, please use insert_obj or insert method");
        let store = ctx.log_store();
        let mut store = store.try_write().unwrap();

        let id = store.next_id();

        let slice = self.raw_data.alloc_arr(values);
        self.state.insert(pos, slice.clone().into());
        let op = Op::new(
            id,
            InnerContent::List(InnerListOp::Insert {
                slice: slice.into(),
                pos,
            }),
            store.get_or_create_container_idx(&self.id),
        );
        store.append_local_ops(&[op]);
    }

    pub fn insert<C: Context, P: Prelim>(
        &mut self,
        ctx: &C,
        pos: usize,
        value: P,
    ) -> (Option<RawEvent>, Option<ContainerID>) {
        let (value, maybe_container) = value.convert_value();
        if let Some(prelim) = maybe_container {
            let (event, container_id) = self.insert_obj(ctx, pos, value.into_container().unwrap());
            let m = ctx.log_store();
            let store = m.read().unwrap();
            let container = Arc::clone(store.get_container(&container_id).unwrap());
            drop(store);
            prelim.integrate(ctx, &container);
            (event, Some(container_id))
        } else {
            let value = value.into_value().unwrap();
            let event = self.insert_value(ctx, pos, value);
            (event, None)
        }
    }

    fn insert_value<C: Context>(
        &mut self,
        ctx: &C,
        pos: usize,
        value: LoroValue,
    ) -> Option<RawEvent> {
        let store = ctx.log_store();
        let mut store = store.write().unwrap();
        let id = store.next_id();
        let slice = self.raw_data.alloc(value);
        self.state.insert(pos, slice.clone().into());
        let op = Op::new(
            id,
            InnerContent::List(InnerListOp::Insert {
                slice: slice.clone().into(),
                pos,
            }),
            store.get_or_create_container_idx(&self.id),
        );
        let (old_version, new_version) = store.append_local_ops(&[op]);
        let new_version = new_version.into();
        let hierarchy = store.hierarchy.try_lock().unwrap();
        if hierarchy.should_notify(&self.id) {
            let value = self.raw_data.slice(&slice)[0].clone();
            let mut delta = Delta::new();
            delta.retain(pos);
            delta.insert(vec![value]);
            if let Some(abs_path) = hierarchy.get_abs_path(&store.reg, self.id()) {
                Some(RawEvent {
                    container_id: self.id.clone(),
                    old_version,
                    new_version,
                    diff: vec![Diff::List(delta)],
                    local: true,
                    abs_path,
                })
            } else {
                None
            }
        } else {
            None
        }
    }

    fn insert_obj<C: Context>(
        &mut self,
        ctx: &C,
        pos: usize,
        obj: ContainerType,
    ) -> (Option<RawEvent>, ContainerID) {
        let m = ctx.log_store();
        let mut store = m.write().unwrap();
        let (container_id, _) = store.create_container(obj);
        // Update hierarchy info
        let mut hierarchy = store.hierarchy.try_lock().unwrap();
        hierarchy.add_child(&self.id, &container_id);

        drop(hierarchy);
        drop(store);
        // TODO: we can avoid this lock
        let event = self.insert_value(
            ctx,
            pos,
            LoroValue::Unresolved(Box::new(container_id.clone())),
        );

        (event, container_id)
    }

    pub fn get(&self, pos: usize) -> Option<LoroValue> {
        self.state
            .get(pos)
            .map(|range| self.raw_data.slice(&range.get_sliced().0))
            .and_then(|slice| slice.first().cloned())
    }

    pub fn delete<C: Context>(&mut self, ctx: &C, pos: usize, len: usize) -> Option<RawEvent> {
        if len == 0 {
            return None;
        }

        if self.state.len() < pos + len {
            panic!("deletion out of range");
        }

        let store = ctx.log_store();
        let mut store = store.write().unwrap();
        let id = store.next_id();
        let op = Op::new(
            id,
            InnerContent::List(InnerListOp::new_del(pos, len)),
            store.get_or_create_container_idx(&self.id),
        );

        let (old_version, new_version) = store.append_local_ops(&[op]);
        let new_version = new_version.into();
        let hierarchy = store.hierarchy.clone();
        let mut hierarchy = hierarchy.try_lock().unwrap();

        // Update hierarchy info
        self.update_hierarchy_on_delete(&mut hierarchy, pos, len);

        self.state.delete_range(Some(pos), Some(pos + len));

        if hierarchy.should_notify(&self.id) {
            let mut delta = Delta::new();
            delta.retain(pos);
            delta.delete(len);
            if let Some(abs_path) = hierarchy.get_abs_path(&store.reg, &self.id) {
                Some(RawEvent {
                    diff: vec![Diff::List(delta)],
                    local: true,
                    old_version,
                    new_version,
                    container_id: self.id.clone(),
                    abs_path,
                })
            } else {
                None
            }
        } else {
            None
        }
    }

    fn update_hierarchy_on_delete(&mut self, hierarchy: &mut Hierarchy, pos: usize, len: usize) {
        if !hierarchy.has_children(&self.id) {
            return;
        }

        for state in self.state.iter_range(pos, Some(pos + len)) {
            let range = &state.get_sliced().0;
            for value in self.raw_data.slice(range).iter() {
                if let LoroValue::Unresolved(container_id) = value {
                    debug_log::debug_log!("Deleted {:?}", container_id);
                    hierarchy.remove_child(&self.id, container_id);
                }
            }
        }
    }

    pub fn values_len(&self) -> usize {
        self.state.len()
    }

    pub fn check(&mut self) {
        if let Some(x) = self.tracker.as_mut() {
            x.check()
        }
    }

    #[cfg(feature = "test_utils")]
    pub fn debug_inspect(&mut self) {
        println!(
            "Text Container {:?}, Raw String size={}, Tree=>\n",
            self.id,
            self.raw_data.len(),
        );
        self.state.debug_inspect();
    }

    /// TODO: perf, can store the position info to the container children
    pub fn index_of_child(&self, child: &ContainerID) -> Option<Index> {
        let mut idx = 0;
        for values in self.state.iter() {
            let value = values.as_ref();
            for v in self.raw_data.slice(&value.0) {
                if v.as_unresolved().map(|x| &**x == child).unwrap_or(false) {
                    return Some(Index::Seq(idx));
                }

                idx += 1;
            }
        }

        None
    }

    fn update_hierarchy_on_insert(&mut self, hierarchy: &mut Hierarchy, content: &SliceRange) {
        for value in self.raw_data.slice(&content.0).iter() {
            if let LoroValue::Unresolved(container_id) = value {
                hierarchy.add_child(&self.id, container_id);
            }
        }
    }

    pub fn to_json(&self, reg: &ContainerRegistry) -> LoroValue {
        self.get_value().resolve_deep(reg)
    }
}

impl Container for ListContainer {
    fn id(&self) -> &ContainerID {
        &self.id
    }

    fn type_(&self) -> ContainerType {
        ContainerType::Text
    }

    // TODO: maybe we need to let this return Cow
    fn get_value(&self) -> LoroValue {
        let mut values = Vec::new();
        for range in self.state.iter() {
            let content = range.as_ref();
            for value in self.raw_data.slice(&content.0) {
                values.push(value.clone());
            }
        }

        values.into()
    }

    fn to_export(&mut self, content: InnerContent, _gc: bool) -> SmallVec<[RemoteContent; 1]> {
        match content {
            InnerContent::List(list) => match list {
                InnerListOp::Insert { slice, pos } => {
                    let data = self.raw_data.slice(&slice.0);
                    smallvec::smallvec![RemoteContent::List(ListOp::Insert {
                        pos,
                        slice: ListSlice::RawData(data.to_vec()),
                    })]
                }
                InnerListOp::Delete(del) => {
                    smallvec::smallvec![RemoteContent::List(ListOp::Delete(del))]
                }
            },
            InnerContent::Map(_) => unreachable!(),
        }
    }

    fn to_import(&mut self, content: RemoteContent) -> InnerContent {
        match content {
            RemoteContent::List(list) => match list {
                ListOp::Insert { slice, pos } => match slice {
                    ListSlice::RawData(data) => {
                        let slice_range = self.raw_data.alloc_arr(data);
                        let slice: SliceRange = slice_range.into();
                        InnerContent::List(InnerListOp::Insert { slice, pos })
                    }
                    _ => unreachable!(),
                },
                ListOp::Delete(del) => InnerContent::List(InnerListOp::Delete(del)),
            },
            _ => unreachable!(),
        }
    }

    fn update_state_directly(
        &mut self,
        hierarchy: &mut Hierarchy,
        op: &RichOp,
        context: &mut ImportContext,
    ) {
        let should_notify = hierarchy.should_notify(&self.id);
        match &op.get_sliced().content {
            InnerContent::List(op) => match op {
                InnerListOp::Insert { slice, pos } => {
                    if should_notify {
                        let mut delta = Delta::new();
                        let delta_vec = self.raw_data.slice(&slice.0).to_vec();
                        delta.retain(*pos);
                        delta.insert(delta_vec);
                        context.push_diff(&self.id, Diff::List(delta));
                    }

                    self.update_hierarchy_on_insert(hierarchy, slice);
                    self.state.insert(*pos, slice.clone());
                }
                InnerListOp::Delete(span) => {
                    if should_notify {
                        let mut delta = Delta::new();
                        delta.retain(span.start() as usize);
                        delta.delete(span.atom_len());
                        context.push_diff(&self.id, Diff::List(delta));
                    }

                    self.update_hierarchy_on_delete(
                        hierarchy,
                        span.start() as usize,
                        span.atom_len(),
                    );
                    self.state
                        .delete_range(Some(span.start() as usize), Some(span.end() as usize));
                }
            },
            _ => unreachable!(),
        }
    }

    fn tracker_init(&mut self, vv: &PatchedVersionVector) {
        match &mut self.tracker {
            Some(tracker) => {
                if (!vv.is_empty() || tracker.start_vv().is_empty())
                    && tracker.all_vv() >= vv
                    && vv >= tracker.start_vv()
                {
                } else {
                    self.tracker = Some(Tracker::new(vv.clone(), Counter::MAX / 2));
                }
            }
            None => {
                self.tracker = Some(Tracker::new(vv.clone(), Counter::MAX / 2));
            }
        }
    }

    fn tracker_checkout(&mut self, vv: &PatchedVersionVector) {
        self.tracker.as_mut().unwrap().checkout(vv)
    }

    fn track_apply(&mut self, _: &mut Hierarchy, rich_op: &RichOp, _: &mut ImportContext) {
        self.tracker.as_mut().unwrap().track_apply(rich_op);
    }

    fn apply_tracked_effects_from(
        &mut self,
        hierarchy: &mut Hierarchy,
        import_context: &mut ImportContext,
    ) {
        let should_notify = hierarchy.should_notify(&self.id);
        let mut diff = vec![];
        for effect in self.tracker.as_mut().unwrap().iter_effects(
            import_context.patched_old_vv.as_ref().unwrap(),
            &import_context.spans,
        ) {
            match effect {
                Effect::Del { pos, len } => {
                    if should_notify {
                        let mut delta = Delta::new();
                        delta.retain(pos);
                        delta.delete(len);
                        diff.push(Diff::List(delta));
                    }

                    if hierarchy.has_children(&self.id) {
                        // update hierarchy
                        for state in self.state.iter_range(pos, Some(pos + len)) {
                            let range = state.get_sliced();
                            for value in self.raw_data.slice(&range.0).iter() {
                                if let LoroValue::Unresolved(container_id) = value {
                                    debug_log::debug_log!("Deleted {:?}", container_id);
                                    hierarchy.remove_child(&self.id, container_id);
                                }
                            }
                        }
                    }

                    self.state.delete_range(Some(pos), Some(pos + len));
                }
                Effect::Ins { pos, content } => {
                    if should_notify {
                        let mut delta = Delta::new();
                        delta.retain(pos);
                        delta.insert(self.raw_data.slice(&content.0).to_vec());
                        diff.push(Diff::List(delta));
                    }
                    for value in self.raw_data.slice(&content.0).iter() {
                        // update hierarchy
                        if let LoroValue::Unresolved(container_id) = value {
                            hierarchy.add_child(&self.id, container_id);
                        }
                    }

                    self.state.insert(pos, content);
                }
            }
        }

        if should_notify {
            import_context.push_diff_vec(&self.id, diff);
        }

        self.tracker = None;
    }
}

pub struct List {
    instance: Arc<Mutex<ContainerInstance>>,
    client_id: ClientID,
}

impl Clone for List {
    fn clone(&self) -> Self {
        Self {
            instance: Arc::clone(&self.instance),
            client_id: self.client_id,
        }
    }
}

impl List {
    pub fn from_instance(instance: Arc<Mutex<ContainerInstance>>, client_id: ClientID) -> Self {
        Self {
            instance,
            client_id,
        }
    }

    pub fn insert_batch<C: Context>(
        &mut self,
        ctx: &C,
        pos: usize,
        values: Vec<LoroValue>,
    ) -> Result<(), LoroError> {
        self.with_container_checked(ctx, |x| x.insert_batch(ctx, pos, values))
    }

    pub fn insert<C: Context, P: Prelim>(
        &mut self,
        ctx: &C,
        pos: usize,
        value: P,
    ) -> Result<Option<ContainerID>, LoroError> {
        self.with_event(ctx, |x| x.insert(ctx, pos, value))
    }

    pub fn delete<C: Context>(&mut self, ctx: &C, pos: usize, len: usize) -> Result<(), LoroError> {
        self.with_event(ctx, |list| (list.delete(ctx, pos, len), ()))
    }

    pub fn get(&self, pos: usize) -> Option<LoroValue> {
        self.with_container(|list| list.get(pos))
    }

    pub fn len(&self) -> usize {
        self.with_container(|text| text.values_len())
    }

    #[must_use]
    pub fn is_empty(&self) -> bool {
        self.len() == 0
    }
}

impl ContainerWrapper for List {
    type Container = ListContainer;

    fn with_container<F, R>(&self, f: F) -> R
    where
        F: FnOnce(&mut Self::Container) -> R,
    {
        let mut container_instance = self.instance.lock().unwrap();
        let list = container_instance.as_list_mut().unwrap();
        let ans = f(list);
        drop(container_instance);
        ans
    }

    fn client_id(&self) -> ClientID {
        self.client_id
    }
}<|MERGE_RESOLUTION|>--- conflicted
+++ resolved
@@ -27,11 +27,7 @@
     op::{InnerContent, Op, RemoteContent, RichOp},
     prelim::Prelim,
     value::LoroValue,
-<<<<<<< HEAD
-    version::IdSpanVector,
-=======
     version::PatchedVersionVector,
->>>>>>> 035d03c8
     LoroError,
 };
 
