--- conflicted
+++ resolved
@@ -18,11 +18,7 @@
     log_store::ImportContext,
     op::{InnerContent, Op, RemoteContent, RichOp},
     value::LoroValue,
-<<<<<<< HEAD
-    version::IdSpanVector,
-=======
     version::PatchedVersionVector,
->>>>>>> 035d03c8
 };
 
 use super::{
