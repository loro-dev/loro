use std::{
    iter::Sum,
    ops::{Add, Deref, Neg, Sub},
};

use rle::{
    rle_tree::{node::Node, tree_trait::FindPosResult, HeapMode, Position},
    HasLength, RleTreeTrait,
};

use super::string_pool::PoolString;

#[derive(Debug, Clone, Copy)]
pub(super) struct UnicodeTreeTrait<const SIZE: usize>;

#[derive(Debug, Clone, Copy, PartialEq, Eq)]
pub struct TextLength {
    pub utf8: i32,
    pub utf16: Option<i32>,
}

#[derive(Debug, Default, Clone, Copy, PartialEq, Eq)]
pub(super) struct Cache {
    pub text_len: TextLength,
    pub unknown_elem_len: isize,
}

impl Default for TextLength {
    fn default() -> Self {
        Self {
            utf8: 0,
            utf16: Some(0),
        }
    }
}

impl Sub for TextLength {
    type Output = TextLength;

    fn sub(self, rhs: Self) -> Self::Output {
        TextLength {
            utf8: self.utf8 - rhs.utf8,
            utf16: match (self.utf16, rhs.utf16) {
                (Some(u), Some(o)) => Some(u - o),
                _ => None,
            },
        }
    }
}

impl Neg for TextLength {
    type Output = TextLength;

    fn neg(self) -> Self::Output {
        TextLength {
            utf8: -self.utf8,
            utf16: self.utf16.map(|x| -x),
        }
    }
}

impl Neg for Cache {
    type Output = Cache;

    fn neg(self) -> Self::Output {
        Self {
            text_len: -self.text_len,
            unknown_elem_len: -self.unknown_elem_len,
        }
    }
}

impl Sub for Cache {
    type Output = Cache;

    fn sub(self, rhs: Self) -> Self::Output {
        Cache {
            text_len: self.text_len - rhs.text_len,
            unknown_elem_len: self.unknown_elem_len - rhs.unknown_elem_len,
        }
    }
}

impl Add for TextLength {
    type Output = Self;

    fn add(self, rhs: Self) -> Self::Output {
        TextLength {
            utf8: self.utf8 + rhs.utf8,
            utf16: if let (Some(a), Some(b)) = (self.utf16, rhs.utf16) {
                Some(a + b)
            } else {
                None
            },
        }
    }
}

impl Add for Cache {
    type Output = Cache;

    fn add(self, rhs: Self) -> Self::Output {
        Cache {
            text_len: self.text_len + rhs.text_len,
            unknown_elem_len: self.unknown_elem_len + rhs.unknown_elem_len,
        }
    }
}

impl Sum for TextLength {
    fn sum<I: Iterator<Item = Self>>(iter: I) -> Self {
        let mut u8 = 0;
        let mut u16 = Some(0);
        for item in iter {
            u8 += item.utf8;
            if let (Some(a), Some(b)) = (u16, item.utf16) {
                u16 = Some(a + b);
            } else {
                u16 = None;
            }
        }

        Self {
            utf8: u8,
            utf16: u16,
        }
    }
}

impl Sum for Cache {
    fn sum<I: Iterator<Item = Self>>(iter: I) -> Self {
        let mut utf8 = 0;
        let mut utf16 = Some(0);
        let mut unknown_elem_len = 0;
        for item in iter {
            utf8 += item.text_len.utf8;
            unknown_elem_len += item.unknown_elem_len;
            if let (Some(a), Some(b)) = (utf16, item.text_len.utf16) {
                utf16 = Some(a + b);
            } else {
                utf16 = None;
            }
        }

        Self {
            text_len: TextLength { utf8, utf16 },
            unknown_elem_len,
        }
    }
}

impl<const SIZE: usize> RleTreeTrait<PoolString> for UnicodeTreeTrait<SIZE> {
    const MAX_CHILDREN_NUM: usize = SIZE;

    type Int = usize;

    type CacheUpdate = Cache;
    type Cache = Cache;

    type Arena = HeapMode;

    fn update_cache_leaf(
        node: &mut rle::rle_tree::node::LeafNode<'_, PoolString, Self>,
<<<<<<< HEAD
    ) -> Self::Cache {
        node.cache = node
            .children()
            .iter()
            .fold(TextLength::default(), |acc, cur| acc + cur.text_len());
        node.cache
=======
    ) -> Self::CacheUpdate {
        let old = node.cache;
        node.cache = node
            .children()
            .iter()
            .map(|x| Cache {
                text_len: x.text_len(),
                unknown_elem_len: x.range.is_unknown() as isize,
            })
            .sum();

        node.cache - old
>>>>>>> bc5ece58
    }

    fn update_cache_internal(
        node: &mut rle::rle_tree::node::InternalNode<'_, PoolString, Self>,
<<<<<<< HEAD
    ) -> Self::Cache {
        node.cache = node.children().iter().map(|x| x.cache).sum();
        node.cache
=======
        hint: Option<Self::CacheUpdate>,
    ) -> Self::CacheUpdate {
        match hint {
            Some(diff) => {
                node.cache = node.cache + diff;
                if node.cache.unknown_elem_len == 0 && node.cache.text_len.utf16.is_none() {
                    node.cache.text_len.utf16 = Some(
                        node.children()
                            .iter()
                            .map(|x| match &**x {
                                rle::rle_tree::node::Node::Internal(x) => {
                                    x.cache.text_len.utf16.unwrap()
                                }
                                rle::rle_tree::node::Node::Leaf(x) => {
                                    x.cache.text_len.utf16.unwrap()
                                }
                            })
                            .sum::<i32>(),
                    );
                }

                debug_assert_eq!(
                    node.children()
                        .iter()
                        .map(|x| match &**x {
                            rle::rle_tree::node::Node::Internal(x) => x.cache,
                            rle::rle_tree::node::Node::Leaf(x) => x.cache,
                        })
                        .sum::<Cache>(),
                    node.cache,
                );
                diff
            }
            None => {
                let old = node.cache;
                node.cache = node
                    .children()
                    .iter()
                    .map(|x| match &**x {
                        rle::rle_tree::node::Node::Internal(x) => x.cache,
                        rle::rle_tree::node::Node::Leaf(x) => x.cache,
                    })
                    .sum();
                node.cache - old
            }
        }
>>>>>>> bc5ece58
    }

    fn find_pos_internal(
        node: &rle::rle_tree::node::InternalNode<'_, PoolString, Self>,
        index: Self::Int,
    ) -> FindPosResult<Self::Int> {
        find_pos_internal(node, index, &|x| x.utf8 as usize)
    }

    fn find_pos_leaf(
        node: &rle::rle_tree::node::LeafNode<'_, PoolString, Self>,
        index: Self::Int,
    ) -> rle::rle_tree::tree_trait::FindPosResult<usize> {
        find_pos_leaf(node, index, &|x| x.atom_len())
    }

    fn get_index(
        node: &rle::rle_tree::node::LeafNode<'_, PoolString, Self>,
        mut child_index: usize,
    ) -> Self::Int {
        debug_assert!(!node.is_deleted());
        let mut index = 0;
        for i in 0..child_index {
            index += node.children()[i].content_len();
        }

        child_index = node.get_index_in_parent().unwrap();
        // SAFETY: parent is valid if node is valid
        let mut node = unsafe { node.parent().as_ref() };
        loop {
            for i in 0..child_index {
                index += node.children()[i].cache.utf8 as usize;
            }

            if let Some(parent) = node.parent() {
                child_index = node.get_index_in_parent().unwrap();
                // SAFETY: parent is valid if node is valid
                node = unsafe { parent.as_ref() };
            } else {
                break;
            }
        }

        index
    }

    fn len_leaf(node: &rle::rle_tree::node::LeafNode<'_, PoolString, Self>) -> Self::Int {
        node.cache.text_len.utf8 as usize
    }

    fn len_internal(node: &rle::rle_tree::node::InternalNode<'_, PoolString, Self>) -> Self::Int {
        node.cache.text_len.utf8 as usize
    }

    fn merge_cache_update(a: Self::CacheUpdate, b: Self::CacheUpdate) -> Self::CacheUpdate {
        a + b
    }

    fn cache_to_update(x: &Self::Cache) -> Self::CacheUpdate {
        *x
    }

    fn value_to_update(x: &PoolString) -> Self::CacheUpdate {
        Cache {
            text_len: x.text_len(),
            unknown_elem_len: x.range.is_unknown() as isize,
        }
    }

    fn neg_update(x: Self::CacheUpdate) -> Self::CacheUpdate {
        -x
    }
}

#[inline(always)]
pub(super) fn find_pos_internal<F, const S: usize>(
    node: &rle::rle_tree::node::InternalNode<'_, PoolString, UnicodeTreeTrait<S>>,
    mut index: usize,
    f: &F,
) -> FindPosResult<usize>
where
    F: Fn(TextLength) -> usize,
{
    if node.children().is_empty() {
        return FindPosResult::new_not_found(0, 0, Position::Before);
    }

    let mut last_len = 0;
    for (i, child) in node.children().iter().enumerate() {
<<<<<<< HEAD
        last_cache = match child.node.deref() {
            Node::Internal(x) => {
                if index <= f(x.cache) {
                    return FindPosResult::new(i, index, Position::get_pos(index, f(x.cache)));
                }
                f(x.cache)
            }
            Node::Leaf(x) => {
                if index <= f(x.cache) {
                    return FindPosResult::new(i, index, Position::get_pos(index, f(x.cache)));
                }
                f(x.cache)
            }
        };
=======
        last_len = f(child.cache().text_len);
        if index <= last_len {
            return FindPosResult::new(i, index, Position::get_pos(index, last_len));
        }
>>>>>>> bc5ece58

        index -= last_len;
    }

    assert_eq!(index, 0);
    FindPosResult::new(node.children().len() - 1, last_len, Position::End)
}

#[inline(always)]
pub(super) fn find_pos_leaf<F, const S: usize>(
    node: &rle::rle_tree::node::LeafNode<'_, PoolString, UnicodeTreeTrait<S>>,
    mut index: usize,
    f: &F,
) -> FindPosResult<usize>
where
    F: Fn(&PoolString) -> usize,
{
    if node.children().is_empty() {
        return FindPosResult::new_not_found(0, 0, Position::Before);
    }

    for (i, child) in node.children().iter().enumerate() {
        if index < f(child) {
            return FindPosResult::new(i, index, Position::get_pos(index, f(child)));
        }

        index -= f(child);
    }

    assert_eq!(index, 0);
    FindPosResult::new(
        node.children().len() - 1,
        f(node.children().last().unwrap()),
        Position::End,
    )
}

#[cfg(any(test, feature = "test_utils"))]
pub mod test {
    use std::sync::{Arc, Mutex};

    use arbitrary::{Arbitrary, Unstructured};
    use enum_as_inner::EnumAsInner;
    use rle::RleTree;

    use crate::container::text::{
        string_pool::{PoolString, StringPool},
        text_content::SliceRange,
    };

    use super::UnicodeTreeTrait;

    #[derive(Default)]
    pub struct TestRope {
        pool: Arc<Mutex<StringPool>>,
        rope: RleTree<PoolString, UnicodeTreeTrait<4>>,
    }

    impl TestRope {
        fn insert(&mut self, pos: usize, s: &str) {
            let s = StringPool::alloc_pool_string(&self.pool, s);
            self.rope.insert(pos, s);
        }

        fn delete(&mut self, pos: usize, len: usize) {
            self.rope.delete_range(Some(pos), Some(pos + len));
        }

        fn insert_unknown(&mut self, pos: usize, len: usize) {
            self.rope.insert(
                pos,
                PoolString::from_slice(&self.pool, SliceRange::new_unknown(len as u32)),
            );
        }
    }

    #[derive(Debug, Clone, Arbitrary, EnumAsInner)]
    pub enum Action {
        Insert { pos: u16, value: u16 },
        InsertUnknown { pos: u16, len: u8 },
        Delete { pos: u16, len: u8 },
    }

    use Action::*;

    pub fn apply(actions: &mut [Action]) {
        let mut test: TestRope = Default::default();
        for action in actions.iter_mut() {
            match action {
                Action::Insert { pos, value } => {
                    *pos = (*pos as usize % (test.rope.len() + 1)) as u16;
                    debug_log::debug_log!("insert {} {}", *pos, *value);
                    test.insert(*pos as usize, &format!("{} ", value));
                }
                Action::InsertUnknown { pos, len } => {
                    *pos = (*pos as usize % (test.rope.len() + 1)) as u16;
                    debug_log::debug_log!("unknown {} {}", *pos, *len);
                    test.insert_unknown(*pos as usize, *len as usize);
                }
                Action::Delete { pos, len } => {
                    if test.rope.len() == 0 {
                        continue;
                    }

                    *pos = (*pos as usize % test.rope.len()) as u16;
                    let end = (*pos as usize + *len as usize).min(test.rope.len());
                    *len = (end - *pos as usize) as u8;
                    debug_log::debug_log!("del {} {}", *pos, *len);
                    test.delete(*pos as usize, *len as usize)
                }
            }
        }
    }

    fn normalize(actions: &mut [Action]) {
        let mut text_len = 0;
        for action in actions.iter_mut() {
            match action {
                Action::Insert { pos, value } => {
                    *pos = (*pos as usize % (text_len + 1)) as u16;
                    text_len += format!("{}", value).len();
                }
                Action::InsertUnknown { pos, len } => {
                    *pos = (*pos as usize % (text_len + 1)) as u16;
                    text_len += *len as usize;
                }
                Action::Delete { pos, len } => {
                    if text_len == 0 {
                        continue;
                    }

                    *pos = (*pos as usize % text_len) as u16;
                    let end = (*pos as usize + *len as usize).min(text_len);
                    *len = (end as u16 - *pos) as u8;
                    text_len -= *len as usize;
                }
            }
        }
    }

    fn prop(u: &mut Unstructured<'_>) -> arbitrary::Result<()> {
        let mut xs = u.arbitrary::<Vec<Action>>()?;
        normalize(&mut xs);
        if let Err(e) = std::panic::catch_unwind(|| {
            apply(&mut xs.clone());
        }) {
            dbg!(xs);
            println!("{:?}", e);
            panic!()
        } else {
            Ok(())
        }
    }

    #[test]
    fn failed_2() {
        apply(&mut [
            Insert {
                pos: 19789,
                value: 19789,
            },
            Insert {
                pos: 333,
                value: 65520,
            },
            Insert {
                pos: 19789,
                value: 41805,
            },
            Insert {
                pos: 19967,
                value: 19789,
            },
            Insert {
                pos: 33792,
                value: 2560,
            },
            InsertUnknown {
                pos: 41891,
                len: 163,
            },
            Insert {
                pos: 41805,
                value: 41891,
            },
            InsertUnknown {
                pos: 41891,
                len: 163,
            },
        ])
    }

    #[test]
    fn failed_1() {
        apply(&mut [
            InsertUnknown {
                pos: 56355,
                len: 126,
            },
            Insert { pos: 256, value: 0 },
            Insert {
                pos: 32256,
                value: 9180,
            },
            Insert {
                pos: 62475,
                value: 32500,
            },
            Delete {
                pos: 9089,
                len: 220,
            },
        ])
    }

    #[test]
    fn failed_0() {
        apply(&mut [
            Insert {
                pos: 0,
                value: 12451,
            },
            Insert {
                pos: 3,
                value: 46337,
            },
            Delete { pos: 6, len: 4 },
            InsertUnknown { pos: 0, len: 59 },
            InsertUnknown { pos: 4, len: 225 },
            InsertUnknown { pos: 73, len: 193 },
        ])
    }

    #[test]
    fn arb_apply() {
        arbtest::builder().budget_ms(200).run(prop)
    }

    #[test]
    fn random_op() {
        let mut test: TestRope = Default::default();
        test.insert(0, "123456789");
        test.delete(7, 1);
        test.delete(5, 1);
        test.delete(3, 1);
        test.delete(1, 1);
        for _ in 0..100 {
            test.insert(0, "1");
        }
        while test.rope.len() > 0 {
            test.delete(0, 1);
        }
    }

    #[test]
    fn random_op_2() {
        let mut test: TestRope = Default::default();
        test.insert(0, "123456789");
        for i in 0..100 {
            test.insert(i, "1234");
        }
        while test.rope.len() > 100 {
            test.delete(5, 40);
        }
    }

    #[test]
    fn case_0() {
        let mut test: TestRope = Default::default();
        test.insert(0, "35624");
        test.delete(0, 5);
        test.insert(0, "35108");
    }
}<|MERGE_RESOLUTION|>--- conflicted
+++ resolved
@@ -161,14 +161,6 @@
 
     fn update_cache_leaf(
         node: &mut rle::rle_tree::node::LeafNode<'_, PoolString, Self>,
-<<<<<<< HEAD
-    ) -> Self::Cache {
-        node.cache = node
-            .children()
-            .iter()
-            .fold(TextLength::default(), |acc, cur| acc + cur.text_len());
-        node.cache
-=======
     ) -> Self::CacheUpdate {
         let old = node.cache;
         node.cache = node
@@ -181,16 +173,10 @@
             .sum();
 
         node.cache - old
->>>>>>> bc5ece58
     }
 
     fn update_cache_internal(
         node: &mut rle::rle_tree::node::InternalNode<'_, PoolString, Self>,
-<<<<<<< HEAD
-    ) -> Self::Cache {
-        node.cache = node.children().iter().map(|x| x.cache).sum();
-        node.cache
-=======
         hint: Option<Self::CacheUpdate>,
     ) -> Self::CacheUpdate {
         match hint {
@@ -237,7 +223,6 @@
                 node.cache - old
             }
         }
->>>>>>> bc5ece58
     }
 
     fn find_pos_internal(
@@ -327,27 +312,10 @@
 
     let mut last_len = 0;
     for (i, child) in node.children().iter().enumerate() {
-<<<<<<< HEAD
-        last_cache = match child.node.deref() {
-            Node::Internal(x) => {
-                if index <= f(x.cache) {
-                    return FindPosResult::new(i, index, Position::get_pos(index, f(x.cache)));
-                }
-                f(x.cache)
-            }
-            Node::Leaf(x) => {
-                if index <= f(x.cache) {
-                    return FindPosResult::new(i, index, Position::get_pos(index, f(x.cache)));
-                }
-                f(x.cache)
-            }
-        };
-=======
         last_len = f(child.cache().text_len);
         if index <= last_len {
             return FindPosResult::new(i, index, Position::get_pos(index, last_len));
         }
->>>>>>> bc5ece58
 
         index -= last_len;
     }
