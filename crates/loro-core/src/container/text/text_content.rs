--- conflicted
+++ resolved
@@ -6,13 +6,9 @@
 
 use crate::{smstring::SmString, LoroValue};
 
-<<<<<<< HEAD
 use super::string_pool::PoolString;
 
-#[derive(PartialEq, Debug, EnumAsInner, Clone)]
-=======
 #[derive(PartialEq, Debug, EnumAsInner, Clone, Serialize, Deserialize)]
->>>>>>> 594b60da
 pub enum ListSlice {
     // TODO: use Box<[LoroValue]> ?
     RawData(Vec<LoroValue>),
