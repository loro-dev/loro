use std::ops::{Deref, DerefMut};

use rle::{rle_tree::node::Node, HasLength, RleTree};

use super::{
    string_pool::PoolString,
    unicode::{find_pos_internal, find_pos_leaf, TextLength, UnicodeTreeTrait},
};

type A = UnicodeTreeTrait<16>;
type Inner = RleTree<PoolString, A>;

#[derive(Debug, Default)]
pub(super) struct Rope(Inner);

impl Deref for Rope {
    type Target = Inner;

    fn deref(&self) -> &Self::Target {
        &self.0
    }
}

impl DerefMut for Rope {
    fn deref_mut(&mut self) -> &mut Self::Target {
        &mut self.0
    }
}

impl Rope {
    /// convert index from utf16 to utf8
    pub fn utf16_to_utf8(&self, index: usize) -> usize {
        self.process_cursor_at(
            index,
            |x| x.utf16.unwrap() as usize,
            |x| x.utf16_length.unwrap() as usize,
            |x| x.utf8 as usize,
            |x| x.atom_len(),
            |s, src_offset| s.utf16_index_to_utf8(src_offset),
        )
    }

    pub fn utf8_to_utf16(&self, index: usize) -> usize {
        self.process_cursor_at(
            index,
            |x| x.utf8 as usize,
            |x| x.atom_len(),
            |x| x.utf16.unwrap() as usize,
            |x| x.utf16_length.unwrap() as usize,
            |s, src_offset| s.utf8_index_to_utf16(src_offset),
        )
    }

    #[inline(always)]
    fn process_cursor_at<F, G, H, I, J>(
        &self,
        mut index: usize,
        src_cache: F,
        src_str: G,
        dst_cache: H,
        dst_str: I,
        calc_src_offset: J,
    ) -> usize
    where
        F: Fn(TextLength) -> usize,
        G: Fn(&PoolString) -> usize,
        H: Fn(TextLength) -> usize,
        I: Fn(&PoolString) -> usize,
        J: Fn(&PoolString, usize) -> usize,
    {
        self.0.with_node(|root| {
            let mut node = &**root;
            let mut ans = 0;
            loop {
                match node {
                    Node::Internal(internal_node) => {
                        let result = find_pos_internal(internal_node, index, &src_cache);
                        if !result.found {
                            unreachable!();
                        }

                        node = &internal_node.children()[result.child_index].node;
                        index = result.offset;
                        ans += internal_node.children()[0..result.child_index]
                            .iter()
                            .map(|x| {
<<<<<<< HEAD
                                dst_cache(match &*x.node {
                                    Node::Internal(x) => x.cache,
                                    Node::Leaf(x) => x.cache,
=======
                                dst_cache(match &**x {
                                    Node::Internal(x) => x.cache.text_len,
                                    Node::Leaf(x) => x.cache.text_len,
>>>>>>> bc5ece58
                                })
                            })
                            .sum::<usize>();
                    }
                    Node::Leaf(leaf) => {
                        let result = find_pos_leaf(leaf, index, &src_str);
                        if !result.found {
                            unreachable!();
                        }

                        ans += leaf.children()[..result.child_index]
                            .iter()
                            .map(dst_str)
                            .sum::<usize>();
                        if result.offset != 0 {
                            ans += calc_src_offset(
                                &leaf.children()[result.child_index],
                                result.offset,
                            );
                        }

                        return ans;
                    }
                }
            }
        })
    }
}<|MERGE_RESOLUTION|>--- conflicted
+++ resolved
@@ -84,15 +84,9 @@
                         ans += internal_node.children()[0..result.child_index]
                             .iter()
                             .map(|x| {
-<<<<<<< HEAD
                                 dst_cache(match &*x.node {
                                     Node::Internal(x) => x.cache,
                                     Node::Leaf(x) => x.cache,
-=======
-                                dst_cache(match &**x {
-                                    Node::Internal(x) => x.cache.text_len,
-                                    Node::Leaf(x) => x.cache.text_len,
->>>>>>> bc5ece58
                                 })
                             })
                             .sum::<usize>();
