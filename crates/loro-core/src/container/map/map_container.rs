use std::sync::{Arc, Mutex};

use super::{super::pool::Pool, InnerMapSet};
use crate::{container::registry::ContainerRegistry, op::OwnedRichOp};
use fxhash::FxHashMap;
use smallvec::{smallvec, SmallVec};

use crate::{
    container::{
        registry::{ContainerInstance, ContainerWrapper},
        Container, ContainerID, ContainerType,
    },
    context::Context,
    event::{Diff, Index, MapDiff, RawEvent},
    hierarchy::Hierarchy,
    id::ClientID,
    log_store::ImportContext,
    op::{InnerContent, Op, RemoteContent, RichOp},
    prelim::Prelim,
    span::HasLamport,
    value::LoroValue,
<<<<<<< HEAD
    version::{Frontiers, IdSpanVector, TotalOrderStamp},
=======
    version::{Frontiers, TotalOrderStamp},
>>>>>>> 035d03c8
    InternalString,
};

use super::MapSet;

/// We can only insert to Map
/// delete = set null
///
#[derive(Debug)]
pub struct MapContainer {
    id: ContainerID,
    state: FxHashMap<InternalString, ValueSlot>,
    pool: Pool,
    pending_ops: Vec<OwnedRichOp>,
}

#[derive(Debug)]
struct ValueSlot {
    value: u32,
    order: TotalOrderStamp,
}

// FIXME: make map container support checkout to certain version
impl MapContainer {
    #[inline]
    pub(crate) fn new(id: ContainerID) -> Self {
        MapContainer {
            id,
            state: FxHashMap::default(),
            pool: Pool::default(),
            pending_ops: Vec::new(),
        }
    }

    pub fn insert<C: Context, P: Prelim>(
        &mut self,
        ctx: &C,
        key: InternalString,
        value: P,
    ) -> (Option<RawEvent>, Option<ContainerID>) {
        let (value, maybe_container) = value.convert_value();
        if let Some(prelim) = maybe_container {
            let (event, container_id) = self.insert_obj(ctx, key, value.into_container().unwrap());
            let m = ctx.log_store();
            let store = m.read().unwrap();
            let container = Arc::clone(store.get_container(&container_id).unwrap());
            drop(store);
            prelim.integrate(ctx, &container);
            (event, Some(container_id))
        } else {
            let value = value.into_value().unwrap();
            let event = self.insert_value(ctx, key, value);
            (event, None)
        }
    }

    fn insert_value<C: Context>(
        &mut self,
        ctx: &C,
        key: InternalString,
        value: LoroValue,
    ) -> Option<RawEvent> {
        assert!(value.as_unresolved().is_none(), "To insert a container to map, you should use insert_obj method or insert with a Prelim container value");
        let value_index = self.pool.alloc(value).start;
        let new_value_idx = value_index;
        let self_id = &self.id;
        let m = ctx.log_store();
        let mut store = m.write().unwrap();
        let client_id = store.this_client_id;
        let order = TotalOrderStamp {
            client_id,
            lamport: store.next_lamport(),
        };

        let id = store.next_id_for(client_id);
        let container = store.get_container_idx(self_id).unwrap();
        let old_version: Frontiers = store.frontiers().iter().copied().collect();
        store.append_local_ops(&[Op {
            counter: id.counter,
            container,
            content: InnerContent::Map(InnerMapSet {
                key: key.clone(),
                value: new_value_idx,
            }),
        }]);
        let new_version: Frontiers = store.frontiers().iter().copied().collect();
        let h = store.hierarchy.clone();
        let mut h = h.try_lock().unwrap();
        self.update_hierarchy_if_container_is_overwritten(&key, &mut h);

        let ans = if h.should_notify(self.id()) {
            let diff = vec![Diff::Map(calculate_map_diff(self, &key, new_value_idx))];
            h.get_abs_path(&store.reg, self.id()).map(|x| RawEvent {
                diff,
                container_id: self.id.clone(),
                old_version,
                new_version,
                local: true,
                abs_path: x,
            })
        } else {
            None
        };

        self.state.insert(
            key,
            ValueSlot {
                value: new_value_idx,
                order,
            },
        );

        ans
    }

    fn insert_obj<C: Context>(
        &mut self,
        ctx: &C,
        key: InternalString,
        obj: ContainerType,
    ) -> (Option<RawEvent>, ContainerID) {
        debug_log::debug_log!("Insert Obj");
        let self_id = &self.id;
        let m = ctx.log_store();
        let mut store = m.write().unwrap();
        let client_id = store.this_client_id;
        let (container_id, _) = store.create_container(obj);
        let value = self.pool.alloc(container_id.clone()).start;
        let id = store.next_id_for(client_id);
        let self_idx = store.get_container_idx(self_id).unwrap();
        let order = TotalOrderStamp {
            client_id,
            lamport: store.next_lamport(),
        };

        let old_version: Frontiers = store.frontiers().iter().copied().collect();
        store.append_local_ops(&[Op {
            counter: id.counter,
            container: self_idx,
            content: InnerContent::Map(InnerMapSet {
                value,
                key: key.clone(),
            }),
        }]);
        let new_version: Frontiers = store.frontiers().iter().copied().collect();
        let hierarchy = store.hierarchy.clone();
        let mut hierarchy = hierarchy.try_lock().unwrap();
        hierarchy.add_child(&self.id, &container_id);
        self.update_hierarchy_if_container_is_overwritten(&key, &mut hierarchy);

        let ans = if hierarchy.should_notify(self.id()) {
            debug_log::debug_log!("SHOULD NOTIFY");
            let diff = calculate_map_diff(self, &key, value);
            (
                hierarchy
                    .get_abs_path(&store.reg, self.id())
                    .map(|x| RawEvent {
                        container_id: self.id.clone(),
                        old_version,
                        new_version,
                        local: true,
                        diff: vec![Diff::Map(diff)],
                        abs_path: x,
                    }),
                container_id,
            )
        } else {
            debug_log::debug_log!("no NOTIFY");
            (None, container_id)
        };
        self.state.insert(key, ValueSlot { value, order });
        ans
    }

    fn update_hierarchy_if_container_is_overwritten(
        &mut self,
        key: &InternalString,
        h: &mut Hierarchy,
    ) {
        if let Some(old_value) = self.state.get(key) {
            let v = &self.pool[old_value.value];
            if let Some(container) = v.as_unresolved() {
                h.remove_child(&self.id, container);
            }
        }
    }

    #[inline]
    pub fn delete<C: Context>(&mut self, ctx: &C, key: InternalString) -> Option<RawEvent> {
        self.insert_value(ctx, key, LoroValue::Null)
    }

    pub fn index_of_child(&self, child: &ContainerID) -> Option<Index> {
        for (key, value) in self.state.iter() {
            if self.pool[value.value]
                .as_unresolved()
                .map(|x| &**x == child)
                .unwrap_or(false)
            {
                return Some(Index::Key(key.clone()));
            }
        }

        None
    }

    #[inline]
    pub fn get(&self, key: &InternalString) -> Option<&LoroValue> {
        self.state
            .get(key)
            .map(|v| self.pool.slice(&(v.value..v.value + 1)).first().unwrap())
    }

    pub fn to_json(&self, reg: &ContainerRegistry) -> LoroValue {
        self.get_value().resolve_deep(reg)
    }
}

fn calculate_map_diff(
    this: &mut MapContainer,
    key: &InternalString,
    new_value_idx: u32,
) -> MapDiff {
    let mut diff = MapDiff::default();
    let old_value = this.get(key);
    let new_value = &this.pool[new_value_idx];
    match old_value {
        Some(old) => {
            diff.updated
                .insert(key.clone(), (old.clone(), new_value.clone()).into());
        }
        None => {
            diff.added.insert(key.clone(), new_value.clone());
        }
    }
    diff
}

impl Container for MapContainer {
    #[inline(always)]
    fn id(&self) -> &ContainerID {
        &self.id
    }

    fn type_(&self) -> ContainerType {
        ContainerType::Map
    }

    fn get_value(&self) -> LoroValue {
        let mut map = FxHashMap::default();
        for (key, value) in self.state.iter() {
            let index = value.value;
            let value = self.pool.slice(&(index..index + 1))[0].clone();
            if let Some(container_id) = value.as_unresolved() {
                map.insert(
                    key.to_string(),
                    // TODO: make a from
                    LoroValue::Unresolved(container_id.clone()),
                );
            } else {
                map.insert(key.to_string(), value);
            }
        }

        map.into()
    }

    fn tracker_init(&mut self, _vv: &crate::version::PatchedVersionVector) {}

    fn tracker_checkout(&mut self, vv: &crate::version::PatchedVersionVector) {}

    fn to_export(&mut self, content: InnerContent, _gc: bool) -> SmallVec<[RemoteContent; 1]> {
        if let Ok(set) = content.into_map() {
            let index = set.value;
            let value = self.pool.slice(&(index..index + 1))[0].clone();
            return smallvec![RemoteContent::Map(MapSet {
                key: set.key,
                value,
            })];
        }

        unreachable!()
    }

    fn to_import(&mut self, mut content: RemoteContent) -> InnerContent {
        if let Some(set) = content.as_map_mut() {
            let index = self.pool.alloc(std::mem::take(&mut set.value));
            return InnerContent::Map(InnerMapSet {
                key: set.key.clone(),
                value: index.start,
            });
        }
        unreachable!()
    }

    // TODO: refactor
    fn update_state_directly(
        &mut self,
        hierarchy: &mut Hierarchy,
        op: &RichOp,
        ctx: &mut ImportContext,
    ) {
        let content = op.get_sliced().content;
        let new_val: &InnerMapSet = content.as_map().unwrap();
        let order = TotalOrderStamp {
            lamport: op.lamport(),
            client_id: op.client_id(),
        };
        let should_notify = hierarchy.should_notify(&self.id);
        if let Some(slot) = self.state.get_mut(&new_val.key) {
            if slot.order < order {
                let new_value = &self.pool[new_val.value];
                if should_notify {
                    let mut map_diff = MapDiff::default();
                    map_diff.updated.insert(
                        new_val.key.clone(),
                        (self.pool[slot.value].clone(), new_value.clone()).into(),
                    );
                    ctx.push_diff(&self.id, Diff::Map(map_diff));
                }

                let old_val = &self.pool[slot.value];
                if let Some(container) = old_val.as_unresolved() {
                    hierarchy.remove_child(&self.id, container);
                }
                if let Some(container) = new_value.as_unresolved() {
                    hierarchy.add_child(&self.id, container);
                }

                slot.value = new_val.value;
                slot.order = order;
            }
        } else {
            let new_value = &self.pool[new_val.value];
            if should_notify {
                let mut map_diff = MapDiff::default();
                map_diff
                    .added
                    .insert(new_val.key.clone(), self.pool[new_val.value].clone());
                ctx.push_diff(&self.id, Diff::Map(map_diff));
            }

            if let Some(container) = new_value.as_unresolved() {
                hierarchy.add_child(&self.id, container);
            }

            self.state.insert(
                new_val.key.to_owned(),
                ValueSlot {
                    value: new_val.value,
                    order,
                },
            );
        }
    }

    fn track_apply(&mut self, _: &mut Hierarchy, op: &RichOp, _: &mut ImportContext) {
        self.pending_ops.push(op.as_owned());
    }

    fn apply_tracked_effects_from(
        &mut self,
        hierarchy: &mut Hierarchy,
        import_context: &mut ImportContext,
    ) {
        for op in std::mem::take(&mut self.pending_ops) {
            self.update_state_directly(hierarchy, &op.rich_op(), import_context)
        }
    }
}

pub struct Map {
    instance: Arc<Mutex<ContainerInstance>>,
    client_id: ClientID,
}

impl Clone for Map {
    fn clone(&self) -> Self {
        Self {
            instance: Arc::clone(&self.instance),
            client_id: self.client_id,
        }
    }
}

impl Map {
    pub fn from_instance(instance: Arc<Mutex<ContainerInstance>>, client_id: ClientID) -> Self {
        Self {
            instance,
            client_id,
        }
    }

    pub fn insert<C: Context, V: Prelim>(
        &mut self,
        ctx: &C,
        key: &str,
        value: V,
    ) -> Result<Option<ContainerID>, crate::LoroError> {
        self.with_event(ctx, |map| map.insert(ctx, key.into(), value))
    }

    pub fn delete<C: Context>(&mut self, ctx: &C, key: &str) -> Result<(), crate::LoroError> {
        self.with_event(ctx, |map| (map.delete(ctx, key.into()), ()))
    }

    pub fn get(&self, key: &str) -> Option<LoroValue> {
        self.with_container(|map| map.get(&key.into()).cloned())
    }

    pub fn id(&self) -> ContainerID {
        self.instance.lock().unwrap().as_map().unwrap().id.clone()
    }

    pub fn get_value(&self) -> LoroValue {
        self.instance.lock().unwrap().as_map().unwrap().get_value()
    }

    pub fn len(&self) -> usize {
        self.with_container(|map| map.state.len())
    }

    #[must_use]
    pub fn is_empty(&self) -> bool {
        self.len() == 0
    }
}

impl ContainerWrapper for Map {
    type Container = MapContainer;

    #[inline(always)]
    fn with_container<F, R>(&self, f: F) -> R
    where
        F: FnOnce(&mut Self::Container) -> R,
    {
        let mut container_instance = self.instance.lock().unwrap();
        let map = container_instance.as_map_mut().unwrap();
        let ans = f(map);
        drop(container_instance);
        ans
    }

    fn client_id(&self) -> ClientID {
        self.client_id
    }
}<|MERGE_RESOLUTION|>--- conflicted
+++ resolved
@@ -19,11 +19,7 @@
     prelim::Prelim,
     span::HasLamport,
     value::LoroValue,
-<<<<<<< HEAD
-    version::{Frontiers, IdSpanVector, TotalOrderStamp},
-=======
     version::{Frontiers, TotalOrderStamp},
->>>>>>> 035d03c8
     InternalString,
 };
 
