--- conflicted
+++ resolved
@@ -1107,8 +1107,6 @@
     }
 
     #[test]
-<<<<<<< HEAD
-=======
     fn checkout_error() {
         test_multi_sites(
             2,
@@ -1224,7 +1222,6 @@
     }
 
     #[test]
->>>>>>> 035d03c8
     fn list_slice_err() {
         test_multi_sites(
             5,
