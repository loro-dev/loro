use std::cell::RefCell;
use std::rc::Rc;
use std::time::Instant;

use ctor::ctor;

use loro_core::container::registry::ContainerWrapper;
<<<<<<< HEAD
use loro_core::context::Context;
use loro_core::{ContainerType, LoroCore, LoroValue};
=======
use loro_core::container::ContainerID;
use loro_core::context::Context;
use loro_core::event::Index;
use loro_core::id::ID;
use loro_core::{ContainerType, LoroCore, LoroValue, VersionVector};

#[test]
fn example_list() {
    let mut doc = LoroCore::default();
    let mut list = doc.get_list("list");
    list.insert(&doc, 0, 11).unwrap();
    list.insert(&doc, 1, 22).unwrap();
    dbg!(&doc.log_store());
}
>>>>>>> c6f9561d

#[test]
fn example_list() {
    let mut doc = LoroCore::default();
    let mut list = doc.get_list("list");
    list.insert(&doc, 0, 11).unwrap();
    list.insert(&doc, 1, 22).unwrap();
    dbg!(&doc.log_store());
}

#[test]
#[cfg(feature = "json")]
fn example() {
    use loro_core::ContainerType;

    let mut doc = LoroCore::default();
    let mut list = doc.get_list("list");
    list.insert(&doc, 0, 123).unwrap();
    let map_id = list.insert(&doc, 1, ContainerType::Map).unwrap().unwrap();
    let mut map = doc.get_map(map_id);
    let text = map
        .insert(&doc, "map_b", ContainerType::Text)
        .unwrap()
        .unwrap();
    let mut text = doc.get_text(text);
    text.insert(&doc, 0, "world!").unwrap();
    text.insert(&doc, 0, "hello ").unwrap();
    assert_eq!(
        r#"[123,{"map_b":"hello world!"}]"#,
        list.get_value_deep(&doc).to_json()
    );
}

#[test]
fn subscribe_deep() {
    let mut doc = LoroCore::default();
    doc.subscribe_deep(Box::new(move |event| {
        println!("event: {:?}", event);
    }));
    let mut text = doc.get_text("root");
    text.insert(&doc, 0, "abc").unwrap();
}

#[test]
#[cfg(feature = "json")]
fn text_observe() {
    let mut doc = LoroCore::default();
    let track_value = Rc::new(RefCell::new(LoroValue::Map(Default::default())));
    let moved_value = Rc::clone(&track_value);
    doc.subscribe_deep(Box::new(move |event| {
        let mut v = RefCell::borrow_mut(&*moved_value);
        v.apply(&event.relative_path, &event.diff);
    }));
    let mut map = doc.get_map("meta");
    map.insert(&doc, "name", "anonymous").unwrap();
    let list = map
        .insert(&doc, "to-dos", ContainerType::List)
        .unwrap()
        .unwrap();
    let mut list = doc.get_list(list);
    let todo_item = list.insert(&doc, 0, ContainerType::Map).unwrap().unwrap();
    let mut todo_item = doc.get_map(todo_item);
    todo_item.insert(&doc, "todo", "coding").unwrap();
    assert_eq!(&doc.to_json(), &*RefCell::borrow(&track_value));
    let mut text = doc.get_text("text");
    text.insert(&doc, 0, "hello ").unwrap();
    let mut doc_b = LoroCore::default();
    let mut text_b = doc_b.get_text("text");
    text_b.insert(&doc_b, 0, "world").unwrap();
    doc.import(doc_b.export(Default::default()));
    assert_eq!(&doc.to_json(), &*RefCell::borrow(&track_value));
    println!("{}", doc.to_json().to_json());
}

#[test]
#[cfg(feature = "json")]
fn list() {
    let mut loro_a = LoroCore::default();
    let mut loro_b = LoroCore::default();
    let mut list_a = loro_a.get_list("list");
    let mut list_b = loro_b.get_list("list");
    list_a
        .insert_batch(&loro_a, 0, vec![12.into(), "haha".into()])
        .unwrap();
    list_b
        .insert_batch(&loro_b, 0, vec![123.into(), "kk".into()])
        .unwrap();
    let map_id = list_b
        .insert(&loro_b, 1, loro_core::ContainerType::Map)
        .unwrap()
        .unwrap();
    let mut map = loro_b.get_map(map_id);
    map.insert(&loro_b, "map_b", 123).unwrap();
    println!("{}", list_a.get_value().to_json());
    println!("{}", list_b.get_value().to_json());
    loro_b.import(loro_a.export(loro_b.vv_cloned()));
    loro_a.import(loro_b.export(loro_a.vv_cloned()));
    println!("{}", list_b.get_value_deep(&loro_b).to_json());
    println!("{}", list_a.get_value_deep(&loro_b).to_json());
    assert_eq!(list_b.get_value(), list_a.get_value());
}

#[test]
#[cfg(feature = "json")]
fn map() {
    let mut loro = LoroCore::new(Default::default(), Some(10));
    let mut root = loro.get_map("root");
    root.insert(&loro, "haha", 1.2).unwrap();
    let value = root.get_value();
    assert_eq!(value.as_map().unwrap().len(), 1);
    assert_eq!(
        *value
            .as_map()
            .unwrap()
            .get("haha")
            .unwrap()
            .as_double()
            .unwrap(),
        1.2
    );
    let map_id = root
        .insert(&loro, "map", loro_core::ContainerType::Map)
        .unwrap()
        .unwrap();
    drop(root);
    let mut sub_map = loro.get_map(&map_id);
    sub_map.insert(&loro, "sub", false).unwrap();
    drop(sub_map);
    let root = loro.get_map("root");
    let value = root.get_value();
    assert_eq!(value.as_map().unwrap().len(), 2);
    let map = value.as_map().unwrap();
    assert_eq!(*map.get("haha").unwrap().as_double().unwrap(), 1.2);
    assert!(map.get("map").unwrap().as_unresolved().is_some());
    println!("{}", value.to_json());
    let deep_value = root.get_value_deep(&loro);
    assert_eq!(deep_value.as_map().unwrap().len(), 2);
    let map = deep_value.as_map().unwrap();
    assert_eq!(*map.get("haha").unwrap().as_double().unwrap(), 1.2);
    let inner_map = map.get("map").unwrap().as_map().unwrap();
    assert_eq!(inner_map.len(), 1);
    assert_eq!(inner_map.get("sub").unwrap(), &LoroValue::Bool(false));
    let json = deep_value.to_json();
    // println!("{}", json);
    let actual: LoroValue = serde_json::from_str(&json).unwrap();
    // dbg!(&actual);
    assert_eq!(actual, deep_value);
}

#[test]
fn two_client_text_sync() {
    let mut store = LoroCore::new(Default::default(), Some(10));
    let mut text_container = store.get_text("haha");
    text_container.insert(&store, 0, "012").unwrap();
    text_container.insert(&store, 1, "34").unwrap();
    text_container.insert(&store, 1, "56").unwrap();
    let value = text_container.get_value();
    let value = value.as_string().unwrap();
    assert_eq!(&**value, "0563412");
    drop(text_container);

    let mut store_b = LoroCore::new(Default::default(), Some(11));
    let exported = store.export(Default::default());
    store_b.import(exported);
    let mut text_container = store_b.get_text("haha");
    text_container.with_container(|x| x.check());
    let value = text_container.get_value();
    let value = value.as_string().unwrap();
    assert_eq!(&**value, "0563412");

    text_container.delete(&store_b, 0, 2).unwrap();
    text_container.insert(&store_b, 4, "789").unwrap();
    let value = text_container.get_value();
    let value = value.as_string().unwrap();
    assert_eq!(&**value, "63417892");
    drop(text_container);

    store.import(store_b.export(store.vv_cloned()));
    let mut text_container = store.get_text("haha");
    let value = text_container.get_value();
    let value = value.as_string().unwrap();
    assert_eq!(&**value, "63417892");
    text_container.delete(&store, 0, 8).unwrap();
    text_container.insert(&store, 0, "abc").unwrap();
    let value = text_container.get_value();
    let value = value.as_string().unwrap();
    assert_eq!(&**value, "abc");

    store_b.import(store.export(Default::default()));
    let text_container = store_b.get_text("haha");
    text_container.with_container(|x| x.check());
    let value = text_container.get_value();
    let value = value.as_string().unwrap();
    assert_eq!(&**value, "abc");
}

#[test]
#[should_panic]
fn test_recursive_should_panic() {
    let mut store_a = LoroCore::new(Default::default(), Some(1));
    let mut store_b = LoroCore::new(Default::default(), Some(2));
    let mut text_a = store_a.get_text("text_a");
    let mut text_b = store_b.get_text("text_b");
    text_a.insert(&store_a, 0, "012").unwrap();
    text_b.insert(&store_a, 1, "34").unwrap();
}

#[test]
fn test_encode_snapshot_list() {
    let mut store = LoroCore::new(Default::default(), Some(1));
    let mut list = store.get_list("list");
    for i in 0..10 {
        list.insert(&store, 0, i).unwrap();
    }
    list.insert(&store, 0, "some thing").unwrap();
    list.delete(&store, 2, 3).unwrap();
    list.delete(&store, 4, 2).unwrap();
    let buf = store.encode_snapshot(false);
    let mut store2 = LoroCore::decode_snapshot(&buf, Default::default(), Some(1));
    assert_eq!(store.to_json(), store2.to_json());
    let mut list1 = store.get_list("list");
    list1.insert(&store, 4, 123).unwrap();
    let mut list2 = store2.get_list("list");
    list2.insert(&store, 4, 123).unwrap();
    assert_eq!(store.to_json(), store2.to_json());
    // assert_eq!(buf, buf2);
}

#[test]
fn test_encode_state_text() {
    let mut store = LoroCore::new(Default::default(), Some(1));
    let mut text = store.get_text("text");
    for _ in 0..1000 {
        text.insert(&store, 0, "some thing").unwrap();
    }
    text.insert(&store, 0, "some thing").unwrap();
    text.delete(&store, 2, 10).unwrap();
    text.delete(&store, 4, 12).unwrap();
    let start = Instant::now();
    let buf = store.encode_changes(&VersionVector::new(), false);
    println!(
        "size: {:?} bytes time: {} ms",
        buf.len(),
        start.elapsed().as_millis()
    );
    let start = Instant::now();
    let mut store2 = LoroCore::new(Default::default(), Some(1));
    store2.decode_changes(&buf);
    println!("decode time: {} ms", start.elapsed().as_millis());
    assert_eq!(store.to_json(), store2.to_json());
    let buf2 = store2.encode_changes(&VersionVector::new(), false);
    assert_eq!(buf, buf2);
}

#[test]
fn test_encode_state_map() {
    let mut store = LoroCore::new(Default::default(), Some(1));
    let mut map = store.get_map("map");
    map.insert(&store, "aa", "some thing").unwrap();
    map.insert(&store, "bb", 10).unwrap();
    map.insert(&store, "cc", 12).unwrap();
    map.delete(&store, "cc").unwrap();
    let start = Instant::now();
    let buf = store.encode_changes(&VersionVector::new(), false);
    println!(
        "size: {:?} bytes time: {} ms",
        buf.len(),
        start.elapsed().as_millis()
    );
    let mut store2 = LoroCore::new(Default::default(), Some(1));
    store2.decode_changes(&buf);
    println!("store2: {}", store.to_json().to_json_pretty());
    println!("store2: {}", store2.to_json().to_json_pretty());
    assert_eq!(store.to_json(), store2.to_json());
    let buf2 = store2.encode_changes(&VersionVector::new(), false);
    assert_eq!(buf, buf2);
}

#[test]
fn fix_fields_order() {
    // ContainerType ContainerID Index ID
    // TotalOrderStamp RemoteContent MapSet ListOp DeleteSpan ListSlice (mod test)
    let id = ID::new(0, 1);
    let id_buf = vec![0, 2];
    assert_eq!(postcard::from_bytes::<ID>(&id_buf).unwrap(), id);

    let container_type = vec![ContainerType::List, ContainerType::Map, ContainerType::Text];
    let container_type_buf = vec![3, 2, 1, 0];
    assert_eq!(
        postcard::from_bytes::<Vec<ContainerType>>(&container_type_buf).unwrap(),
        container_type
    );

    let container_id = vec![
        ContainerID::new_root("root", ContainerType::List),
        ContainerID::new_normal(ID::new(0, 0), ContainerType::Text),
    ];
    let container_id_buf = vec![2, 0, 4, 114, 111, 111, 116, 2, 1, 0, 0, 0];
    assert_eq!(
        postcard::from_bytes::<Vec<ContainerID>>(&container_id_buf).unwrap(),
        container_id
    );

    let index = vec![Index::Key("".into()), Index::Seq(0)];
    let index_buf = vec![2, 0, 0, 1, 0];
    assert_eq!(
        postcard::from_bytes::<Vec<Index>>(&index_buf).unwrap(),
        index
    );
}

#[ctor]
fn init_color_backtrace() {
    color_backtrace::install();
}<|MERGE_RESOLUTION|>--- conflicted
+++ resolved
@@ -5,25 +5,11 @@
 use ctor::ctor;
 
 use loro_core::container::registry::ContainerWrapper;
-<<<<<<< HEAD
-use loro_core::context::Context;
-use loro_core::{ContainerType, LoroCore, LoroValue};
-=======
 use loro_core::container::ContainerID;
 use loro_core::context::Context;
 use loro_core::event::Index;
 use loro_core::id::ID;
 use loro_core::{ContainerType, LoroCore, LoroValue, VersionVector};
-
-#[test]
-fn example_list() {
-    let mut doc = LoroCore::default();
-    let mut list = doc.get_list("list");
-    list.insert(&doc, 0, 11).unwrap();
-    list.insert(&doc, 1, 22).unwrap();
-    dbg!(&doc.log_store());
-}
->>>>>>> c6f9561d
 
 #[test]
 fn example_list() {
