/**
 *  The skeleton of this binding is learned from https://github.com/yjs/y-quill
 */

import { Delta, Loro, LoroText, setDebug } from "loro-crdt";
<<<<<<< HEAD
import Quill, { DeltaStatic, Sources } from "quill";
=======
import Quill, { DeltaOperation, DeltaStatic, Sources } from "quill";
>>>>>>> 8bd953e3
// @ts-ignore
import isEqual from "is-equal";

// setDebug("*");
const Delta = Quill.import("delta");
// setDebug("*");

const EXPAND_CONFIG: { [key in string]: 'before' | 'after' | 'both' | 'none' } = {
  bold: 'after',
  italic: 'after',
  underline: 'after',
  link: 'none',
  header: 'none',
}

export class QuillBinding {
  private richtext: LoroText;
  constructor(
    public doc: Loro,
    public quill: Quill,
  ) {
    this.quill = quill;
    this.richtext = doc.getText("text");
    this.richtext.subscribe(doc, (event) => {
      Promise.resolve().then(() => {
        if (!event.local && event.diff.type == "text") {
          console.log(doc.peerId, "CRDT_EVENT", event);
          const eventDelta = event.diff.diff;
          const delta: Delta<string>[] = [];
          let index = 0;
          for (let i = 0; i < eventDelta.length; i++) {
            const d = eventDelta[i];
            const length = d.delete || d.retain || d.insert!.length;
            // skip the last newline that quill automatically appends
            if (
              d.insert &&
              d.insert === "\n" &&
              index === quill.getLength() - 1 &&
              i === eventDelta.length - 1 &&
              d.attributes != null &&
              Object.keys(d.attributes).length > 0
            ) {
              delta.push({
                retain: 1,
                attributes: d.attributes,
              });
              index += length;
              continue;
            }

            delta.push(d);
            index += length;
          }

          quill.updateContents(new Delta(delta), "this" as any);
          const a = this.richtext.toDelta();
          const b = this.quill.getContents().ops;
          console.log(this.doc.peerId, "COMPARE AFTER CRDT_EVENT");
          if (!assertEqual(a, b as any)) {
            quill.setContents(new Delta(a), "this" as any);
          }
        }
      });
    });
    quill.setContents(
      new Delta(
        this.richtext.toDelta().map((x) => ({
          insert: x.insert,
          attributions: x.attributes,
        })),
      ),
      "this" as any,
    );
    quill.on("editor-change", this.quillObserver);
  }

  quillObserver: (
    name: "text-change",
    delta: DeltaStatic,
    oldContents: DeltaStatic,
    source: Sources,
  ) => any = (_eventType, delta, _state, origin) => {
    if (delta && delta.ops) {
      // update content
      const ops = delta.ops;
      if (origin !== ("this" as any)) {
<<<<<<< HEAD
        this.richtext.applyDelta(ops);
=======
        this.applyDelta(ops);
>>>>>>> 8bd953e3
        const a = this.richtext.toDelta();
        const b = this.quill.getContents().ops;
        console.log(this.doc.peerId, "COMPARE AFTER QUILL_EVENT");
        assertEqual(a, b as any);
<<<<<<< HEAD
        console.log(this.doc.peerId, "CHECK_MATCH", { delta }, a, b);
=======
>>>>>>> 8bd953e3
        console.log("SIZE", this.doc.exportFrom().length);
        this.doc.debugHistory();
      }
    }
  };

  applyDelta(delta: DeltaOperation[]) {
    let index = 0;
    for (const op of delta) {
      if (op.retain != null) {
        let end = index + op.retain;
        if (op.attributes) {
          if (index == this.richtext.length) {
            this.richtext.insert(index, "\n");
          }
          for (const key of Object.keys(op.attributes)) {
            let value = op.attributes[key];
            if (value == null) {
              this.richtext.unmark({ start: index, end, expand: EXPAND_CONFIG[key] }, key)
            } else {
              this.richtext.mark({ start: index, end, expand: EXPAND_CONFIG[key] }, key, value,)
            }
          }
        }
        index += op.retain;
      } else if (op.insert != null) {
        if (typeof op.insert == "string") {
          let end = index + op.insert.length;
          this.richtext.insert(index, op.insert);
          if (op.attributes) {
            for (const key of Object.keys(op.attributes)) {
              let value = op.attributes[key];
              if (value == null) {
                this.richtext.unmark({ start: index, end, expand: EXPAND_CONFIG[key] }, key)
              } else {
                this.richtext.mark({ start: index, end, expand: EXPAND_CONFIG[key] }, key, value)
              }
            }
          }
          index = end;
        } else {
          throw new Error("Not implemented")
        }
      } else if (op.delete != null) {
        this.richtext.delete(index, op.delete);
      } else {
        throw new Error("Unreachable")
      }
    }
    this.doc.commit();
  }

  destroy() {
    // TODO: unobserve
    this.quill.off("editor-change", this.quillObserver);
  }
}

function assertEqual(a: Delta<string>[], b: Delta<string>[]): boolean {
  a = normQuillDelta(a);
  b = normQuillDelta(b);
  const equal = isEqual(a, b);
  console.assert(equal, a, b);
  return equal;
}

/**
 * Removes the ending '\n's if it has no attributes.
 * 
 * Extract line-break to a single op
 *
 * Normalize attributes field
 */
export const normQuillDelta = (delta: Delta<string>[]) => {
  for (const d of delta) {
    for (const key of Object.keys(d.attributes || {})) {
      if (d.attributes![key] == null) {
        delete d.attributes![key];
      }
    }
  }

  for (const d of delta) {
    if (Object.keys(d.attributes || {}).length === 0) {
      delete d.attributes;
    }
  }

  if (delta.length > 0) {
    const d = delta[delta.length - 1];
    const insert = d.insert;
    if (
      d.attributes === undefined &&
      insert !== undefined &&
      insert.slice(-1) === "\n"
    ) {
      delta = delta.slice();
      let ins = insert.slice(0, -1);
      while (ins.slice(-1) === "\n") {
        ins = ins.slice(0, -1);
      }
      delta[delta.length - 1] = { insert: ins };
      if (ins.length === 0) {
        delta.pop();
      }
    }
  }

  const ans: Delta<string>[] = []
  for (const span of delta) {
    if (span.insert != null && span.insert.includes("\n")) {
      const lines = span.insert.split("\n");
      for (let i = 0; i < lines.length; i++) {
        const line = lines[i];
        if (line.length !== 0) {
          ans.push({ ...span, insert: line });
        }
        if (i < lines.length - 1) {
          const attr = { ...span.attributes };
          const v: Delta<string> = { insert: "\n" };
          for (const style of ['bold', 'link', 'italic', 'underline']) {
            if (attr && attr[style]) {
              delete attr[style];
            }
          }

          if (Object.keys(attr || {}).length > 0) {
            v.attributes = attr;
          }
          ans.push(v);
        }
      }
    } else {
      ans.push(span);
    }
  }

  return ans;
};<|MERGE_RESOLUTION|>--- conflicted
+++ resolved
@@ -3,11 +3,7 @@
  */
 
 import { Delta, Loro, LoroText, setDebug } from "loro-crdt";
-<<<<<<< HEAD
-import Quill, { DeltaStatic, Sources } from "quill";
-=======
 import Quill, { DeltaOperation, DeltaStatic, Sources } from "quill";
->>>>>>> 8bd953e3
 // @ts-ignore
 import isEqual from "is-equal";
 
@@ -94,19 +90,11 @@
       // update content
       const ops = delta.ops;
       if (origin !== ("this" as any)) {
-<<<<<<< HEAD
-        this.richtext.applyDelta(ops);
-=======
         this.applyDelta(ops);
->>>>>>> 8bd953e3
         const a = this.richtext.toDelta();
         const b = this.quill.getContents().ops;
         console.log(this.doc.peerId, "COMPARE AFTER QUILL_EVENT");
         assertEqual(a, b as any);
-<<<<<<< HEAD
-        console.log(this.doc.peerId, "CHECK_MATCH", { delta }, a, b);
-=======
->>>>>>> 8bd953e3
         console.log("SIZE", this.doc.exportFrom().length);
         this.doc.debugHistory();
       }
